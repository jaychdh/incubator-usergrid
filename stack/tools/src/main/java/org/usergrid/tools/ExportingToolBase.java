--- conflicted
+++ resolved
@@ -127,11 +127,8 @@
      *         collection
      */
     protected String prepareOutputFileName(String type, String name) {
-<<<<<<< HEAD
-=======
-        
         name = name.replace('/', '-');
->>>>>>> cb88d22c
+
         // Add application and timestamp
         StringBuilder str = new StringBuilder();
         // str.append(baseOutputFileName);
@@ -151,17 +148,6 @@
     }
 
     protected JsonGenerator getJsonGenerator(File outFile) throws IOException {
-<<<<<<< HEAD
-
-        File parent = outFile.getParentFile();
-
-        //if there is a parent, we need to check if it it exists.  If it doesn't create it recursively.  If we're unable to do this, throw an exception
-        if (parent != null && !parent.exists() && !parent.mkdirs()) {
-            throw new IOException("Unable to create directory " + parent);
-        }
-
-=======
->>>>>>> cb88d22c
         PrintWriter out = new PrintWriter(outFile, "UTF-8");
         JsonGenerator jg = jsonFactory.createJsonGenerator(out);
         jg.setPrettyPrinter(new DefaultPrettyPrinter());
