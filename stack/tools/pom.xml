<?xml version="1.0" encoding="UTF-8"?>
<!--
    Licensed to the Apache Software Foundation (ASF) under one or more
    contributor license agreements.  See the NOTICE file distributed with
    this work for additional information regarding copyright ownership.
    The ASF licenses this file to You under the Apache License, Version 2.0
    (the "License"); you may not use this file except in compliance with
    the License.  You may obtain a copy of the License at

        http://www.apache.org/licenses/LICENSE-2.0

    Unless required by applicable law or agreed to in writing, software
    distributed under the License is distributed on an "AS IS" BASIS,
    WITHOUT WARRANTIES OR CONDITIONS OF ANY KIND, either express or implied.
    See the License for the specific language governing permissions and
    limitations under the License.
-->
<project xmlns="http://maven.apache.org/POM/4.0.0" xmlns:xsi="http://www.w3.org/2001/XMLSchema-instance"
         xsi:schemaLocation="http://maven.apache.org/POM/4.0.0 http://maven.apache.org/maven-v4_0_0.xsd">
  <modelVersion>4.0.0</modelVersion>
  <parent>
    <groupId>org.apache.usergrid</groupId>
    <artifactId>usergrid</artifactId>
<<<<<<< HEAD
    <version>2.0.0-SNAPSHOT</version>
=======
    <version>1.0.2</version>
>>>>>>> 5fbe31f2
    <relativePath>../</relativePath>
  </parent>

  <artifactId>usergrid-tools</artifactId>
  <name>Usergrid Tools</name>
  <description>Command line tools for Usergrid system.</description>
  <packaging>jar</packaging>
  <version>2.0.0-SNAPSHOT</version>

  <reporting>
    <plugins>
      <plugin>
        <groupId>org.apache.maven.plugins</groupId>
        <artifactId>maven-javadoc-plugin</artifactId>
        <version>2.9.1</version>
      </plugin>
    </plugins>
  </reporting>

  <build>

    <resources>
      <resource>
        <directory>src/main/resources</directory>
        <filtering>true</filtering>
        <includes>
          <include>**/*.sql</include>
          <include>**/*.xml</include>
          <include>**/*.yaml</include>
          <include>**/*.properties</include>
          <include>**/spring.handlers</include>
          <include>**/spring.schemas</include>
          <include>**/services/**</include>
        </includes>
      </resource>
    </resources>

    <plugins>
      <plugin>
        <groupId>org.apache.maven.plugins</groupId>
        <artifactId>maven-surefire-plugin</artifactId>
        <configuration>
          <!-- <groups>fast,${groups}</groups> -->
          <systemPropertyVariables>
            <storage-config>${basedir}/src/test/conf</storage-config>
          </systemPropertyVariables>
          <forkMode>always</forkMode>
          <argLine>-Xmx${ug.heapmax} -Xms${ug.heapmin} -Dfile.encoding=UTF-8 -Dsun.jnu.encoding=UTF-8 -javaagent:${settings.localRepository}/com/github/stephenc/jamm/0.2.5/jamm-0.2.5.jar ${ug.argline}</argLine>
        </configuration>
      </plugin>

      <plugin>
        <groupId>org.apache.maven.plugins</groupId>
        <artifactId>maven-dependency-plugin</artifactId>
        <executions>
          <execution>
            <id>copy</id>
            <phase>prepare-package</phase>
            <goals>
              <goal>unpack-dependencies</goal>
            </goals>
            <configuration>
              <outputDirectory>${project.build.directory}/classes</outputDirectory>
              <excludes>**/spring.handlers, **/spring.schemas, **/META-INF/services/**</excludes>
            </configuration>
          </execution>
        </executions>
      </plugin>

      <plugin>
        <groupId>org.apache.maven.plugins</groupId>
        <artifactId>maven-jar-plugin</artifactId>
        <version>2.3.1</version>
        <configuration>
          <archive>
            <manifest>
              <mainClass>org.apache.usergrid.tools.Command</mainClass>
              <addDefaultImplementationEntries>true</addDefaultImplementationEntries>
            </manifest>
          </archive>
          <excludes>
            <exclude>*.jar</exclude>
          </excludes>
        </configuration>
      </plugin>

      <plugin>
        <groupId>org.apache.maven.plugins</groupId>
        <artifactId>maven-assembly-plugin</artifactId>
        <configuration>
          <descriptors>
            <descriptor>src/main/assembly/release.xml</descriptor>
          </descriptors>
          <tarLongFileMode>gnu</tarLongFileMode>
        </configuration>
        <executions>
          <execution>
            <id>make-assembly</id>
            <phase>package</phase>
            <goals>
              <goal>single</goal>
            </goals>
          </execution>
        </executions>
      </plugin>

    </plugins>
  </build>

  <dependencies>

    <!-- Usergrid Dependencies -->

    <dependency>
      <groupId>org.apache.usergrid</groupId>
      <artifactId>usergrid-config</artifactId>
      <version>${project.version}</version>
    </dependency>

    <dependency>
      <groupId>org.apache.usergrid</groupId>
      <artifactId>usergrid-services</artifactId>
      <version>${project.version}</version>
    </dependency>

    <dependency>
      <groupId>org.apache.usergrid</groupId>
      <artifactId>usergrid-rest</artifactId>
      <version>${project.version}</version>
      <classifier>classes</classifier>
    </dependency>

    <!-- Apache Dependencies -->

    <dependency>
      <groupId>commons-cli</groupId>
      <artifactId>commons-cli</artifactId>
    </dependency>

    <dependency>
      <groupId>commons-beanutils</groupId>
      <artifactId>commons-beanutils</artifactId>
    </dependency>

    <dependency>
      <groupId>log4j</groupId>
      <artifactId>log4j</artifactId>
    </dependency>

    <!-- SUN, Javax Packages and Other Com/Net Dependencies -->

    <dependency>
      <groupId>net.sf.opencsv</groupId>
      <artifactId>opencsv</artifactId>
    </dependency>

    <!-- Codehaus, Spring, and Other Org Dependencies -->

    <dependency>
      <!-- TODO - should not scope be 'test' ? -->
      <groupId>org.hectorclient</groupId>
      <artifactId>hector-test</artifactId>
    </dependency>

    <dependency>
      <!-- TODO - should not scope be 'test' ? -->
      <groupId>org.slf4j</groupId>
      <artifactId>slf4j-log4j12</artifactId>
    </dependency>

    <dependency>
      <!-- TODO - should not scope be 'test' ? -->
      <groupId>org.slf4j</groupId>
      <artifactId>jcl-over-slf4j</artifactId>
    </dependency>

    <dependency>
      <!-- TODO - should not scope be 'test' ? -->
      <groupId>org.slf4j</groupId>
      <artifactId>jul-to-slf4j</artifactId>
    </dependency>

    <dependency>
      <groupId>postgresql</groupId>
      <artifactId>postgresql</artifactId>
      <version>9.1-901.jdbc4</version>
    </dependency>

    <dependency>
      <groupId>javax.servlet</groupId>
      <artifactId>javax.servlet-api</artifactId>
    </dependency>
    <!-- Testing and Logging Dependencies -->

    <dependency>
      <groupId>org.springframework</groupId>
      <artifactId>spring-test</artifactId>
      <scope>test</scope>
    </dependency>

    <dependency>
      <groupId>org.apache.usergrid</groupId>
      <artifactId>usergrid-core</artifactId>
      <version>${project.version}</version>
      <scope>test</scope>
      <classifier>tests</classifier>
    </dependency>

    <dependency>
      <groupId>junit</groupId>
      <artifactId>junit</artifactId>
    </dependency>

    <dependency>
      <groupId>org.apache.usergrid</groupId>
      <artifactId>usergrid-test-utils</artifactId>
      <version>${project.version}</version>
      <scope>test</scope>
    </dependency>

    <dependency>
      <groupId>org.apache.usergrid</groupId>
      <artifactId>usergrid-services</artifactId>
      <classifier>tests</classifier>
      <version>${project.version}</version>
      <scope>test</scope>
    </dependency>

  </dependencies>
</project><|MERGE_RESOLUTION|>--- conflicted
+++ resolved
@@ -21,11 +21,7 @@
   <parent>
     <groupId>org.apache.usergrid</groupId>
     <artifactId>usergrid</artifactId>
-<<<<<<< HEAD
     <version>2.0.0-SNAPSHOT</version>
-=======
-    <version>1.0.2</version>
->>>>>>> 5fbe31f2
     <relativePath>../</relativePath>
   </parent>
 
