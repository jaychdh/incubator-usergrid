--- conflicted
+++ resolved
@@ -561,17 +561,6 @@
     </dependency>
 
     <dependency>
-<<<<<<< HEAD
-      <groupId>com.netflix.rxjava</groupId>
-      <artifactId>rxjava-core</artifactId>
-      <version>0.19.6</version>
-    </dependency>
-
-    <dependency>
-      <groupId>com.netflix.rxjava</groupId>
-      <artifactId>rxjava-math</artifactId>
-      <version>0.19.6</version>
-=======
       <groupId>com.codahale.metrics</groupId>
       <artifactId>metrics-core</artifactId>
       <version>${metrics.version}</version>
@@ -590,8 +579,7 @@
     <dependency>
       <groupId>com.netflix.rxjava</groupId>
       <artifactId>rxjava-math</artifactId>
-      <version>${rx.version}</version>
->>>>>>> 9fc1ab40
+      <version>${rx.version}</v<version>  
     </dependency>
   </dependencies>
 </project>