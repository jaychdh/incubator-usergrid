--- conflicted
+++ resolved
@@ -24,14 +24,9 @@
 import static me.prettyprint.hector.api.factory.HFactory.createVirtualKeyspace;
 import static org.apache.commons.collections.MapUtils.getIntValue;
 import static org.apache.commons.collections.MapUtils.getString;
-import static org.usergrid.persistence.Schema.DICTIONARY_ID_SETS;
-import static org.usergrid.persistence.cassandra.ApplicationCF.ENTITY_DICTIONARIES;
 import static org.usergrid.persistence.cassandra.ApplicationCF.ENTITY_ID_SETS;
-import static org.usergrid.persistence.cassandra.CassandraPersistenceUtils.addDeleteToMutator;
-import static org.usergrid.persistence.cassandra.CassandraPersistenceUtils.addInsertToMutator;
 import static org.usergrid.persistence.cassandra.CassandraPersistenceUtils.batchExecute;
 import static org.usergrid.persistence.cassandra.CassandraPersistenceUtils.buildSetIdListMutator;
-import static org.usergrid.persistence.cassandra.CassandraPersistenceUtils.key;
 import static org.usergrid.utils.ConversionUtils.bytebuffer;
 import static org.usergrid.utils.ConversionUtils.bytebuffers;
 import static org.usergrid.utils.ConversionUtils.string;
@@ -102,14 +97,9 @@
 
     public static final boolean USE_VIRTUAL_KEYSPACES = true;
 
-<<<<<<< HEAD
     public static final String APPLICATIONS_CF = "Applications";
     public static final String PROPERTIES_CF = "Properties";
-=======
-	public static final String APPLICATIONS_CF = "Applications";
-	public static final String PROPERTIES_CF = "Properties";
-	public static final String TOKENS_CF = "Tokens";
->>>>>>> a03f9644
+    public static final String TOKENS_CF = "Tokens";
 
     public static final int DEFAULT_COUNT = 1000;
     public static final int ALL_COUNT = 100000;
@@ -118,15 +108,9 @@
 
     public static final int RETRY_COUNT = 5;
 
-<<<<<<< HEAD
     public static final String DEFAULT_APPLICATION = "default-app";
     public static final String DEFAULT_ORGANIZATION = "usergrid";
     public static final String MANAGEMENT_APPLICATION = "management";
-=======
-	public static final String DEFAULT_APPLICATION = "default-app";
-	public static final String DEFAULT_ORGANIZATION = "usergrid";
-	public static final String MANAGEMENT_APPLICATION = "management";
->>>>>>> a03f9644
 
     public static final UUID MANAGEMENT_APPLICATION_ID = new UUID(0, 1);
     public static final UUID DEFAULT_APPLICATION_ID = new UUID(0, 16);
@@ -142,11 +126,7 @@
     Properties properties;
     LockManager lockManager;
 
-<<<<<<< HEAD
     ConsistencyLevelPolicy consistencyLevelPolicy;
-=======
-	ConsistencyLevelPolicy consistencyLevelPolicy;
->>>>>>> a03f9644
 
     private Keyspace systemKeyspace;
 
@@ -850,24 +830,13 @@
         return getColumn(ko, columnFamily, key, column, se, be);
     }
 
-    /**
-     * Sets the column.
-     * 
-     * @param keyspace
-     *            the keyspace
-     * @param columnFamily
-     *            the column family
-     * @param key
-     *            the key
-     * @param columnName
-     *            the column name
-     * @param columnValue
-     *            the column value
-     * @throws Exception
-     *             the exception
-     */
     public void setColumn(Keyspace ko, Object columnFamily, Object key,
             Object columnName, Object columnValue) throws Exception {
+        this.setColumn(ko, columnFamily, key, columnName, columnValue, 0);
+    }
+
+    public void setColumn(Keyspace ko, Object columnFamily, Object key,
+            Object columnName, Object columnValue, int ttl) throws Exception {
 
         if (db_logger.isInfoEnabled()) {
             db_logger.info("setColumn cf=" + columnFamily + " key=" + key
@@ -888,9 +857,13 @@
             value_bytes = bytebuffer(columnValue);
         }
 
+        HColumn<ByteBuffer, ByteBuffer> col = createColumn(name_bytes,
+                value_bytes, be, be);
+        if (ttl != 0) {
+            col.setTtl(ttl);
+        }
         Mutator<ByteBuffer> m = createMutator(ko, be);
-        m.insert(bytebuffer(key), columnFamily.toString(),
-                createColumn(name_bytes, value_bytes, be, be));
+        m.insert(bytebuffer(key), columnFamily.toString(), col);
 
     }
 
@@ -910,10 +883,15 @@
      */
     public void setColumns(Keyspace ko, Object columnFamily, byte[] key,
             Map<?, ?> map) throws Exception {
+        this.setColumns(ko, columnFamily, key, map, 0);
+    }
+
+    public void setColumns(Keyspace ko, Object columnFamily, byte[] key,
+            Map<?, ?> map, int ttl) throws Exception {
 
         if (db_logger.isInfoEnabled()) {
             db_logger.info("setColumns cf=" + columnFamily + " key=" + key
-                    + " map=" + map);
+                    + " map=" + map + (ttl != 0 ? " ttl=" + ttl : ""));
         }
 
         Mutator<ByteBuffer> m = createMutator(ko, be);
@@ -938,6 +916,11 @@
                     value_bytes = bytebuffer(value);
                 }
 
+                HColumn<ByteBuffer, ByteBuffer> col = createColumn(name_bytes,
+                        value_bytes, timestamp, be, be);
+                if (ttl != 0) {
+                    col.setTtl(ttl);
+                }
                 m.addInsertion(
                         bytebuffer(key),
                         columnFamily.toString(),
@@ -1161,8 +1144,8 @@
         }
 
         IndexBucketScanner scanner = new IndexBucketScanner(this, locator,
-                ENTITY_ID_SETS, applicationId, IndexType.COLLECTION, key, start, finish, reversed,
-                count, collectionName);
+                ENTITY_ID_SETS, applicationId, IndexType.COLLECTION, key,
+                start, finish, reversed, count, collectionName);
 
         List<HColumn<ByteBuffer, ByteBuffer>> results = scanner.load();
 
@@ -1264,1182 +1247,1126 @@
             }
         }, 1, 5, TimeUnit.SECONDS);
 
-<<<<<<< HEAD
-    }
-=======
-	public void init() throws Exception {
-		HFactory.getOrCreateCluster(cluster.getName(), chc);
-		if (consistencyLevelPolicy == null) {
-			consistencyLevelPolicy = new ConfigurableConsistencyLevel();
-			((ConfigurableConsistencyLevel) consistencyLevelPolicy)
-					.setDefaultReadConsistencyLevel(HConsistencyLevel.ONE);
-		}
-		Map<String, String> accessMap = new HashMap<String, String>();
-		accessMap.put("username", properties.getProperty("cassandra.username"));
-		accessMap.put("password", properties.getProperty("cassandra.password"));
-		systemKeyspace = HFactory.createKeyspace(SYSTEM_KEYSPACE, cluster,
-				consistencyLevelPolicy, ON_FAIL_TRY_ALL_AVAILABLE, accessMap);
-	}
-
-	public Cluster getCluster() {
-		return cluster;
-	}
-
-	public void setCluster(Cluster cluster) {
-		this.cluster = cluster;
-	}
-
-	public CassandraHostConfigurator getCassandraHostConfigurator() {
-		return chc;
-	}
-
-	public void setCassandraHostConfigurator(CassandraHostConfigurator chc) {
-		this.chc = chc;
-	}
-
-	public Properties getProperties() {
-		return properties;
-	}
-
-	public void setProperties(Properties properties) {
-		this.properties = properties;
-	}
-
-	public Map<String, String> getPropertiesMap() {
-		if (properties != null) {
-			return asMap(properties);
-		}
-		return null;
-	}
-
-	public LockManager getLockManager() {
-		return lockManager;
-	}
-
-	public void setLockManager(LockManager lockManager) {
-		this.lockManager = lockManager;
-	}
-
-	public ConsistencyLevelPolicy getConsistencyLevelPolicy() {
-		return consistencyLevelPolicy;
-	}
-
-	public void setConsistencyLevelPolicy(
-			ConsistencyLevelPolicy consistencyLevelPolicy) {
-		this.consistencyLevelPolicy = consistencyLevelPolicy;
-	}
-
-	/**
-	 * @param applicationId
-	 * @return keyspace for application UUID
-	 */
-	public static String keyspaceForApplication(UUID applicationId) {
-		if (USE_VIRTUAL_KEYSPACES) {
-			return STATIC_APPLICATION_KEYSPACE;
-		} else {
-			return "Application_" + applicationId.toString().replace('-', '_');
-		}
-	}
-
-	public static UUID prefixForApplication(UUID applicationId) {
-		if (USE_VIRTUAL_KEYSPACES) {
-			return applicationId;
-		} else {
-			return null;
-		}
-	}
-
-	public Keyspace getKeyspace(String keyspace, UUID prefix) {
-		Map<String, String> accessMap = new HashMap<String, String>();
-		accessMap.put("username", properties.getProperty("cassandra.username"));
-		accessMap.put("password", properties.getProperty("cassandra.password"));
-		Keyspace ko = null;
-		if (USE_VIRTUAL_KEYSPACES && (prefix != null)) {
-			ko = createVirtualKeyspace(keyspace, prefix, ue, cluster,
-					consistencyLevelPolicy, ON_FAIL_TRY_ALL_AVAILABLE,
-					accessMap);
-		} else {
-			ko = HFactory.createKeyspace(keyspace, cluster,
-					consistencyLevelPolicy, ON_FAIL_TRY_ALL_AVAILABLE,
-					accessMap);
-		}
-		return ko;
-	}
-
-	public Keyspace getApplicationKeyspace(UUID applicationId) {
-		assert applicationId != null;
-		Keyspace ko = getKeyspace(keyspaceForApplication(applicationId),
-				prefixForApplication(applicationId));
-		return ko;
-	}
-
-	/**
-	 * The Usergrid_Applications keyspace directly
-	 * 
-	 * @return
-	 */
-	public Keyspace getUsergridApplicationKeyspace() {
-		return getKeyspace(STATIC_APPLICATION_KEYSPACE, null);
-	}
-
-	public Keyspace getSystemKeyspace() {
-		return systemKeyspace;
-	}
-
-	public void createKeyspace(String keyspace,
-			List<ColumnFamilyDefinition> cf_defs) {
-
-		logger.info("Creating keyspace: " + keyspace);
-
-		String strategy_class = getString(properties,
-				"cassandra.keyspace.strategy",
-				"org.apache.cassandra.locator.SimpleStrategy");
-		logger.info("Using strategy: " + strategy_class);
-
-		int replication_factor = getIntValue(properties,
-				"cassandra.keyspace.replication", 1);
-		logger.info("Using replication (may be overriden by strategy options): "
-				+ replication_factor);
-
-		try {
-			ThriftKsDef ks_def = (ThriftKsDef) HFactory
-					.createKeyspaceDefinition(keyspace, strategy_class,
-							replication_factor,
-							new ArrayList<ColumnFamilyDefinition>());
-
-			@SuppressWarnings({ "unchecked", "rawtypes" })
-			Map<String, String> strategy_options = filter((Map) properties,
-					"cassandra.keyspace.strategy.options.", true);
-			if (strategy_options.size() > 0) {
-				logger.info("Strategy options: "
-						+ mapToFormattedJsonString(strategy_options));
-				ks_def.setStrategyOptions(strategy_options);
-			}
-
-			cluster.addKeyspace(ks_def);
-		} catch (Throwable e) {
-			logger.error("Exception while creating keyspace, " + keyspace
-					+ " - probably already exists", e);
-		}
-
-		boolean delay_configuration = (!"org.apache.cassandra.locator.SimpleStrategy"
-				.equals(strategy_class)) || (replication_factor > 1);
-
-		if (delay_configuration) {
-			logger.info("Waiting 10s after keyspace creation");
-			try {
-				Thread.sleep(10000);
-			} catch (InterruptedException e) {
-			}
-		}
-
-		if (cf_defs != null) {
-			for (ColumnFamilyDefinition cfDef : cf_defs) {
-				try {
-					cluster.addColumnFamily(cfDef);
-				} catch (Throwable e) {
-					logger.error(
-							"Exception while creating CF, " + cfDef.getName()
-									+ " - probably already exists", e);
-				}
-				if (delay_configuration) {
-					try {
-						logger.info("Waiting 2s after CF creation");
-						Thread.sleep(2000);
-					} catch (InterruptedException e) {
-					}
-				}
-			}
-		}
-		if (delay_configuration) {
-			try {
-				logger.info("Waiting 5s before continuing setup");
-				Thread.sleep(5000);
-			} catch (InterruptedException e) {
-			}
-		}
-	}
-
-	public void checkKeyspaces() {
-
-		List<KeyspaceDefinition> ksDefs = null;
-		try {
-			ksDefs = cluster.describeKeyspaces();
-		} catch (Exception e) {
-			db_logger.error("Unable to describe keyspaces", e);
-		}
-
-		if (ksDefs != null) {
-			for (KeyspaceDefinition ksDef : ksDefs) {
-				logger.info(ksDef.getName().toString());
-			}
-		}
-	}
-
-	public void logKeyspaces() {
-
-		List<KeyspaceDefinition> ksDefs = null;
-		try {
-			ksDefs = cluster.describeKeyspaces();
-		} catch (Exception e) {
-			db_logger.error("Unable to describe keyspaces", e);
-		}
-
-		if (ksDefs != null) {
-			for (KeyspaceDefinition ksDef : ksDefs) {
-				System.out.println("Keyspace: " + ksDef.getName().toString());
-				for (ColumnFamilyDefinition cf : ksDef.getCfDefs()) {
-					System.out.println("  CF: " + cf.getName());
-
-					System.out.println("    id: " + cf.getId());
-					System.out.println("    comment: " + cf.getComment());
-					System.out.println("    rowCacheSize: "
-							+ cf.getRowCacheSize());
-					System.out.println("    keyCacheSize: "
-							+ cf.getKeyCacheSize());
-					System.out.println("    readRepairChance: "
-							+ cf.getReadRepairChance());
-					System.out.println("    gcGraceSeconds: "
-							+ cf.getGcGraceSeconds());
-					System.out.println("    minCompactionThreshold: "
-							+ cf.getMinCompactionThreshold());
-					System.out.println("    maxCompactionThreshold: "
-							+ cf.getMaxCompactionThreshold());
-					System.out.println("    rowCacheSavePeriodInSeconds: "
-							+ cf.getRowCacheSavePeriodInSeconds());
-					System.out.println("    keyCacheSavePeriodInSeconds: "
-							+ cf.getKeyCacheSavePeriodInSeconds());
-					System.out.println("    memtableFlushAfterMins: "
-							+ cf.getMemtableFlushAfterMins());
-					System.out.println("    memtableThroughputInMb: "
-							+ cf.getMemtableThroughputInMb());
-					System.out.println("    memtableOperationsInMillions: "
-							+ cf.getMemtableOperationsInMillions());
-					System.out.println("    keyspaceName: "
-							+ cf.getKeyspaceName());
-					System.out.println("    comparatorType: "
-							+ cf.getColumnType());
-					System.out.println("    columnType: "
-							+ JsonUtils.mapToJsonString(cf.getColumnType()));
-					System.out.println("    subComparatorType: "
-							+ JsonUtils.mapToJsonString(cf
-									.getSubComparatorType()));
-					System.out.println("    keyValidationClass: "
-							+ cf.getKeyValidationClass());
-					System.out.println("    columnMetadata:");
-					for (ColumnDefinition column : cf.getColumnMetadata()) {
-						System.out.println("      name: "
-								+ string(column.getName()));
-						System.out.println("        indexName: "
-								+ column.getIndexName());
-						System.out.println("        validationClass: "
-								+ column.getValidationClass());
-						System.out.println("        indexType: "
-								+ column.getIndexType());
-					}
-					System.out.println("    defaultValidationClass: "
-							+ cf.getDefaultValidationClass());
-					System.out.println("    replicateOnWrite: "
-							+ cf.isReplicateOnWrite());
-
-				}
-			}
-		}
-	}
-
-	/**
-	 * Gets the columns.
-	 * 
-	 * @param keyspace
-	 *            the keyspace
-	 * @param columnFamily
-	 *            the column family
-	 * @param key
-	 *            the key
-	 * @return columns
-	 * @throws Exception
-	 *             the exception
-	 */
-	public <N, V> List<HColumn<N, V>> getAllColumns(Keyspace ko,
-			Object columnFamily, Object key, Serializer<N> nameSerializer,
-			Serializer<V> valueSerializer) throws Exception {
-
-		if (db_logger.isInfoEnabled()) {
-			db_logger.info("getColumns cf=" + columnFamily + " key=" + key);
-		}
-
-		SliceQuery<ByteBuffer, N, V> q = createSliceQuery(ko, be,
-				nameSerializer, valueSerializer);
-		q.setColumnFamily(columnFamily.toString());
-		q.setKey(bytebuffer(key));
-		q.setRange(null, null, false, ALL_COUNT);
-		QueryResult<ColumnSlice<N, V>> r = q.execute();
-		ColumnSlice<N, V> slice = r.get();
-		List<HColumn<N, V>> results = slice.getColumns();
-
-		if (db_logger.isInfoEnabled()) {
-			if (results == null) {
-				db_logger.info("getColumns returned null");
-			} else {
-				db_logger.info("getColumns returned " + results.size()
-						+ " columns");
-			}
-		}
-
-		return results;
-	}
-
-	public List<HColumn<String, ByteBuffer>> getAllColumns(Keyspace ko,
-			Object columnFamily, Object key) throws Exception {
-		return getAllColumns(ko, columnFamily, key, se, be);
-	}
-
-	public Set<String> getAllColumnNames(Keyspace ko, Object columnFamily,
-			Object key) throws Exception {
-		List<HColumn<String, ByteBuffer>> columns = getAllColumns(ko,
-				columnFamily, key);
-		Set<String> set = new LinkedHashSet<String>();
-		for (HColumn<String, ByteBuffer> column : columns) {
-			set.add(column.getName());
-		}
-		return set;
-	}
-
-	/**
-	 * Gets the columns.
-	 * 
-	 * @param keyspace
-	 *            the keyspace
-	 * @param columnFamily
-	 *            the column family
-	 * @param key
-	 *            the key
-	 * @param start
-	 *            the start
-	 * @param finish
-	 *            the finish
-	 * @param count
-	 *            the count
-	 * @param reversed
-	 *            the reversed
-	 * @return columns
-	 * @throws Exception
-	 *             the exception
-	 */
-	public List<HColumn<ByteBuffer, ByteBuffer>> getColumns(Keyspace ko,
-			Object columnFamily, Object key, Object start, Object finish,
-			int count, boolean reversed) throws Exception {
-
-		if (db_logger.isInfoEnabled()) {
-			db_logger.info("getColumns cf=" + columnFamily + " key=" + key
-					+ " start=" + start + " finish=" + finish + " count="
-					+ count + " reversed=" + reversed);
-		}
-
-		SliceQuery<ByteBuffer, ByteBuffer, ByteBuffer> q = createSliceQuery(ko,
-				be, be, be);
-		q.setColumnFamily(columnFamily.toString());
-		q.setKey(bytebuffer(key));
-
-		ByteBuffer start_bytes = null;
-		if (start instanceof DynamicComposite) {
-			start_bytes = ((DynamicComposite) start).serialize();
-		} else if (start instanceof List) {
-			start_bytes = DynamicComposite.toByteBuffer((List<?>) start);
-		} else {
-			start_bytes = bytebuffer(start);
-		}
-
-		ByteBuffer finish_bytes = null;
-		if (finish instanceof DynamicComposite) {
-			finish_bytes = ((DynamicComposite) finish).serialize();
-		} else if (finish instanceof List) {
-			finish_bytes = DynamicComposite.toByteBuffer((List<?>) finish);
-		} else {
-			finish_bytes = bytebuffer(finish);
-		}
-
-		/*
-		 * if (reversed) { q.setRange(finish_bytes, start_bytes, reversed,
-		 * count); } else { q.setRange(start_bytes, finish_bytes, reversed,
-		 * count); }
-		 */
-		q.setRange(start_bytes, finish_bytes, reversed, count);
-		QueryResult<ColumnSlice<ByteBuffer, ByteBuffer>> r = q.execute();
-		ColumnSlice<ByteBuffer, ByteBuffer> slice = r.get();
-		List<HColumn<ByteBuffer, ByteBuffer>> results = slice.getColumns();
-
-		if (db_logger.isInfoEnabled()) {
-			if (results == null) {
-				db_logger.info("getColumns returned null");
-			} else {
-				db_logger.info("getColumns returned " + results.size()
-						+ " columns");
-			}
-		}
-
-		return results;
-	}
-
-	public Map<ByteBuffer, List<HColumn<ByteBuffer, ByteBuffer>>> multiGetColumns(
-			Keyspace ko, Object columnFamily, List<?> keys, Object start,
-			Object finish, int count, boolean reversed) throws Exception {
-
-		if (db_logger.isInfoEnabled()) {
-			db_logger.info("multiGetColumns cf=" + columnFamily + " keys="
-					+ keys + " start=" + start + " finish=" + finish
-					+ " count=" + count + " reversed=" + reversed);
-		}
-
-		MultigetSliceQuery<ByteBuffer, ByteBuffer, ByteBuffer> q = createMultigetSliceQuery(
-				ko, be, be, be);
-		q.setColumnFamily(columnFamily.toString());
-		q.setKeys(bytebuffers(keys));
-
-		ByteBuffer start_bytes = null;
-		if (start instanceof DynamicComposite) {
-			start_bytes = ((DynamicComposite) start).serialize();
-		} else if (start instanceof List) {
-			start_bytes = DynamicComposite.toByteBuffer((List<?>) start);
-		} else {
-			start_bytes = bytebuffer(start);
-		}
-
-		ByteBuffer finish_bytes = null;
-		if (finish instanceof DynamicComposite) {
-			finish_bytes = ((DynamicComposite) finish).serialize();
-		} else if (finish instanceof List) {
-			finish_bytes = DynamicComposite.toByteBuffer((List<?>) finish);
-		} else {
-			finish_bytes = bytebuffer(finish);
-		}
-
-		q.setRange(start_bytes, finish_bytes, reversed, count);
-		QueryResult<Rows<ByteBuffer, ByteBuffer, ByteBuffer>> r = q.execute();
-		Rows<ByteBuffer, ByteBuffer, ByteBuffer> rows = r.get();
-
-		Map<ByteBuffer, List<HColumn<ByteBuffer, ByteBuffer>>> results = new LinkedHashMap<ByteBuffer, List<HColumn<ByteBuffer, ByteBuffer>>>();
-		for (Row<ByteBuffer, ByteBuffer, ByteBuffer> row : rows) {
-			results.put(row.getKey(), row.getColumnSlice().getColumns());
-		}
-
-		return results;
-	}
-
-	/**
-	 * Gets the columns.
-	 * 
-	 * @param keyspace
-	 *            the keyspace
-	 * @param columnFamily
-	 *            the column family
-	 * @param keys
-	 *            the keys
-	 * @return map of keys to columns
-	 * @throws Exception
-	 *             the exception
-	 */
-	public <K, N, V> Rows<K, N, V> getRows(Keyspace ko, Object columnFamily,
-			List<K> keys, Serializer<K> keySerializer,
-			Serializer<N> nameSerializer, Serializer<V> valueSerializer)
-			throws Exception {
-
-		if (db_logger.isInfoEnabled()) {
-			db_logger.info("getColumns cf=" + columnFamily + " keys=" + keys);
-		}
-
-		MultigetSliceQuery<K, N, V> q = createMultigetSliceQuery(ko,
-				keySerializer, nameSerializer, valueSerializer);
-		q.setColumnFamily(columnFamily.toString());
-		q.setKeys(keys);
-		q.setRange(null, null, false, ALL_COUNT);
-		QueryResult<Rows<K, N, V>> r = q.execute();
-		Rows<K, N, V> results = r.get();
-
-		if (db_logger.isInfoEnabled()) {
-			if (results == null) {
-				db_logger.info("getColumns returned null");
-			} else {
-				db_logger.info("getColumns returned " + results.getCount()
-						+ " columns");
-			}
-		}
-
-		return results;
-	}
-
-	/**
-	 * Gets the columns.
-	 * 
-	 * @param keyspace
-	 *            the keyspace
-	 * @param columnFamily
-	 *            the column family
-	 * @param key
-	 *            the key
-	 * @param columnNames
-	 *            the column names
-	 * @return columns
-	 * @throws Exception
-	 *             the exception
-	 */
-	@SuppressWarnings("unchecked")
-	public <N, V> List<HColumn<N, V>> getColumns(Keyspace ko,
-			Object columnFamily, Object key, Set<String> columnNames,
-			Serializer<N> nameSerializer, Serializer<V> valueSerializer)
-			throws Exception {
-
-		if (db_logger.isInfoEnabled()) {
-			db_logger.info("getColumns cf=" + columnFamily + " key=" + key
-					+ " names=" + columnNames);
-		}
-
-		SliceQuery<ByteBuffer, N, V> q = createSliceQuery(ko, be,
-				nameSerializer, valueSerializer);
-		q.setColumnFamily(columnFamily.toString());
-		q.setKey(bytebuffer(key));
-		// q.setColumnNames(columnNames.toArray(new String[0]));
-		q.setColumnNames((N[]) nameSerializer.fromBytesSet(
-				se.toBytesSet(new ArrayList<String>(columnNames))).toArray());
-
-		QueryResult<ColumnSlice<N, V>> r = q.execute();
-		ColumnSlice<N, V> slice = r.get();
-		List<HColumn<N, V>> results = slice.getColumns();
-
-		if (db_logger.isInfoEnabled()) {
-			if (results == null) {
-				db_logger.info("getColumns returned null");
-			} else {
-				db_logger.info("getColumns returned " + results.size()
-						+ " columns");
-			}
-		}
-
-		return results;
-	}
-
-	/**
-	 * Gets the columns.
-	 * 
-	 * @param keyspace
-	 *            the keyspace
-	 * @param columnFamily
-	 *            the column family
-	 * @param keys
-	 *            the keys
-	 * @param columnNames
-	 *            the column names
-	 * @return map of keys to columns
-	 * @throws Exception
-	 *             the exception
-	 */
-	@SuppressWarnings("unchecked")
-	public <K, N, V> Rows<K, N, V> getRows(Keyspace ko, Object columnFamily,
-			List<K> keys, Set<String> columnNames, Serializer<K> keySerializer,
-			Serializer<N> nameSerializer, Serializer<V> valueSerializer)
-			throws Exception {
-
-		if (db_logger.isInfoEnabled()) {
-			db_logger.info("getColumns cf=" + columnFamily + " keys=" + keys
-					+ " names=" + columnNames);
-		}
-
-		MultigetSliceQuery<K, N, V> q = createMultigetSliceQuery(ko,
-				keySerializer, nameSerializer, valueSerializer);
-		q.setColumnFamily(columnFamily.toString());
-		q.setKeys(keys);
-		q.setColumnNames((N[]) nameSerializer.fromBytesSet(
-				se.toBytesSet(new ArrayList<String>(columnNames))).toArray());
-		QueryResult<Rows<K, N, V>> r = q.execute();
-		Rows<K, N, V> results = r.get();
-
-		if (db_logger.isInfoEnabled()) {
-			if (results == null) {
-				db_logger.info("getColumns returned null");
-			} else {
-				db_logger.info("getColumns returned " + results.getCount()
-						+ " columns");
-			}
-		}
-
-		return results;
-	}
-
-	/**
-	 * Gets the column.
-	 * 
-	 * @param keyspace
-	 *            the keyspace
-	 * @param columnFamily
-	 *            the column family
-	 * @param key
-	 *            the key
-	 * @param column
-	 *            the column
-	 * @return column
-	 * @throws Exception
-	 *             the exception
-	 */
-	public <N, V> HColumn<N, V> getColumn(Keyspace ko, Object columnFamily,
-			Object key, N column, Serializer<N> nameSerializer,
-			Serializer<V> valueSerializer) throws Exception {
-
-		if (db_logger.isInfoEnabled()) {
-			db_logger.info("getColumn cf=" + columnFamily + " key=" + key
-					+ " column=" + column);
-		}
-
-		/*
-		 * ByteBuffer column_bytes = null; if (column instanceof List) {
-		 * column_bytes = Composite.serializeToByteBuffer((List<?>) column); }
-		 * else { column_bytes = bytebuffer(column); }
-		 */
-
-		ColumnQuery<ByteBuffer, N, V> q = HFactory.createColumnQuery(ko, be,
-				nameSerializer, valueSerializer);
-		QueryResult<HColumn<N, V>> r = q.setKey(bytebuffer(key))
-				.setName(column).setColumnFamily(columnFamily.toString())
-				.execute();
-		HColumn<N, V> result = r.get();
-
-		if (db_logger.isInfoEnabled()) {
-			if (result == null) {
-				db_logger.info("getColumn returned null");
-			}
-		}
-
-		return result;
-	}
-
-	public <N, V> ColumnSlice<N, V> getColumns(Keyspace ko,
-			Object columnFamily, Object key, N[] columns,
-			Serializer<N> nameSerializer, Serializer<V> valueSerializer)
-			throws Exception {
-
-		if (db_logger.isInfoEnabled()) {
-			db_logger.info("getColumn cf=" + columnFamily + " key=" + key
-					+ " column=" + columns);
-		}
-
-		/*
-		 * ByteBuffer column_bytes = null; if (column instanceof List) {
-		 * column_bytes = Composite.serializeToByteBuffer((List<?>) column); }
-		 * else { column_bytes = bytebuffer(column); }
-		 */
-
-		SliceQuery<ByteBuffer, N, V> q = HFactory.createSliceQuery(ko, be,
-				nameSerializer, valueSerializer);
-		QueryResult<ColumnSlice<N, V>> r = q.setKey(bytebuffer(key))
-				.setColumnNames(columns)
-				.setColumnFamily(columnFamily.toString()).execute();
-		ColumnSlice<N, V> result = r.get();
-
-		if (db_logger.isInfoEnabled()) {
-			if (result == null) {
-				db_logger.info("getColumn returned null");
-			}
-		}
-
-		return result;
-	}
-
-	public HColumn<String, ByteBuffer> getColumn(Keyspace ko,
-			Object columnFamily, Object key, String column) throws Exception {
-		return getColumn(ko, columnFamily, key, column, se, be);
-	}
-
-	/**
-	 * Sets the column.
-	 * 
-	 * @param keyspace
-	 *            the keyspace
-	 * @param columnFamily
-	 *            the column family
-	 * @param key
-	 *            the key
-	 * @param columnName
-	 *            the column name
-	 * @param columnValue
-	 *            the column value
-	 * @throws Exception
-	 *             the exception
-	 */
-	public void setColumn(Keyspace ko, Object columnFamily, Object key,
-			Object columnName, Object columnValue) throws Exception {
-		this.setColumn(ko, columnFamily, key, columnName, columnValue, 0);
-	}
-
-	public void setColumn(Keyspace ko, Object columnFamily, Object key,
-			Object columnName, Object columnValue, int ttl) throws Exception {
-
-		if (db_logger.isInfoEnabled()) {
-			db_logger.info("setColumn cf=" + columnFamily + " key=" + key
-					+ " name=" + columnName + " value=" + columnValue);
-		}
-
-		ByteBuffer name_bytes = null;
-		if (columnName instanceof List) {
-			name_bytes = DynamicComposite.toByteBuffer((List<?>) columnName);
-		} else {
-			name_bytes = bytebuffer(columnName);
-		}
-
-		ByteBuffer value_bytes = null;
-		if (columnValue instanceof List) {
-			value_bytes = DynamicComposite.toByteBuffer((List<?>) columnValue);
-		} else {
-			value_bytes = bytebuffer(columnValue);
-		}
-
-		HColumn<ByteBuffer, ByteBuffer> col = createColumn(name_bytes,
-				value_bytes, be, be);
-		if (ttl != 0) {
-			col.setTtl(ttl);
-		}
-		Mutator<ByteBuffer> m = createMutator(ko, be);
-		m.insert(bytebuffer(key), columnFamily.toString(), col);
-
-	}
-
-	/**
-	 * Sets the columns.
-	 * 
-	 * @param keyspace
-	 *            the keyspace
-	 * @param columnFamily
-	 *            the column family
-	 * @param key
-	 *            the key
-	 * @param map
-	 *            the map
-	 * @throws Exception
-	 *             the exception
-	 */
-	public void setColumns(Keyspace ko, Object columnFamily, byte[] key,
-			Map<?, ?> map) throws Exception {
-		this.setColumns(ko, columnFamily, key, map, 0);
-	}
-
-	public void setColumns(Keyspace ko, Object columnFamily, byte[] key,
-			Map<?, ?> map, int ttl) throws Exception {
-
-		if (db_logger.isInfoEnabled()) {
-			db_logger.info("setColumns cf=" + columnFamily + " key=" + key
-					+ " map=" + map + (ttl != 0 ? " ttl=" + ttl : ""));
-		}
-
-		Mutator<ByteBuffer> m = createMutator(ko, be);
-		long timestamp = createTimestamp();
-
-		for (Object name : map.keySet()) {
-			Object value = map.get(name);
-			if (value != null) {
-
-				ByteBuffer name_bytes = null;
-				if (name instanceof List) {
-					name_bytes = DynamicComposite.toByteBuffer((List<?>) name);
-				} else {
-					name_bytes = bytebuffer(name);
-				}
-
-				ByteBuffer value_bytes = null;
-				if (value instanceof List) {
-					value_bytes = DynamicComposite
-							.toByteBuffer((List<?>) value);
-				} else {
-					value_bytes = bytebuffer(value);
-				}
-
-				HColumn<ByteBuffer, ByteBuffer> col = createColumn(name_bytes,
-						value_bytes, timestamp, be, be);
-				if (ttl != 0) {
-					col.setTtl(ttl);
-				}
-				m.addInsertion(
-						bytebuffer(key),
-						columnFamily.toString(),
-						createColumn(name_bytes, value_bytes, timestamp, be, be));
-
-			}
-		}
-		batchExecute(m, CassandraService.RETRY_COUNT);
-	}
-
-	/**
-	 * Create a timestamp based on the TimeResolution set to the cluster.
-	 * 
-	 * @return a timestamp
-	 */
-	public long createTimestamp() {
-		return chc.getClockResolution().createClock();
-	}
-
-	/**
-	 * Delete column.
-	 * 
-	 * @param keyspace
-	 *            the keyspace
-	 * @param columnFamily
-	 *            the column family
-	 * @param key
-	 *            the key
-	 * @param column
-	 *            the column
-	 * @throws Exception
-	 *             the exception
-	 */
-	public void deleteColumn(Keyspace ko, Object columnFamily, Object key,
-			Object column) throws Exception {
-
-		if (db_logger.isInfoEnabled()) {
-			db_logger.info("deleteColumn cf=" + columnFamily + " key=" + key
-					+ " name=" + column);
-		}
-
-		Mutator<ByteBuffer> m = createMutator(ko, be);
-		m.delete(bytebuffer(key), columnFamily.toString(), bytebuffer(column),
-				be);
-	}
-
-	/**
-	 * Gets the row keys.
-	 * 
-	 * @param keyspace
-	 *            the keyspace
-	 * @param columnFamily
-	 *            the column family
-	 * @return set of keys
-	 * @throws Exception
-	 *             the exception
-	 */
-	public <K> Set<K> getRowKeySet(Keyspace ko, Object columnFamily,
-			Serializer<K> keySerializer) throws Exception {
-
-		if (db_logger.isInfoEnabled()) {
-			db_logger.info("getRowKeys cf=" + columnFamily);
-		}
-
-		RangeSlicesQuery<K, ByteBuffer, ByteBuffer> q = createRangeSlicesQuery(
-				ko, keySerializer, be, be);
-		q.setColumnFamily(columnFamily.toString());
-		q.setKeys(null, null);
-		q.setColumnNames(new ByteBuffer[0]);
-		QueryResult<OrderedRows<K, ByteBuffer, ByteBuffer>> r = q.execute();
-		OrderedRows<K, ByteBuffer, ByteBuffer> rows = r.get();
-
-		Set<K> results = new LinkedHashSet<K>();
-		for (Row<K, ByteBuffer, ByteBuffer> row : rows) {
-			results.add(row.getKey());
-		}
-
-		if (db_logger.isInfoEnabled()) {
-			{
-				db_logger.info("getRowKeys returned " + results.size()
-						+ " rows");
-			}
-		}
-
-		return results;
-	}
-
-	/**
-	 * Gets the row keys as uui ds.
-	 * 
-	 * @param keyspace
-	 *            the keyspace
-	 * @param columnFamily
-	 *            the column family
-	 * @return list of row key UUIDs
-	 * @throws Exception
-	 *             the exception
-	 */
-	public <K> List<K> getRowKeyList(Keyspace ko, Object columnFamily,
-			Serializer<K> keySerializer) throws Exception {
-
-		RangeSlicesQuery<K, ByteBuffer, ByteBuffer> q = createRangeSlicesQuery(
-				ko, keySerializer, be, be);
-		q.setColumnFamily(columnFamily.toString());
-		q.setKeys(null, null);
-		q.setColumnNames(new ByteBuffer[0]);
-		QueryResult<OrderedRows<K, ByteBuffer, ByteBuffer>> r = q.execute();
-		OrderedRows<K, ByteBuffer, ByteBuffer> rows = r.get();
-
-		List<K> list = new ArrayList<K>();
-		for (Row<K, ByteBuffer, ByteBuffer> row : rows) {
-			list.add(row.getKey());
-			// K uuid = row.getKey();
-			// if (uuid != UUIDUtils.zeroUUID) {
-			// list.add(uuid);
-			// }
-		}
-
-		return list;
-	}
-
-	/**
-	 * Delete row.
-	 * 
-	 * @param keyspace
-	 *            the keyspace
-	 * @param columnFamily
-	 *            the column family
-	 * @param key
-	 *            the key
-	 * @throws Exception
-	 *             the exception
-	 */
-	public void deleteRow(Keyspace ko, final Object columnFamily,
-			final Object key) throws Exception {
-
-		if (db_logger.isInfoEnabled()) {
-			db_logger.info("deleteRow cf=" + columnFamily + " key=" + key);
-		}
-
-		createMutator(ko, be).addDeletion(bytebuffer(key),
-				columnFamily.toString()).execute();
-	}
-
-	public void deleteRow(Keyspace ko, final Object columnFamily,
-			final String key) throws Exception {
-
-		if (db_logger.isInfoEnabled()) {
-			db_logger.info("deleteRow cf=" + columnFamily + " key=" + key);
-		}
-
-		createMutator(ko, se).addDeletion(key, columnFamily.toString())
-				.execute();
-	}
-
-	/**
-	 * Delete row.
-	 * 
-	 * @param keyspace
-	 *            the keyspace
-	 * @param columnFamily
-	 *            the column family
-	 * @param key
-	 *            the key
-	 * @param timestamp
-	 *            the timestamp
-	 * @throws Exception
-	 *             the exception
-	 */
-	public void deleteRow(Keyspace ko, final Object columnFamily,
-			final Object key, final long timestamp) throws Exception {
-
-		if (db_logger.isInfoEnabled()) {
-			db_logger.info("deleteRow cf=" + columnFamily + " key=" + key
-					+ " timestamp=" + timestamp);
-		}
-
-		createMutator(ko, be).addDeletion(bytebuffer(key),
-				columnFamily.toString(), timestamp).execute();
-	}
-
-	/**
-	 * Gets the id list.
-	 * 
-	 * @param keyspace
-	 *            the keyspace
-	 * @param columnFamily
-	 *            the column family
-	 * @param key
-	 *            the key
-	 * @param start
-	 *            the start
-	 * @param finish
-	 *            the finish
-	 * @param count
-	 *            the count
-	 * @param use_column_value
-	 *            the use_column_value
-	 * @param reversed
-	 *            the reversed
-	 * @param compositeResults
-	 *            the composite results
-	 * @param composite_offset
-	 *            the composite_offset
-	 * @return list of columns as UUIDs
-	 * @throws Exception
-	 *             the exception
-	 */
-	public List<UUID> getIdList(Keyspace ko, Object key, Object start,
-			Object finish, int count, boolean reversed) throws Exception {
-
-		if (count <= 0) {
-			count = DEFAULT_COUNT;
-		}
-		List<UUID> ids = new ArrayList<UUID>();
-		if (NULL_ID.equals(start)) {
-			start = null;
-		}
-		List<HColumn<ByteBuffer, ByteBuffer>> results = getColumns(ko,
-				ENTITY_ID_SETS, key, start, finish, count, reversed);
-
-		if (results != null) {
-			for (HColumn<ByteBuffer, ByteBuffer> result : results) {
-				ByteBuffer bytes = result.getName();
-				ids.add(uuid(bytes));
-			}
-		}
-
-		return ids;
-
-	}
-
-	public Map<UUID, UUID> getIdPairList(Keyspace ko, Object key, Object start,
-			Object finish, int count, boolean reversed) throws Exception {
-
-		if (count <= 0) {
-			count = DEFAULT_COUNT;
-		}
-		Map<UUID, UUID> ids = new LinkedHashMap<UUID, UUID>();
-		if (NULL_ID.equals(start)) {
-			start = null;
-		}
-		List<HColumn<ByteBuffer, ByteBuffer>> results = getColumns(ko,
-				ENTITY_ID_SETS, key, start, finish, count, reversed);
-
-		if (results != null) {
-			for (HColumn<ByteBuffer, ByteBuffer> result : results) {
-				ids.put(uuid(result.getName()), uuid(result.getValue()));
-			}
-		}
-
-		return ids;
-
-	}
-
-	public int countColumns(Keyspace ko, Object columnFamily, Object key)
-			throws Exception {
-
-		CountQuery<ByteBuffer, ByteBuffer> cq = HFactory.createCountQuery(ko,
-				be, be);
-		cq.setColumnFamily(columnFamily.toString());
-		cq.setKey(bytebuffer(key));
-		cq.setRange(ByteBuffer.allocate(0), ByteBuffer.allocate(0), 100000000);
-		QueryResult<Integer> r = cq.execute();
-		if (r == null) {
-			return 0;
-		}
-		return r.get();
-	}
-
-	/**
-	 * Sets the id list.
-	 * 
-	 * @param keyspace
-	 *            the keyspace
-	 * @param targetId
-	 *            the target id
-	 * @param columnFamily
-	 *            the column family
-	 * @param keyPrefix
-	 *            the key prefix
-	 * @param keySuffix
-	 *            the key suffix
-	 * @param keyIds
-	 *            the key ids
-	 * @param setColumnValue
-	 *            the set column value
-	 * @throws Exception
-	 *             the exception
-	 */
-	public void setIdList(Keyspace ko, UUID targetId, String keyPrefix,
-			String keySuffix, List<UUID> keyIds) throws Exception {
-		long timestamp = createTimestamp();
-		Mutator<ByteBuffer> batch = createMutator(ko, be);
-		batch = buildSetIdListMutator(batch, targetId,
-				ENTITY_ID_SETS.toString(), keyPrefix, keySuffix, keyIds,
-				timestamp);
-		batchExecute(batch, CassandraService.RETRY_COUNT);
-	}
-
-	public Mutator<ByteBuffer> batchUpdateIdSet(Mutator<ByteBuffer> batch,
-			UUID entityId, String setName, UUID elementValue,
-			boolean removeFromSet, long timestamp) throws Exception {
-
-		if (elementValue != null) {
-			if (!removeFromSet) {
-				// Set the new value
-				addInsertToMutator(batch, ENTITY_ID_SETS,
-						key(entityId, setName), elementValue,
-						ByteBuffer.allocate(0), timestamp);
-
-				addInsertToMutator(batch, ENTITY_DICTIONARIES,
-						key(entityId, DICTIONARY_ID_SETS), setName, null,
-						timestamp);
-			} else {
-				addDeleteToMutator(batch, ENTITY_ID_SETS,
-						key(entityId, setName), timestamp);
-			}
-		}
-
-		return batch;
-	}
-
-	public void deleteIdSet(UUID applicationId, UUID entityId, String setName)
-			throws Exception {
-		Keyspace ko = getApplicationKeyspace(applicationId);
-		deleteRow(ko, ENTITY_ID_SETS, key(entityId, setName));
-	}
-
-	public void addToIdSet(UUID applicationId, UUID entityId, String setName,
-			UUID elementValue) throws Exception {
-
-		if (elementValue == null) {
-			return;
-		}
-
-		long timestamp = createTimestamp();
-		Mutator<ByteBuffer> batch = createMutator(
-				getApplicationKeyspace(applicationId), be);
-
-		batch = batchUpdateIdSet(batch, entityId, setName, elementValue, false,
-				timestamp);
-
-		batchExecute(batch, CassandraService.RETRY_COUNT);
-	}
-
-	public void removeFromIdSet(UUID applicationId, UUID entityId,
-			String setName, UUID elementValue) throws Exception {
-
-		long timestamp = createTimestamp();
-		Mutator<ByteBuffer> batch = createMutator(
-				getApplicationKeyspace(applicationId), be);
-
-		batch = batchUpdateIdSet(batch, entityId, setName, elementValue, true,
-				timestamp);
-
-		batchExecute(batch, CassandraService.RETRY_COUNT);
-	}
-
-	public List<UUID> getIdSet(UUID applicationId, UUID entityId, String setName)
-			throws Exception {
-		return getIdList(getApplicationKeyspace(applicationId),
-				key(entityId, setName), null, null, 0, false);
-	}
-
-	boolean clusterUp = false;
-
-	public void startClusterHealthCheck() {
-
-		ScheduledExecutorService executorService = Executors
-				.newSingleThreadScheduledExecutor();
-		executorService.scheduleWithFixedDelay(new Runnable() {
-			@Override
-			public void run() {
-				if (cluster != null) {
-					HConnectionManager connectionManager = cluster
-							.getConnectionManager();
-					if (connectionManager != null) {
-						clusterUp = !connectionManager.getHosts().isEmpty();
-					}
-				}
-			}
-		}, 1, 5, TimeUnit.SECONDS);
-
-	}
->>>>>>> a03f9644
+    }
+    // =======
+    // public void init() throws Exception {
+    // HFactory.getOrCreateCluster(cluster.getName(), chc);
+    // if (consistencyLevelPolicy == null) {
+    // consistencyLevelPolicy = new ConfigurableConsistencyLevel();
+    // ((ConfigurableConsistencyLevel) consistencyLevelPolicy)
+    // .setDefaultReadConsistencyLevel(HConsistencyLevel.ONE);
+    // }
+    // Map<String, String> accessMap = new HashMap<String, String>();
+    // accessMap.put("username", properties.getProperty("cassandra.username"));
+    // accessMap.put("password", properties.getProperty("cassandra.password"));
+    // systemKeyspace = HFactory.createKeyspace(SYSTEM_KEYSPACE, cluster,
+    // consistencyLevelPolicy, ON_FAIL_TRY_ALL_AVAILABLE, accessMap);
+    // }
+    //
+    // public Cluster getCluster() {
+    // return cluster;
+    // }
+    //
+    // public void setCluster(Cluster cluster) {
+    // this.cluster = cluster;
+    // }
+    //
+    // public CassandraHostConfigurator getCassandraHostConfigurator() {
+    // return chc;
+    // }
+    //
+    // public void setCassandraHostConfigurator(CassandraHostConfigurator chc) {
+    // this.chc = chc;
+    // }
+    //
+    // public Properties getProperties() {
+    // return properties;
+    // }
+    //
+    // public void setProperties(Properties properties) {
+    // this.properties = properties;
+    // }
+    //
+    // public Map<String, String> getPropertiesMap() {
+    // if (properties != null) {
+    // return asMap(properties);
+    // }
+    // return null;
+    // }
+    //
+    // public LockManager getLockManager() {
+    // return lockManager;
+    // }
+    //
+    // public void setLockManager(LockManager lockManager) {
+    // this.lockManager = lockManager;
+    // }
+    //
+    // public ConsistencyLevelPolicy getConsistencyLevelPolicy() {
+    // return consistencyLevelPolicy;
+    // }
+    //
+    // public void setConsistencyLevelPolicy(
+    // ConsistencyLevelPolicy consistencyLevelPolicy) {
+    // this.consistencyLevelPolicy = consistencyLevelPolicy;
+    // }
+    //
+    // /**
+    // * @param applicationId
+    // * @return keyspace for application UUID
+    // */
+    // public static String keyspaceForApplication(UUID applicationId) {
+    // if (USE_VIRTUAL_KEYSPACES) {
+    // return STATIC_APPLICATION_KEYSPACE;
+    // } else {
+    // return "Application_" + applicationId.toString().replace('-', '_');
+    // }
+    // }
+    //
+    // public static UUID prefixForApplication(UUID applicationId) {
+    // if (USE_VIRTUAL_KEYSPACES) {
+    // return applicationId;
+    // } else {
+    // return null;
+    // }
+    // }
+    //
+    // public Keyspace getKeyspace(String keyspace, UUID prefix) {
+    // Map<String, String> accessMap = new HashMap<String, String>();
+    // accessMap.put("username", properties.getProperty("cassandra.username"));
+    // accessMap.put("password", properties.getProperty("cassandra.password"));
+    // Keyspace ko = null;
+    // if (USE_VIRTUAL_KEYSPACES && (prefix != null)) {
+    // ko = createVirtualKeyspace(keyspace, prefix, ue, cluster,
+    // consistencyLevelPolicy, ON_FAIL_TRY_ALL_AVAILABLE,
+    // accessMap);
+    // } else {
+    // ko = HFactory.createKeyspace(keyspace, cluster,
+    // consistencyLevelPolicy, ON_FAIL_TRY_ALL_AVAILABLE,
+    // accessMap);
+    // }
+    // return ko;
+    // }
+    //
+    // public Keyspace getApplicationKeyspace(UUID applicationId) {
+    // assert applicationId != null;
+    // Keyspace ko = getKeyspace(keyspaceForApplication(applicationId),
+    // prefixForApplication(applicationId));
+    // return ko;
+    // }
+    //
+    // /**
+    // * The Usergrid_Applications keyspace directly
+    // *
+    // * @return
+    // */
+    // public Keyspace getUsergridApplicationKeyspace() {
+    // return getKeyspace(STATIC_APPLICATION_KEYSPACE, null);
+    // }
+    //
+    // public Keyspace getSystemKeyspace() {
+    // return systemKeyspace;
+    // }
+    //
+    // public void createKeyspace(String keyspace,
+    // List<ColumnFamilyDefinition> cf_defs) {
+    //
+    // logger.info("Creating keyspace: " + keyspace);
+    //
+    // String strategy_class = getString(properties,
+    // "cassandra.keyspace.strategy",
+    // "org.apache.cassandra.locator.SimpleStrategy");
+    // logger.info("Using strategy: " + strategy_class);
+    //
+    // int replication_factor = getIntValue(properties,
+    // "cassandra.keyspace.replication", 1);
+    // logger.info("Using replication (may be overriden by strategy options): "
+    // + replication_factor);
+    //
+    // try {
+    // ThriftKsDef ks_def = (ThriftKsDef) HFactory
+    // .createKeyspaceDefinition(keyspace, strategy_class,
+    // replication_factor,
+    // new ArrayList<ColumnFamilyDefinition>());
+    //
+    // @SuppressWarnings({ "unchecked", "rawtypes" })
+    // Map<String, String> strategy_options = filter((Map) properties,
+    // "cassandra.keyspace.strategy.options.", true);
+    // if (strategy_options.size() > 0) {
+    // logger.info("Strategy options: "
+    // + mapToFormattedJsonString(strategy_options));
+    // ks_def.setStrategyOptions(strategy_options);
+    // }
+    //
+    // cluster.addKeyspace(ks_def);
+    // } catch (Throwable e) {
+    // logger.error("Exception while creating keyspace, " + keyspace
+    // + " - probably already exists", e);
+    // }
+    //
+    // boolean delay_configuration =
+    // (!"org.apache.cassandra.locator.SimpleStrategy"
+    // .equals(strategy_class)) || (replication_factor > 1);
+    //
+    // if (delay_configuration) {
+    // logger.info("Waiting 10s after keyspace creation");
+    // try {
+    // Thread.sleep(10000);
+    // } catch (InterruptedException e) {
+    // }
+    // }
+    //
+    // if (cf_defs != null) {
+    // for (ColumnFamilyDefinition cfDef : cf_defs) {
+    // try {
+    // cluster.addColumnFamily(cfDef);
+    // } catch (Throwable e) {
+    // logger.error(
+    // "Exception while creating CF, " + cfDef.getName()
+    // + " - probably already exists", e);
+    // }
+    // if (delay_configuration) {
+    // try {
+    // logger.info("Waiting 2s after CF creation");
+    // Thread.sleep(2000);
+    // } catch (InterruptedException e) {
+    // }
+    // }
+    // }
+    // }
+    // if (delay_configuration) {
+    // try {
+    // logger.info("Waiting 5s before continuing setup");
+    // Thread.sleep(5000);
+    // } catch (InterruptedException e) {
+    // }
+    // }
+    // }
+    //
+    // public void checkKeyspaces() {
+    //
+    // List<KeyspaceDefinition> ksDefs = null;
+    // try {
+    // ksDefs = cluster.describeKeyspaces();
+    // } catch (Exception e) {
+    // db_logger.error("Unable to describe keyspaces", e);
+    // }
+    //
+    // if (ksDefs != null) {
+    // for (KeyspaceDefinition ksDef : ksDefs) {
+    // logger.info(ksDef.getName().toString());
+    // }
+    // }
+    // }
+    //
+    // public void logKeyspaces() {
+    //
+    // List<KeyspaceDefinition> ksDefs = null;
+    // try {
+    // ksDefs = cluster.describeKeyspaces();
+    // } catch (Exception e) {
+    // db_logger.error("Unable to describe keyspaces", e);
+    // }
+    //
+    // if (ksDefs != null) {
+    // for (KeyspaceDefinition ksDef : ksDefs) {
+    // System.out.println("Keyspace: " + ksDef.getName().toString());
+    // for (ColumnFamilyDefinition cf : ksDef.getCfDefs()) {
+    // System.out.println("  CF: " + cf.getName());
+    //
+    // System.out.println("    id: " + cf.getId());
+    // System.out.println("    comment: " + cf.getComment());
+    // System.out.println("    rowCacheSize: "
+    // + cf.getRowCacheSize());
+    // System.out.println("    keyCacheSize: "
+    // + cf.getKeyCacheSize());
+    // System.out.println("    readRepairChance: "
+    // + cf.getReadRepairChance());
+    // System.out.println("    gcGraceSeconds: "
+    // + cf.getGcGraceSeconds());
+    // System.out.println("    minCompactionThreshold: "
+    // + cf.getMinCompactionThreshold());
+    // System.out.println("    maxCompactionThreshold: "
+    // + cf.getMaxCompactionThreshold());
+    // System.out.println("    rowCacheSavePeriodInSeconds: "
+    // + cf.getRowCacheSavePeriodInSeconds());
+    // System.out.println("    keyCacheSavePeriodInSeconds: "
+    // + cf.getKeyCacheSavePeriodInSeconds());
+    // System.out.println("    memtableFlushAfterMins: "
+    // + cf.getMemtableFlushAfterMins());
+    // System.out.println("    memtableThroughputInMb: "
+    // + cf.getMemtableThroughputInMb());
+    // System.out.println("    memtableOperationsInMillions: "
+    // + cf.getMemtableOperationsInMillions());
+    // System.out.println("    keyspaceName: "
+    // + cf.getKeyspaceName());
+    // System.out.println("    comparatorType: "
+    // + cf.getColumnType());
+    // System.out.println("    columnType: "
+    // + JsonUtils.mapToJsonString(cf.getColumnType()));
+    // System.out.println("    subComparatorType: "
+    // + JsonUtils.mapToJsonString(cf
+    // .getSubComparatorType()));
+    // System.out.println("    keyValidationClass: "
+    // + cf.getKeyValidationClass());
+    // System.out.println("    columnMetadata:");
+    // for (ColumnDefinition column : cf.getColumnMetadata()) {
+    // System.out.println("      name: "
+    // + string(column.getName()));
+    // System.out.println("        indexName: "
+    // + column.getIndexName());
+    // System.out.println("        validationClass: "
+    // + column.getValidationClass());
+    // System.out.println("        indexType: "
+    // + column.getIndexType());
+    // }
+    // System.out.println("    defaultValidationClass: "
+    // + cf.getDefaultValidationClass());
+    // System.out.println("    replicateOnWrite: "
+    // + cf.isReplicateOnWrite());
+    //
+    // }
+    // }
+    // }
+    // }
+    //
+    // /**
+    // * Gets the columns.
+    // *
+    // * @param keyspace
+    // * the keyspace
+    // * @param columnFamily
+    // * the column family
+    // * @param key
+    // * the key
+    // * @return columns
+    // * @throws Exception
+    // * the exception
+    // */
+    // public <N, V> List<HColumn<N, V>> getAllColumns(Keyspace ko,
+    // Object columnFamily, Object key, Serializer<N> nameSerializer,
+    // Serializer<V> valueSerializer) throws Exception {
+    //
+    // if (db_logger.isInfoEnabled()) {
+    // db_logger.info("getColumns cf=" + columnFamily + " key=" + key);
+    // }
+    //
+    // SliceQuery<ByteBuffer, N, V> q = createSliceQuery(ko, be,
+    // nameSerializer, valueSerializer);
+    // q.setColumnFamily(columnFamily.toString());
+    // q.setKey(bytebuffer(key));
+    // q.setRange(null, null, false, ALL_COUNT);
+    // QueryResult<ColumnSlice<N, V>> r = q.execute();
+    // ColumnSlice<N, V> slice = r.get();
+    // List<HColumn<N, V>> results = slice.getColumns();
+    //
+    // if (db_logger.isInfoEnabled()) {
+    // if (results == null) {
+    // db_logger.info("getColumns returned null");
+    // } else {
+    // db_logger.info("getColumns returned " + results.size()
+    // + " columns");
+    // }
+    // }
+    //
+    // return results;
+    // }
+    //
+    // public List<HColumn<String, ByteBuffer>> getAllColumns(Keyspace ko,
+    // Object columnFamily, Object key) throws Exception {
+    // return getAllColumns(ko, columnFamily, key, se, be);
+    // }
+    //
+    // public Set<String> getAllColumnNames(Keyspace ko, Object columnFamily,
+    // Object key) throws Exception {
+    // List<HColumn<String, ByteBuffer>> columns = getAllColumns(ko,
+    // columnFamily, key);
+    // Set<String> set = new LinkedHashSet<String>();
+    // for (HColumn<String, ByteBuffer> column : columns) {
+    // set.add(column.getName());
+    // }
+    // return set;
+    // }
+    //
+    // /**
+    // * Gets the columns.
+    // *
+    // * @param keyspace
+    // * the keyspace
+    // * @param columnFamily
+    // * the column family
+    // * @param key
+    // * the key
+    // * @param start
+    // * the start
+    // * @param finish
+    // * the finish
+    // * @param count
+    // * the count
+    // * @param reversed
+    // * the reversed
+    // * @return columns
+    // * @throws Exception
+    // * the exception
+    // */
+    // public List<HColumn<ByteBuffer, ByteBuffer>> getColumns(Keyspace ko,
+    // Object columnFamily, Object key, Object start, Object finish,
+    // int count, boolean reversed) throws Exception {
+    //
+    // if (db_logger.isInfoEnabled()) {
+    // db_logger.info("getColumns cf=" + columnFamily + " key=" + key
+    // + " start=" + start + " finish=" + finish + " count="
+    // + count + " reversed=" + reversed);
+    // }
+    //
+    // SliceQuery<ByteBuffer, ByteBuffer, ByteBuffer> q = createSliceQuery(ko,
+    // be, be, be);
+    // q.setColumnFamily(columnFamily.toString());
+    // q.setKey(bytebuffer(key));
+    //
+    // ByteBuffer start_bytes = null;
+    // if (start instanceof DynamicComposite) {
+    // start_bytes = ((DynamicComposite) start).serialize();
+    // } else if (start instanceof List) {
+    // start_bytes = DynamicComposite.toByteBuffer((List<?>) start);
+    // } else {
+    // start_bytes = bytebuffer(start);
+    // }
+    //
+    // ByteBuffer finish_bytes = null;
+    // if (finish instanceof DynamicComposite) {
+    // finish_bytes = ((DynamicComposite) finish).serialize();
+    // } else if (finish instanceof List) {
+    // finish_bytes = DynamicComposite.toByteBuffer((List<?>) finish);
+    // } else {
+    // finish_bytes = bytebuffer(finish);
+    // }
+    //
+    // /*
+    // * if (reversed) { q.setRange(finish_bytes, start_bytes, reversed,
+    // * count); } else { q.setRange(start_bytes, finish_bytes, reversed,
+    // * count); }
+    // */
+    // q.setRange(start_bytes, finish_bytes, reversed, count);
+    // QueryResult<ColumnSlice<ByteBuffer, ByteBuffer>> r = q.execute();
+    // ColumnSlice<ByteBuffer, ByteBuffer> slice = r.get();
+    // List<HColumn<ByteBuffer, ByteBuffer>> results = slice.getColumns();
+    //
+    // if (db_logger.isInfoEnabled()) {
+    // if (results == null) {
+    // db_logger.info("getColumns returned null");
+    // } else {
+    // db_logger.info("getColumns returned " + results.size()
+    // + " columns");
+    // }
+    // }
+    //
+    // return results;
+    // }
+    //
+    // public Map<ByteBuffer, List<HColumn<ByteBuffer, ByteBuffer>>>
+    // multiGetColumns(
+    // Keyspace ko, Object columnFamily, List<?> keys, Object start,
+    // Object finish, int count, boolean reversed) throws Exception {
+    //
+    // if (db_logger.isInfoEnabled()) {
+    // db_logger.info("multiGetColumns cf=" + columnFamily + " keys="
+    // + keys + " start=" + start + " finish=" + finish
+    // + " count=" + count + " reversed=" + reversed);
+    // }
+    //
+    // MultigetSliceQuery<ByteBuffer, ByteBuffer, ByteBuffer> q =
+    // createMultigetSliceQuery(
+    // ko, be, be, be);
+    // q.setColumnFamily(columnFamily.toString());
+    // q.setKeys(bytebuffers(keys));
+    //
+    // ByteBuffer start_bytes = null;
+    // if (start instanceof DynamicComposite) {
+    // start_bytes = ((DynamicComposite) start).serialize();
+    // } else if (start instanceof List) {
+    // start_bytes = DynamicComposite.toByteBuffer((List<?>) start);
+    // } else {
+    // start_bytes = bytebuffer(start);
+    // }
+    //
+    // ByteBuffer finish_bytes = null;
+    // if (finish instanceof DynamicComposite) {
+    // finish_bytes = ((DynamicComposite) finish).serialize();
+    // } else if (finish instanceof List) {
+    // finish_bytes = DynamicComposite.toByteBuffer((List<?>) finish);
+    // } else {
+    // finish_bytes = bytebuffer(finish);
+    // }
+    //
+    // q.setRange(start_bytes, finish_bytes, reversed, count);
+    // QueryResult<Rows<ByteBuffer, ByteBuffer, ByteBuffer>> r = q.execute();
+    // Rows<ByteBuffer, ByteBuffer, ByteBuffer> rows = r.get();
+    //
+    // Map<ByteBuffer, List<HColumn<ByteBuffer, ByteBuffer>>> results = new
+    // LinkedHashMap<ByteBuffer, List<HColumn<ByteBuffer, ByteBuffer>>>();
+    // for (Row<ByteBuffer, ByteBuffer, ByteBuffer> row : rows) {
+    // results.put(row.getKey(), row.getColumnSlice().getColumns());
+    // }
+    //
+    // return results;
+    // }
+    //
+    // /**
+    // * Gets the columns.
+    // *
+    // * @param keyspace
+    // * the keyspace
+    // * @param columnFamily
+    // * the column family
+    // * @param keys
+    // * the keys
+    // * @return map of keys to columns
+    // * @throws Exception
+    // * the exception
+    // */
+    // public <K, N, V> Rows<K, N, V> getRows(Keyspace ko, Object columnFamily,
+    // List<K> keys, Serializer<K> keySerializer,
+    // Serializer<N> nameSerializer, Serializer<V> valueSerializer)
+    // throws Exception {
+    //
+    // if (db_logger.isInfoEnabled()) {
+    // db_logger.info("getColumns cf=" + columnFamily + " keys=" + keys);
+    // }
+    //
+    // MultigetSliceQuery<K, N, V> q = createMultigetSliceQuery(ko,
+    // keySerializer, nameSerializer, valueSerializer);
+    // q.setColumnFamily(columnFamily.toString());
+    // q.setKeys(keys);
+    // q.setRange(null, null, false, ALL_COUNT);
+    // QueryResult<Rows<K, N, V>> r = q.execute();
+    // Rows<K, N, V> results = r.get();
+    //
+    // if (db_logger.isInfoEnabled()) {
+    // if (results == null) {
+    // db_logger.info("getColumns returned null");
+    // } else {
+    // db_logger.info("getColumns returned " + results.getCount()
+    // + " columns");
+    // }
+    // }
+    //
+    // return results;
+    // }
+    //
+    // /**
+    // * Gets the columns.
+    // *
+    // * @param keyspace
+    // * the keyspace
+    // * @param columnFamily
+    // * the column family
+    // * @param key
+    // * the key
+    // * @param columnNames
+    // * the column names
+    // * @return columns
+    // * @throws Exception
+    // * the exception
+    // */
+    // @SuppressWarnings("unchecked")
+    // public <N, V> List<HColumn<N, V>> getColumns(Keyspace ko,
+    // Object columnFamily, Object key, Set<String> columnNames,
+    // Serializer<N> nameSerializer, Serializer<V> valueSerializer)
+    // throws Exception {
+    //
+    // if (db_logger.isInfoEnabled()) {
+    // db_logger.info("getColumns cf=" + columnFamily + " key=" + key
+    // + " names=" + columnNames);
+    // }
+    //
+    // SliceQuery<ByteBuffer, N, V> q = createSliceQuery(ko, be,
+    // nameSerializer, valueSerializer);
+    // q.setColumnFamily(columnFamily.toString());
+    // q.setKey(bytebuffer(key));
+    // // q.setColumnNames(columnNames.toArray(new String[0]));
+    // q.setColumnNames((N[]) nameSerializer.fromBytesSet(
+    // se.toBytesSet(new ArrayList<String>(columnNames))).toArray());
+    //
+    // QueryResult<ColumnSlice<N, V>> r = q.execute();
+    // ColumnSlice<N, V> slice = r.get();
+    // List<HColumn<N, V>> results = slice.getColumns();
+    //
+    // if (db_logger.isInfoEnabled()) {
+    // if (results == null) {
+    // db_logger.info("getColumns returned null");
+    // } else {
+    // db_logger.info("getColumns returned " + results.size()
+    // + " columns");
+    // }
+    // }
+    //
+    // return results;
+    // }
+    //
+    // /**
+    // * Gets the columns.
+    // *
+    // * @param keyspace
+    // * the keyspace
+    // * @param columnFamily
+    // * the column family
+    // * @param keys
+    // * the keys
+    // * @param columnNames
+    // * the column names
+    // * @return map of keys to columns
+    // * @throws Exception
+    // * the exception
+    // */
+    // @SuppressWarnings("unchecked")
+    // public <K, N, V> Rows<K, N, V> getRows(Keyspace ko, Object columnFamily,
+    // List<K> keys, Set<String> columnNames, Serializer<K> keySerializer,
+    // Serializer<N> nameSerializer, Serializer<V> valueSerializer)
+    // throws Exception {
+    //
+    // if (db_logger.isInfoEnabled()) {
+    // db_logger.info("getColumns cf=" + columnFamily + " keys=" + keys
+    // + " names=" + columnNames);
+    // }
+    //
+    // MultigetSliceQuery<K, N, V> q = createMultigetSliceQuery(ko,
+    // keySerializer, nameSerializer, valueSerializer);
+    // q.setColumnFamily(columnFamily.toString());
+    // q.setKeys(keys);
+    // q.setColumnNames((N[]) nameSerializer.fromBytesSet(
+    // se.toBytesSet(new ArrayList<String>(columnNames))).toArray());
+    // QueryResult<Rows<K, N, V>> r = q.execute();
+    // Rows<K, N, V> results = r.get();
+    //
+    // if (db_logger.isInfoEnabled()) {
+    // if (results == null) {
+    // db_logger.info("getColumns returned null");
+    // } else {
+    // db_logger.info("getColumns returned " + results.getCount()
+    // + " columns");
+    // }
+    // }
+    //
+    // return results;
+    // }
+    //
+    // /**
+    // * Gets the column.
+    // *
+    // * @param keyspace
+    // * the keyspace
+    // * @param columnFamily
+    // * the column family
+    // * @param key
+    // * the key
+    // * @param column
+    // * the column
+    // * @return column
+    // * @throws Exception
+    // * the exception
+    // */
+    // public <N, V> HColumn<N, V> getColumn(Keyspace ko, Object columnFamily,
+    // Object key, N column, Serializer<N> nameSerializer,
+    // Serializer<V> valueSerializer) throws Exception {
+    //
+    // if (db_logger.isInfoEnabled()) {
+    // db_logger.info("getColumn cf=" + columnFamily + " key=" + key
+    // + " column=" + column);
+    // }
+    //
+    // /*
+    // * ByteBuffer column_bytes = null; if (column instanceof List) {
+    // * column_bytes = Composite.serializeToByteBuffer((List<?>) column); }
+    // * else { column_bytes = bytebuffer(column); }
+    // */
+    //
+    // ColumnQuery<ByteBuffer, N, V> q = HFactory.createColumnQuery(ko, be,
+    // nameSerializer, valueSerializer);
+    // QueryResult<HColumn<N, V>> r = q.setKey(bytebuffer(key))
+    // .setName(column).setColumnFamily(columnFamily.toString())
+    // .execute();
+    // HColumn<N, V> result = r.get();
+    //
+    // if (db_logger.isInfoEnabled()) {
+    // if (result == null) {
+    // db_logger.info("getColumn returned null");
+    // }
+    // }
+    //
+    // return result;
+    // }
+    //
+    // public <N, V> ColumnSlice<N, V> getColumns(Keyspace ko,
+    // Object columnFamily, Object key, N[] columns,
+    // Serializer<N> nameSerializer, Serializer<V> valueSerializer)
+    // throws Exception {
+    //
+    // if (db_logger.isInfoEnabled()) {
+    // db_logger.info("getColumn cf=" + columnFamily + " key=" + key
+    // + " column=" + columns);
+    // }
+    //
+    // /*
+    // * ByteBuffer column_bytes = null; if (column instanceof List) {
+    // * column_bytes = Composite.serializeToByteBuffer((List<?>) column); }
+    // * else { column_bytes = bytebuffer(column); }
+    // */
+    //
+    // SliceQuery<ByteBuffer, N, V> q = HFactory.createSliceQuery(ko, be,
+    // nameSerializer, valueSerializer);
+    // QueryResult<ColumnSlice<N, V>> r = q.setKey(bytebuffer(key))
+    // .setColumnNames(columns)
+    // .setColumnFamily(columnFamily.toString()).execute();
+    // ColumnSlice<N, V> result = r.get();
+    //
+    // if (db_logger.isInfoEnabled()) {
+    // if (result == null) {
+    // db_logger.info("getColumn returned null");
+    // }
+    // }
+    //
+    // return result;
+    // }
+    //
+    // public HColumn<String, ByteBuffer> getColumn(Keyspace ko,
+    // Object columnFamily, Object key, String column) throws Exception {
+    // return getColumn(ko, columnFamily, key, column, se, be);
+    // }
+    //
+    // /**
+    // * Sets the column.
+    // *
+    // * @param keyspace
+    // * the keyspace
+    // * @param columnFamily
+    // * the column family
+    // * @param key
+    // * the key
+    // * @param columnName
+    // * the column name
+    // * @param columnValue
+    // * the column value
+    // * @throws Exception
+    // * the exception
+    // */
+    // public void setColumn(Keyspace ko, Object columnFamily, Object key,
+    // Object columnName, Object columnValue) throws Exception {
+    // this.setColumn(ko, columnFamily, key, columnName, columnValue, 0);
+    // }
+    //
+    // public void setColumn(Keyspace ko, Object columnFamily, Object key,
+    // Object columnName, Object columnValue, int ttl) throws Exception {
+    //
+    // if (db_logger.isInfoEnabled()) {
+    // db_logger.info("setColumn cf=" + columnFamily + " key=" + key
+    // + " name=" + columnName + " value=" + columnValue);
+    // }
+    //
+    // ByteBuffer name_bytes = null;
+    // if (columnName instanceof List) {
+    // name_bytes = DynamicComposite.toByteBuffer((List<?>) columnName);
+    // } else {
+    // name_bytes = bytebuffer(columnName);
+    // }
+    //
+    // ByteBuffer value_bytes = null;
+    // if (columnValue instanceof List) {
+    // value_bytes = DynamicComposite.toByteBuffer((List<?>) columnValue);
+    // } else {
+    // value_bytes = bytebuffer(columnValue);
+    // }
+    //
+    // HColumn<ByteBuffer, ByteBuffer> col = createColumn(name_bytes,
+    // value_bytes, be, be);
+    // if (ttl != 0) {
+    // col.setTtl(ttl);
+    // }
+    // Mutator<ByteBuffer> m = createMutator(ko, be);
+    // m.insert(bytebuffer(key), columnFamily.toString(), col);
+    //
+    // }
+    //
+
+    //
+    // /**
+    // * Create a timestamp based on the TimeResolution set to the cluster.
+    // *
+    // * @return a timestamp
+    // */
+    // public long createTimestamp() {
+    // return chc.getClockResolution().createClock();
+    // }
+    //
+    // /**
+    // * Delete column.
+    // *
+    // * @param keyspace
+    // * the keyspace
+    // * @param columnFamily
+    // * the column family
+    // * @param key
+    // * the key
+    // * @param column
+    // * the column
+    // * @throws Exception
+    // * the exception
+    // */
+    // public void deleteColumn(Keyspace ko, Object columnFamily, Object key,
+    // Object column) throws Exception {
+    //
+    // if (db_logger.isInfoEnabled()) {
+    // db_logger.info("deleteColumn cf=" + columnFamily + " key=" + key
+    // + " name=" + column);
+    // }
+    //
+    // Mutator<ByteBuffer> m = createMutator(ko, be);
+    // m.delete(bytebuffer(key), columnFamily.toString(), bytebuffer(column),
+    // be);
+    // }
+    //
+    // /**
+    // * Gets the row keys.
+    // *
+    // * @param keyspace
+    // * the keyspace
+    // * @param columnFamily
+    // * the column family
+    // * @return set of keys
+    // * @throws Exception
+    // * the exception
+    // */
+    // public <K> Set<K> getRowKeySet(Keyspace ko, Object columnFamily,
+    // Serializer<K> keySerializer) throws Exception {
+    //
+    // if (db_logger.isInfoEnabled()) {
+    // db_logger.info("getRowKeys cf=" + columnFamily);
+    // }
+    //
+    // RangeSlicesQuery<K, ByteBuffer, ByteBuffer> q = createRangeSlicesQuery(
+    // ko, keySerializer, be, be);
+    // q.setColumnFamily(columnFamily.toString());
+    // q.setKeys(null, null);
+    // q.setColumnNames(new ByteBuffer[0]);
+    // QueryResult<OrderedRows<K, ByteBuffer, ByteBuffer>> r = q.execute();
+    // OrderedRows<K, ByteBuffer, ByteBuffer> rows = r.get();
+    //
+    // Set<K> results = new LinkedHashSet<K>();
+    // for (Row<K, ByteBuffer, ByteBuffer> row : rows) {
+    // results.add(row.getKey());
+    // }
+    //
+    // if (db_logger.isInfoEnabled()) {
+    // {
+    // db_logger.info("getRowKeys returned " + results.size()
+    // + " rows");
+    // }
+    // }
+    //
+    // return results;
+    // }
+    //
+    // /**
+    // * Gets the row keys as uui ds.
+    // *
+    // * @param keyspace
+    // * the keyspace
+    // * @param columnFamily
+    // * the column family
+    // * @return list of row key UUIDs
+    // * @throws Exception
+    // * the exception
+    // */
+    // public <K> List<K> getRowKeyList(Keyspace ko, Object columnFamily,
+    // Serializer<K> keySerializer) throws Exception {
+    //
+    // RangeSlicesQuery<K, ByteBuffer, ByteBuffer> q = createRangeSlicesQuery(
+    // ko, keySerializer, be, be);
+    // q.setColumnFamily(columnFamily.toString());
+    // q.setKeys(null, null);
+    // q.setColumnNames(new ByteBuffer[0]);
+    // QueryResult<OrderedRows<K, ByteBuffer, ByteBuffer>> r = q.execute();
+    // OrderedRows<K, ByteBuffer, ByteBuffer> rows = r.get();
+    //
+    // List<K> list = new ArrayList<K>();
+    // for (Row<K, ByteBuffer, ByteBuffer> row : rows) {
+    // list.add(row.getKey());
+    // // K uuid = row.getKey();
+    // // if (uuid != UUIDUtils.zeroUUID) {
+    // // list.add(uuid);
+    // // }
+    // }
+    //
+    // return list;
+    // }
+    //
+    // /**
+    // * Delete row.
+    // *
+    // * @param keyspace
+    // * the keyspace
+    // * @param columnFamily
+    // * the column family
+    // * @param key
+    // * the key
+    // * @throws Exception
+    // * the exception
+    // */
+    // public void deleteRow(Keyspace ko, final Object columnFamily,
+    // final Object key) throws Exception {
+    //
+    // if (db_logger.isInfoEnabled()) {
+    // db_logger.info("deleteRow cf=" + columnFamily + " key=" + key);
+    // }
+    //
+    // createMutator(ko, be).addDeletion(bytebuffer(key),
+    // columnFamily.toString()).execute();
+    // }
+    //
+    // public void deleteRow(Keyspace ko, final Object columnFamily,
+    // final String key) throws Exception {
+    //
+    // if (db_logger.isInfoEnabled()) {
+    // db_logger.info("deleteRow cf=" + columnFamily + " key=" + key);
+    // }
+    //
+    // createMutator(ko, se).addDeletion(key, columnFamily.toString())
+    // .execute();
+    // }
+    //
+    // /**
+    // * Delete row.
+    // *
+    // * @param keyspace
+    // * the keyspace
+    // * @param columnFamily
+    // * the column family
+    // * @param key
+    // * the key
+    // * @param timestamp
+    // * the timestamp
+    // * @throws Exception
+    // * the exception
+    // */
+    // public void deleteRow(Keyspace ko, final Object columnFamily,
+    // final Object key, final long timestamp) throws Exception {
+    //
+    // if (db_logger.isInfoEnabled()) {
+    // db_logger.info("deleteRow cf=" + columnFamily + " key=" + key
+    // + " timestamp=" + timestamp);
+    // }
+    //
+    // createMutator(ko, be).addDeletion(bytebuffer(key),
+    // columnFamily.toString(), timestamp).execute();
+    // }
+    //
+    // /**
+    // * Gets the id list.
+    // *
+    // * @param keyspace
+    // * the keyspace
+    // * @param columnFamily
+    // * the column family
+    // * @param key
+    // * the key
+    // * @param start
+    // * the start
+    // * @param finish
+    // * the finish
+    // * @param count
+    // * the count
+    // * @param use_column_value
+    // * the use_column_value
+    // * @param reversed
+    // * the reversed
+    // * @param compositeResults
+    // * the composite results
+    // * @param composite_offset
+    // * the composite_offset
+    // * @return list of columns as UUIDs
+    // * @throws Exception
+    // * the exception
+    // */
+    // public List<UUID> getIdList(Keyspace ko, Object key, Object start,
+    // Object finish, int count, boolean reversed) throws Exception {
+    //
+    // if (count <= 0) {
+    // count = DEFAULT_COUNT;
+    // }
+    // List<UUID> ids = new ArrayList<UUID>();
+    // if (NULL_ID.equals(start)) {
+    // start = null;
+    // }
+    // List<HColumn<ByteBuffer, ByteBuffer>> results = getColumns(ko,
+    // ENTITY_ID_SETS, key, start, finish, count, reversed);
+    //
+    // if (results != null) {
+    // for (HColumn<ByteBuffer, ByteBuffer> result : results) {
+    // ByteBuffer bytes = result.getName();
+    // ids.add(uuid(bytes));
+    // }
+    // }
+    //
+    // return ids;
+    //
+    // }
+    //
+    // public Map<UUID, UUID> getIdPairList(Keyspace ko, Object key, Object
+    // start,
+    // Object finish, int count, boolean reversed) throws Exception {
+    //
+    // if (count <= 0) {
+    // count = DEFAULT_COUNT;
+    // }
+    // Map<UUID, UUID> ids = new LinkedHashMap<UUID, UUID>();
+    // if (NULL_ID.equals(start)) {
+    // start = null;
+    // }
+    // List<HColumn<ByteBuffer, ByteBuffer>> results = getColumns(ko,
+    // ENTITY_ID_SETS, key, start, finish, count, reversed);
+    //
+    // if (results != null) {
+    // for (HColumn<ByteBuffer, ByteBuffer> result : results) {
+    // ids.put(uuid(result.getName()), uuid(result.getValue()));
+    // }
+    // }
+    //
+    // return ids;
+    //
+    // }
+    //
+    // public int countColumns(Keyspace ko, Object columnFamily, Object key)
+    // throws Exception {
+    //
+    // CountQuery<ByteBuffer, ByteBuffer> cq = HFactory.createCountQuery(ko,
+    // be, be);
+    // cq.setColumnFamily(columnFamily.toString());
+    // cq.setKey(bytebuffer(key));
+    // cq.setRange(ByteBuffer.allocate(0), ByteBuffer.allocate(0), 100000000);
+    // QueryResult<Integer> r = cq.execute();
+    // if (r == null) {
+    // return 0;
+    // }
+    // return r.get();
+    // }
+    //
+    // /**
+    // * Sets the id list.
+    // *
+    // * @param keyspace
+    // * the keyspace
+    // * @param targetId
+    // * the target id
+    // * @param columnFamily
+    // * the column family
+    // * @param keyPrefix
+    // * the key prefix
+    // * @param keySuffix
+    // * the key suffix
+    // * @param keyIds
+    // * the key ids
+    // * @param setColumnValue
+    // * the set column value
+    // * @throws Exception
+    // * the exception
+    // */
+    // public void setIdList(Keyspace ko, UUID targetId, String keyPrefix,
+    // String keySuffix, List<UUID> keyIds) throws Exception {
+    // long timestamp = createTimestamp();
+    // Mutator<ByteBuffer> batch = createMutator(ko, be);
+    // batch = buildSetIdListMutator(batch, targetId,
+    // ENTITY_ID_SETS.toString(), keyPrefix, keySuffix, keyIds,
+    // timestamp);
+    // batchExecute(batch, CassandraService.RETRY_COUNT);
+    // }
+    //
+    // public Mutator<ByteBuffer> batchUpdateIdSet(Mutator<ByteBuffer> batch,
+    // UUID entityId, String setName, UUID elementValue,
+    // boolean removeFromSet, long timestamp) throws Exception {
+    //
+    // if (elementValue != null) {
+    // if (!removeFromSet) {
+    // // Set the new value
+    // addInsertToMutator(batch, ENTITY_ID_SETS,
+    // key(entityId, setName), elementValue,
+    // ByteBuffer.allocate(0), timestamp);
+    //
+    // addInsertToMutator(batch, ENTITY_DICTIONARIES,
+    // key(entityId, DICTIONARY_ID_SETS), setName, null,
+    // timestamp);
+    // } else {
+    // addDeleteToMutator(batch, ENTITY_ID_SETS,
+    // key(entityId, setName), timestamp);
+    // }
+    // }
+    //
+    // return batch;
+    // }
+    //
+    // public void deleteIdSet(UUID applicationId, UUID entityId, String
+    // setName)
+    // throws Exception {
+    // Keyspace ko = getApplicationKeyspace(applicationId);
+    // deleteRow(ko, ENTITY_ID_SETS, key(entityId, setName));
+    // }
+    //
+    // public void addToIdSet(UUID applicationId, UUID entityId, String setName,
+    // UUID elementValue) throws Exception {
+    //
+    // if (elementValue == null) {
+    // return;
+    // }
+    //
+    // long timestamp = createTimestamp();
+    // Mutator<ByteBuffer> batch = createMutator(
+    // getApplicationKeyspace(applicationId), be);
+    //
+    // batch = batchUpdateIdSet(batch, entityId, setName, elementValue, false,
+    // timestamp);
+    //
+    // batchExecute(batch, CassandraService.RETRY_COUNT);
+    // }
+    //
+    // public void removeFromIdSet(UUID applicationId, UUID entityId,
+    // String setName, UUID elementValue) throws Exception {
+    //
+    // long timestamp = createTimestamp();
+    // Mutator<ByteBuffer> batch = createMutator(
+    // getApplicationKeyspace(applicationId), be);
+    //
+    // batch = batchUpdateIdSet(batch, entityId, setName, elementValue, true,
+    // timestamp);
+    //
+    // batchExecute(batch, CassandraService.RETRY_COUNT);
+    // }
+    //
+    // public List<UUID> getIdSet(UUID applicationId, UUID entityId, String
+    // setName)
+    // throws Exception {
+    // return getIdList(getApplicationKeyspace(applicationId),
+    // key(entityId, setName), null, null, 0, false);
+    // }
+    //
+    // boolean clusterUp = false;
+    //
+    // public void startClusterHealthCheck() {
+    //
+    // ScheduledExecutorService executorService = Executors
+    // .newSingleThreadScheduledExecutor();
+    // executorService.scheduleWithFixedDelay(new Runnable() {
+    // @Override
+    // public void run() {
+    // if (cluster != null) {
+    // HConnectionManager connectionManager = cluster
+    // .getConnectionManager();
+    // if (connectionManager != null) {
+    // clusterUp = !connectionManager.getHosts().isEmpty();
+    // }
+    // }
+    // }
+    // }, 1, 5, TimeUnit.SECONDS);
+    //
+    // }
+    // >>>>>>> master
 
 }