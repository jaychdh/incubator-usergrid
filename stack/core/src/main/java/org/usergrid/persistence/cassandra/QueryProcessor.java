/*******************************************************************************
 * Copyright 2012 Apigee Corporation
 *
 * Licensed under the Apache License, Version 2.0 (the "License");
 * you may not use this file except in compliance with the License.
 * You may obtain a copy of the License at
 *
 *   http://www.apache.org/licenses/LICENSE-2.0
 *
 * Unless required by applicable law or agreed to in writing, software
 * distributed under the License is distributed on an "AS IS" BASIS,
 * WITHOUT WARRANTIES OR CONDITIONS OF ANY KIND, either express or implied.
 * See the License for the specific language governing permissions and
 * limitations under the License.
 ******************************************************************************/
package org.usergrid.persistence.cassandra;

import static org.usergrid.persistence.Schema.getDefaultSchema;

import java.nio.ByteBuffer;
import java.util.ArrayList;
import java.util.Iterator;
import java.util.List;
import java.util.Stack;
import java.util.UUID;

import me.prettyprint.cassandra.serializers.UUIDSerializer;

import org.usergrid.persistence.*;
import org.usergrid.persistence.Query.SortDirection;
import org.usergrid.persistence.Query.SortPredicate;
import org.usergrid.persistence.entities.User;
import org.usergrid.persistence.exceptions.NoFullTextIndexException;
import org.usergrid.persistence.exceptions.NoIndexException;
import org.usergrid.persistence.exceptions.PersistenceException;
<<<<<<< HEAD
import org.usergrid.persistence.query.ir.AllNode;
import org.usergrid.persistence.query.ir.AndNode;
import org.usergrid.persistence.query.ir.NotNode;
import org.usergrid.persistence.query.ir.OrNode;
import org.usergrid.persistence.query.ir.OrderByNode;
import org.usergrid.persistence.query.ir.QueryNode;
import org.usergrid.persistence.query.ir.QuerySlice;
import org.usergrid.persistence.query.ir.SearchVisitor;
import org.usergrid.persistence.query.ir.SliceNode;
import org.usergrid.persistence.query.ir.WithinNode;
import org.usergrid.persistence.query.ir.result.ResultIterator;
import org.usergrid.persistence.query.ir.result.ResultsLoader;
=======
import org.usergrid.persistence.query.ir.*;
import org.usergrid.persistence.query.ir.result.*;
>>>>>>> c855ec51
import org.usergrid.persistence.query.tree.AndOperand;
import org.usergrid.persistence.query.tree.ContainsOperand;
import org.usergrid.persistence.query.tree.Equal;
import org.usergrid.persistence.query.tree.EqualityOperand;
import org.usergrid.persistence.query.tree.GreaterThan;
import org.usergrid.persistence.query.tree.GreaterThanEqual;
import org.usergrid.persistence.query.tree.LessThan;
import org.usergrid.persistence.query.tree.LessThanEqual;
import org.usergrid.persistence.query.tree.Literal;
import org.usergrid.persistence.query.tree.NotOperand;
import org.usergrid.persistence.query.tree.Operand;
import org.usergrid.persistence.query.tree.OrOperand;
import org.usergrid.persistence.query.tree.QueryVisitor;
import org.usergrid.persistence.query.tree.StringLiteral;
import org.usergrid.persistence.query.tree.WithinOperand;
import org.usergrid.persistence.schema.CollectionInfo;


public class QueryProcessor {

  private static final int PAGE_SIZE = 1000;

  private static final Schema SCHEMA = getDefaultSchema();

  private Operand rootOperand;
  private List<SortPredicate> sorts;
  private CursorCache cursorCache;
  private QueryNode rootNode;
  private String entityType;
  private CollectionInfo collectionInfo;
  private int size;
  private Query query;
  private int pageSizeHint;
  private EntityManager em;

  public QueryProcessor(Query query, CollectionInfo collectionInfo, EntityManager em) throws PersistenceException {
    setQuery(query);
    this.collectionInfo = collectionInfo;
    this.em = em;
    process();
  }

  public Query getQuery() {
    return query;
  }

  public void setQuery(Query query) {
    this.sorts = query.getSortPredicates();
    this.cursorCache = new CursorCache(query.getCursor());
    this.rootOperand = query.getRootOperand();
    this.entityType = query.getEntityType();
    this.size = query.getLimit();
    this.query = query;
  }

  public CollectionInfo getCollectionInfo() {
    return collectionInfo;
  }

  private void process() throws PersistenceException {

    int opCount = 0;

    // no operand. Check for sorts
    if (rootOperand != null) {
      // visit the tree

      TreeEvaluator visitor = new TreeEvaluator();

      rootOperand.visit(visitor);

      rootNode = visitor.getRootNode();

      opCount = visitor.getSliceCount();
    }

    // see if we have sorts, if so, we can add them all as a single node at
    // the root
    if (sorts.size() > 0) {
<<<<<<< HEAD
      
      OrderByNode order = generateSorts(opCount);
      
      opCount += order.getFirstPredicate().getAllSlices().size();

      rootNode = order;
=======

      SliceNode sorts = generateSorts(opCount);

      opCount += sorts.getAllSlices().size();

      if(rootNode != null){
        AndNode and = new AndNode(sorts, rootNode);
        rootNode = and;
      }else{
        rootNode = sorts;
      }


>>>>>>> c855ec51
    }




    //if we still don't have a root node, no query nor order by was specified, just use the all node or the identifiers
    if(rootNode == null){


      //a name alias or email alias was specified
      if(query.containsSingleNameOrEmailIdentifier()){

        Identifier ident = query.getSingleIdentifier();

        //an email was specified.  An edge case that only applies to users.  This is fulgy to put here, but required
        if(query.getEntityType().equals(User.ENTITY_TYPE) && ident.isEmail()){
          rootNode = new EmailIdentifierNode(ident);
        }

        //use the ident with the default alias.  could be an email
        else{
          rootNode = new NameIdentifierNode(ident.getName());
        }
      }
      //a uuid was specified
      else if (query.containsSingleUuidIdentifier()){
        rootNode = new UuidIdentifierNode(query.getSingleUuidIdentifier());
      }


      //nothing was specified, order it by uuid
      else{


        //this is a bit ugly, but how we handle the start parameter
        UUID startResult = query.getStartResult();

        boolean startResultSet = startResult != null;

        AllNode allNode = new AllNode(0, startResultSet);

        if(startResultSet){
          cursorCache.setNextCursor(allNode.getSlice().hashCode(), UUIDSerializer.get().toByteBuffer(startResult));
        }

        rootNode = allNode;
      }
    }

    if(opCount > 1){
      pageSizeHint = PAGE_SIZE;
    }else{
      pageSizeHint = Math.min(size, PAGE_SIZE);
    }
  }

  public QueryNode getFirstNode() {
    return rootNode;
  }


  /**
   * Apply cursor position and sort order to this slice. This should only be
   * invoke at evaluation time to ensure that the IR tree has already been fully
   * constructed
   *
   * @param slice
   */
  public void applyCursorAndSort(QuerySlice slice) {
    // apply the sort first, since this can change the hash code
    SortPredicate sort = getSort(slice.getPropertyName());

    if (sort != null) {
      boolean isReversed = sort.getDirection() == SortDirection.DESCENDING;

      //we're reversing the direction of this slice, reverse the params as well
      if(isReversed != slice.isReversed()){
       slice.reverse();
      }
    }
    // apply the cursor
    ByteBuffer cursor = cursorCache.getCursorBytes(slice.hashCode());

    if (cursor != null) {
      slice.setCursor(cursor);
    }

  }

  private SortPredicate getSort(String propertyName) {
    for (SortPredicate sort : sorts) {
      if (sort.getPropertyName().equals(propertyName))
        return sort;
    }
    return null;
  }

<<<<<<< HEAD
=======
  /**
   * Update the cursor for the slice with the new value
   *
   * @param slice
   */
  public void updateCursor(QuerySlice slice, ByteBuffer value) {

    cursorCache.setNextCursor(slice.hashCode(), value);

  }

>>>>>>> c855ec51

  /**
   * Return the iterator results, ordered if required
   *
   * @return
   * @throws Exception
   */
<<<<<<< HEAD
  public Results getResults(SearchVisitor visitor, ResultsLoader loader) throws Exception {
=======
  public Results getResults(SearchVisitor visitor) throws Exception {
>>>>>>> c855ec51
    // if we have no order by just load the results

    if (rootNode == null) {
      return null;
    }

    rootNode.visit(visitor);

    ResultIterator itr = visitor.getResults();

    List<UUID> entityIds = new ArrayList<UUID>(Math.min(size, Query.MAX_LIMIT));

    CursorCache resultsCursor = new CursorCache();

    while(entityIds.size() < size && itr.hasNext()){
      entityIds.addAll(itr.next());
    }

    //set our cursor, we paged through more entities than we want to return
    if(entityIds.size() > 0){
      int resultSize = Math.min(entityIds.size(), size);
      entityIds = entityIds.subList(0, resultSize);

      if(resultSize == size){
        itr.finalizeCursor(resultsCursor, entityIds.get(resultSize-1));
      }
    }

    ResultsLoader loader = getResultsLoader(em, query);
    Results results = loader.getResults(entityIds);

    if (results == null) {
      return null;
    }

    // now we need to set the cursor from our tree evaluation for return
    results.setCursor(resultsCursor.asString());

    results.setQuery(query);
    results.setQueryProcessor(this);
    results.setSearchVisitor(visitor);

    return results;

  }

  private ResultsLoader getResultsLoader(EntityManager em, Query query) {
    switch (query.getResultsLevel()) {
      case IDS:
        return new IDLoader();
      case REFS:
        return new ConnectionRefLoader(query.getEntityType());
      default:
        return new EntityResultsLoader(em);
    }
  }

  private class TreeEvaluator implements QueryVisitor {

    // stack for nodes that will be used to construct the tree and create
    // objects
    private CountingStack<QueryNode> nodes = new CountingStack<QueryNode>();


    private int contextCount = -1;

    /**
     * Get the root node in our tree for runtime evaluation
     *
     * @return
     */
    public QueryNode getRootNode() {
      return nodes.peek();
    }

    /*
     * (non-Javadoc)
     * 
     * @see org.usergrid.persistence.query.tree.QueryVisitor#visit(org.usergrid
     * .persistence.query.tree.AndOperand)
     */
    @Override
    public void visit(AndOperand op) throws PersistenceException {

      op.getLeft().visit(this);

      QueryNode leftResult = nodes.peek();

      op.getRight().visit(this);

      QueryNode rightResult = nodes.peek();

      // if the result of the left and right are the same, we don't want
      // to create an AND. We'll use the same SliceNode. Do nothing
      if (leftResult == rightResult) {
        return;
      }

      // otherwise create a new AND node from the result of the visit

      QueryNode right = nodes.pop();
      QueryNode left = nodes.pop();

      AndNode newNode = new AndNode(left, right);

      nodes.push(newNode);
    }

    /*
     * (non-Javadoc)
     * 
     * @see org.usergrid.persistence.query.tree.QueryVisitor#visit(org.usergrid
     * .persistence.query.tree.OrOperand)
     */
    @Override
    public void visit(OrOperand op) throws PersistenceException {

      // we need to create a new slicenode for the children of this
      // operation

      Operand left = op.getLeft();
      Operand right = op.getRight();

      // we only create a new slice node if our children are && and ||
      // operations
      createNewSlice(left);

      left.visit(this);

      // we only create a new slice node if our children are && and ||
      // operations
      createNewSlice(right);

      right.visit(this);

      QueryNode rightResult = nodes.pop();
      QueryNode leftResult = nodes.pop();

      // rewrite with the new Or operand
      OrNode orNode = new OrNode(leftResult, rightResult);

      nodes.push(orNode);

    }

    /*
     * (non-Javadoc)
     * 
     * @see org.usergrid.persistence.query.tree.QueryVisitor#visit(org.usergrid
     * .persistence.query.tree.NotOperand)
     */
    @Override
    public void visit(NotOperand op) throws PersistenceException {

      // create a new context since any child of NOT will need to be
      // evaluated independently
      Operand child = op.getOperation();
      createNewSlice(child);
      child.visit(this);

      nodes.push(new NotNode(nodes.pop(), new AllNode(++contextCount, false)));
    }

    /*
     * (non-Javadoc)
     * 
     * @see org.usergrid.persistence.query.tree.QueryVisitor#visit(org.usergrid
     * .persistence.query.tree.ContainsOperand)
     */
    @Override
    public void visit(ContainsOperand op) throws NoFullTextIndexException {

      String propertyName = op.getProperty().getValue();

      if (!SCHEMA.isPropertyFulltextIndexed(entityType, propertyName)) {
        throw new NoFullTextIndexException(entityType, propertyName);
      }

      StringLiteral string = op.getString();

      String indexName = op.getProperty().getIndexedValue();

      SliceNode node = null;

      // sdg - if left & right have same field name, we need to create a new
      // slice
      if (!nodes.isEmpty() && nodes.peek() instanceof SliceNode
          && ((SliceNode) nodes.peek()).getSlice(indexName) != null) {
        node = newSliceNode();
      } else {
        node = getUnionNode(op);
      }

      String fieldName = op.getProperty().getIndexedValue();

      node.setStart(fieldName, string.getValue(), true);
      node.setFinish(fieldName, string.getEndValue(), true);

    }

    /*
     * (non-Javadoc)
     * 
     * @see org.usergrid.persistence.query.tree.QueryVisitor#visit(org.usergrid
     * .persistence.query.tree.WithinOperand)
     */
    @Override
    public void visit(WithinOperand op) {

      // change the property name to coordinates
      nodes.push(new WithinNode(op.getProperty().getIndexedName(), op.getDistance().getFloatValue(), op.getLattitude()
          .getFloatValue(), op.getLongitude().getFloatValue(), ++contextCount));

    }

    /*
     * (non-Javadoc)
     * 
     * @see org.usergrid.persistence.query.tree.QueryVisitor#visit(org.usergrid
     * .persistence.query.tree.LessThan)
     */
    @Override
    public void visit(LessThan op) throws NoIndexException {
      String propertyName = op.getProperty().getValue();

      checkIndexed(propertyName);

      getUnionNode(op).setFinish(propertyName, op.getLiteral().getValue(), false);
    }

    /*
     * (non-Javadoc)
     * 
     * @see org.usergrid.persistence.query.tree.QueryVisitor#visit(org.usergrid
     * .persistence.query.tree.LessThanEqual)
     */
    @Override
    public void visit(LessThanEqual op) throws NoIndexException {

      String propertyName = op.getProperty().getValue();

      checkIndexed(propertyName);

      getUnionNode(op).setFinish(propertyName, op.getLiteral().getValue(), true);
    }

    /*
     * (non-Javadoc)
     * 
     * @see org.usergrid.persistence.query.tree.QueryVisitor#visit(org.usergrid
     * .persistence.query.tree.Equal)
     */
    @Override
    public void visit(Equal op) throws NoIndexException {
      String fieldName = op.getProperty().getValue();

      checkIndexed(fieldName);

      Literal<?> literal = op.getLiteral();
      SliceNode node = getUnionNode(op);

      // this is an edge case. If we get more edge cases, we need to push
      // this down into the literals and let the objects
      // handle this
      if (literal instanceof StringLiteral) {

        StringLiteral stringLiteral = (StringLiteral) literal;

        String endValue = stringLiteral.getEndValue();

        if (endValue != null) {
          node.setFinish(fieldName, endValue, true);
        }
      } else {
        node.setFinish(fieldName, literal.getValue(), true);
      }

      node.setStart(fieldName, literal.getValue(), true);

    }

    /*
     * (non-Javadoc)
     * 
     * @see org.usergrid.persistence.query.tree.QueryVisitor#visit(org.usergrid
     * .persistence.query.tree.GreaterThan)
     */
    @Override
    public void visit(GreaterThan op) throws NoIndexException {
      String propertyName = op.getProperty().getValue();

      checkIndexed(propertyName);

      getUnionNode(op).setStart(propertyName, op.getLiteral().getValue(), false);
    }

    /*
     * (non-Javadoc)
     * 
     * @see org.usergrid.persistence.query.tree.QueryVisitor#visit(org.usergrid
     * .persistence.query.tree.GreaterThanEqual)
     */
    @Override
    public void visit(GreaterThanEqual op) throws NoIndexException {
      String propertyName = op.getProperty().getValue();

      checkIndexed(propertyName);

      getUnionNode(op).setStart(propertyName, op.getLiteral().getValue(), true);
    }

    /**
     * Return the current leaf node to add to if it exists. This means that we
     * can compress multiple 'AND' operations and ranges into a single node.
     * Otherwise a new node is created and pushed to the stack
     *
     * @param current
     *          The current operand node
     * @return
     */
    private SliceNode getUnionNode(EqualityOperand current) {

      /**
       * we only create a new slice node in 3 situations 1. No nodes exist 2.
       * The parent node is not an AND node. Meaning we can't add this slice to
       * the current set of slices 3. Our current top of stack is not a slice
       * node.
       */
      // no nodes exist
      if (nodes.size() == 0 || !(nodes.peek() instanceof SliceNode)) {
        return newSliceNode();
      }

      return (SliceNode) nodes.peek();

    }

    /**
     * The new slice node
     *
     * @return
     */
    private SliceNode newSliceNode() {
      SliceNode sliceNode = new SliceNode(++contextCount);

      nodes.push(sliceNode);

      return sliceNode;
    }

    /**
     * Create a new slice if one will be required within the context of this
     * node
     *
     * @param child
     */
    private void createNewSlice(Operand child) {
      if (child instanceof EqualityOperand || child instanceof AndOperand || child instanceof ContainsOperand) {
        newSliceNode();
      }

    }


    public int getSliceCount(){
      return nodes.getSliceCount();
    }

  }


  private static class CountingStack<T> extends Stack<T>{

    private int count = 0;

    /**
     *
     */
    private static final long serialVersionUID = 1L;

    /* (non-Javadoc)
     * @see java.util.Stack#pop()
     */
    @Override
    public synchronized T pop() {
      T entry = super.pop();

      if(entry instanceof SliceNode){
        count += ((SliceNode)entry).getAllSlices().size();
      }

      return entry;
    }


    public int getSliceCount(){

      Iterator<T> itr = this.iterator();

      T entry;

      while(itr.hasNext()){
        entry = itr.next();

        if(entry instanceof SliceNode){
          count += ((SliceNode)entry).getAllSlices().size();
        }
      }

      return count;

    }



  }

<<<<<<< HEAD
=======


>>>>>>> c855ec51

  /**
   * @return the pageSizeHint
   */
  public int getPageSizeHint(QueryNode node) {
    return pageSizeHint;
  }

  /**
   * Generate a slice node with scan ranges for all the properties in our sort
   * cache
   *
   * @return
   * @throws NoIndexException
   */
  private OrderByNode generateSorts(int opCount) throws NoIndexException {

    // the value is irrelevant since we'll only ever have 1 slice node
    // if this is called
    SliceNode slice = new SliceNode(opCount);

<<<<<<< HEAD
    SortPredicate first = sorts.get(0);
    
    String propertyName = first.getPropertyName();
    
    checkIndexed(propertyName);
    
    slice.setStart(propertyName, null, true);
    slice.setFinish(propertyName, null, true);
    
    
    for (int i = 1; i < sorts.size(); i ++) {
      checkIndexed(sorts.get(i).getPropertyName());
=======
    for (SortPredicate predicate : sorts) {
      String name = predicate.getPropertyName();

      checkIndexed(name);

      node.setStart(name, null, true);
      node.setFinish(name, null, true);
>>>>>>> c855ec51
    }


    return new OrderByNode(slice, sorts.subList(1, sorts.size()), rootNode);
  }


  private void checkIndexed(String propertyName) throws NoIndexException {

    if (propertyName == null || propertyName.isEmpty() || (!SCHEMA.isPropertyIndexed(entityType, propertyName) && collectionInfo != null)) {
      throw new NoIndexException(entityType, propertyName);
    }
  }

  public EntityManager getEntityManager() {
    return em;
  }
}<|MERGE_RESOLUTION|>--- conflicted
+++ resolved
@@ -15,17 +15,7 @@
  ******************************************************************************/
 package org.usergrid.persistence.cassandra;
 
-import static org.usergrid.persistence.Schema.getDefaultSchema;
-
-import java.nio.ByteBuffer;
-import java.util.ArrayList;
-import java.util.Iterator;
-import java.util.List;
-import java.util.Stack;
-import java.util.UUID;
-
 import me.prettyprint.cassandra.serializers.UUIDSerializer;
-
 import org.usergrid.persistence.*;
 import org.usergrid.persistence.Query.SortDirection;
 import org.usergrid.persistence.Query.SortPredicate;
@@ -33,39 +23,15 @@
 import org.usergrid.persistence.exceptions.NoFullTextIndexException;
 import org.usergrid.persistence.exceptions.NoIndexException;
 import org.usergrid.persistence.exceptions.PersistenceException;
-<<<<<<< HEAD
-import org.usergrid.persistence.query.ir.AllNode;
-import org.usergrid.persistence.query.ir.AndNode;
-import org.usergrid.persistence.query.ir.NotNode;
-import org.usergrid.persistence.query.ir.OrNode;
-import org.usergrid.persistence.query.ir.OrderByNode;
-import org.usergrid.persistence.query.ir.QueryNode;
-import org.usergrid.persistence.query.ir.QuerySlice;
-import org.usergrid.persistence.query.ir.SearchVisitor;
-import org.usergrid.persistence.query.ir.SliceNode;
-import org.usergrid.persistence.query.ir.WithinNode;
-import org.usergrid.persistence.query.ir.result.ResultIterator;
-import org.usergrid.persistence.query.ir.result.ResultsLoader;
-=======
 import org.usergrid.persistence.query.ir.*;
 import org.usergrid.persistence.query.ir.result.*;
->>>>>>> c855ec51
-import org.usergrid.persistence.query.tree.AndOperand;
-import org.usergrid.persistence.query.tree.ContainsOperand;
-import org.usergrid.persistence.query.tree.Equal;
-import org.usergrid.persistence.query.tree.EqualityOperand;
-import org.usergrid.persistence.query.tree.GreaterThan;
-import org.usergrid.persistence.query.tree.GreaterThanEqual;
-import org.usergrid.persistence.query.tree.LessThan;
-import org.usergrid.persistence.query.tree.LessThanEqual;
-import org.usergrid.persistence.query.tree.Literal;
-import org.usergrid.persistence.query.tree.NotOperand;
-import org.usergrid.persistence.query.tree.Operand;
-import org.usergrid.persistence.query.tree.OrOperand;
-import org.usergrid.persistence.query.tree.QueryVisitor;
-import org.usergrid.persistence.query.tree.StringLiteral;
-import org.usergrid.persistence.query.tree.WithinOperand;
+import org.usergrid.persistence.query.tree.*;
 import org.usergrid.persistence.schema.CollectionInfo;
+
+import java.nio.ByteBuffer;
+import java.util.*;
+
+import static org.usergrid.persistence.Schema.getDefaultSchema;
 
 
 public class QueryProcessor {
@@ -129,28 +95,12 @@
     // see if we have sorts, if so, we can add them all as a single node at
     // the root
     if (sorts.size() > 0) {
-<<<<<<< HEAD
       
       OrderByNode order = generateSorts(opCount);
       
       opCount += order.getFirstPredicate().getAllSlices().size();
 
       rootNode = order;
-=======
-
-      SliceNode sorts = generateSorts(opCount);
-
-      opCount += sorts.getAllSlices().size();
-
-      if(rootNode != null){
-        AndNode and = new AndNode(sorts, rootNode);
-        rootNode = and;
-      }else{
-        rootNode = sorts;
-      }
-
-
->>>>>>> c855ec51
     }
 
 
@@ -248,20 +198,6 @@
     return null;
   }
 
-<<<<<<< HEAD
-=======
-  /**
-   * Update the cursor for the slice with the new value
-   *
-   * @param slice
-   */
-  public void updateCursor(QuerySlice slice, ByteBuffer value) {
-
-    cursorCache.setNextCursor(slice.hashCode(), value);
-
-  }
-
->>>>>>> c855ec51
 
   /**
    * Return the iterator results, ordered if required
@@ -269,11 +205,7 @@
    * @return
    * @throws Exception
    */
-<<<<<<< HEAD
-  public Results getResults(SearchVisitor visitor, ResultsLoader loader) throws Exception {
-=======
   public Results getResults(SearchVisitor visitor) throws Exception {
->>>>>>> c855ec51
     // if we have no order by just load the results
 
     if (rootNode == null) {
@@ -691,11 +623,6 @@
 
   }
 
-<<<<<<< HEAD
-=======
-
-
->>>>>>> c855ec51
 
   /**
    * @return the pageSizeHint
@@ -717,7 +644,6 @@
     // if this is called
     SliceNode slice = new SliceNode(opCount);
 
-<<<<<<< HEAD
     SortPredicate first = sorts.get(0);
     
     String propertyName = first.getPropertyName();
@@ -730,15 +656,6 @@
     
     for (int i = 1; i < sorts.size(); i ++) {
       checkIndexed(sorts.get(i).getPropertyName());
-=======
-    for (SortPredicate predicate : sorts) {
-      String name = predicate.getPropertyName();
-
-      checkIndexed(name);
-
-      node.setStart(name, null, true);
-      node.setFinish(name, null, true);
->>>>>>> c855ec51
     }
 
 
