/*******************************************************************************
 * Copyright 2012 Apigee Corporation
 *
 * Licensed under the Apache License, Version 2.0 (the "License");
 * you may not use this file except in compliance with the License.
 * You may obtain a copy of the License at
 *
 *   http://www.apache.org/licenses/LICENSE-2.0
 *
 * Unless required by applicable law or agreed to in writing, software
 * distributed under the License is distributed on an "AS IS" BASIS,
 * WITHOUT WARRANTIES OR CONDITIONS OF ANY KIND, either express or implied.
 * See the License for the specific language governing permissions and
 * limitations under the License.
 ******************************************************************************/
package org.usergrid.persistence.query.ir;


/** @author tnine */
public interface NodeVisitor {

  /**
   *
   * @param node
   * @throws Exception
   */
  public void visit(AndNode node) throws Exception;

  /**
   *
   * @param node
   * @throws Exception
   */
  public void visit(NotNode node) throws Exception;

  /**
   *
   * @param node
   * @throws Exception
   */
  public void visit(OrNode node) throws Exception;

  /**
   *
   * @param node
   * @throws Exception
   */
  public void visit(SliceNode node) throws Exception;

  /**
   *
   * @param node
   * @throws Exception
   */
  public void visit(WithinNode node) throws Exception;

  /**
   *
   * @param node
   * @throws Exception
   */
  public void visit(AllNode node) throws Exception;

  /**
   *  Visit the name identifier node
   *  @param nameIdentifierNode
   */
  public void visit(NameIdentifierNode nameIdentifierNode) throws Exception;

  /** Visit the uuid identifier node
   * @param uuidIdentifierNode
   */
  public void visit(UuidIdentifierNode uuidIdentifierNode);

<<<<<<< HEAD
    /**
     * @param orderByNode
     * @throws Exception 
     */
    public void visit(OrderByNode orderByNode) throws Exception;

=======
  /**
   * Visit the email id node
   * @param emailIdentifierNode
   */
  public void visit(EmailIdentifierNode emailIdentifierNode) throws Exception;
>>>>>>> c855ec51
}<|MERGE_RESOLUTION|>--- conflicted
+++ resolved
@@ -72,18 +72,14 @@
    */
   public void visit(UuidIdentifierNode uuidIdentifierNode);
 
-<<<<<<< HEAD
-    /**
-     * @param orderByNode
-     * @throws Exception 
-     */
-    public void visit(OrderByNode orderByNode) throws Exception;
-
-=======
+  /**
+   * @param orderByNode
+   * @throws Exception
+   */
+  public void visit(OrderByNode orderByNode) throws Exception;
   /**
    * Visit the email id node
    * @param emailIdentifierNode
    */
   public void visit(EmailIdentifierNode emailIdentifierNode) throws Exception;
->>>>>>> c855ec51
 }