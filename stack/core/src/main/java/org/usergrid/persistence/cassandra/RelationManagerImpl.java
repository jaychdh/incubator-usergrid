--- conflicted
+++ resolved
@@ -150,16 +150,12 @@
 import org.usergrid.persistence.query.ir.SearchVisitor;
 import org.usergrid.persistence.query.ir.SliceNode;
 import org.usergrid.persistence.query.ir.WithinNode;
-<<<<<<< HEAD
 import org.usergrid.persistence.query.ir.result.CollectionIndexSliceParser;
 import org.usergrid.persistence.query.ir.result.EntityResultsLoader;
 import org.usergrid.persistence.query.ir.result.GeoIterator;
 import org.usergrid.persistence.query.ir.result.IntersectionIterator;
 import org.usergrid.persistence.query.ir.result.SliceIterator;
 import org.usergrid.persistence.query.ir.result.UUIDIndexSliceParser;
-=======
-import org.usergrid.persistence.query.tree.WithinOperand;
->>>>>>> fc308fc9
 import org.usergrid.persistence.schema.CollectionInfo;
 import org.usergrid.utils.IndexUtils;
 import org.usergrid.utils.MapUtils;
@@ -262,40 +258,18 @@
       connections.add(c);
     }
 
-<<<<<<< HEAD
     logger.debug("Returing {} connection(s)", connections.size());
     return connections;
   }
-=======
-    private EntityManagerImpl em;
-    private CassandraService cass;
-    private UUID applicationId;
-    
-    /**
-     * TODO TN  This should always be the entity that is the "owner" of an entity.  In /users/me/devices/d, it would be "me" and the entity is "d".
-     * This field is used interchangeably throughout these methods as both the source and target.  It makes the code confusing
-     * and needs refactored for clarity
-     */
-    
-    private EntityRef headEntity;
-    private IndexBucketLocator indexBucketLocator;
->>>>>>> fc308fc9
+
 
   @SuppressWarnings("deprecation")
   public List<ConnectionRefImpl> getConnectionsWithEntity(UUID participatingEntityId) throws Exception {
     Keyspace ko = cass.getApplicationKeyspace(applicationId);
 
-<<<<<<< HEAD
     List<ConnectionRefImpl> connections = new ArrayList<ConnectionRefImpl>();
     List<String> idColumns = ConnectionRefImpl.getIdColumnNames();
-=======
-    
-    private static final int GEO_MAX = 1000;
-    
-    
-    public RelationManagerImpl() {
-    }
->>>>>>> fc308fc9
+
 
     for (String idColumn : idColumns) {
       IndexedSlicesQuery<UUID, String, ByteBuffer> q = createIndexedSlicesQuery(ko, ue, se, be);
@@ -1960,44 +1934,6 @@
       }
     }
     
-    @SuppressWarnings("unchecked")
-    @Override
-    @Metered(group="core", name="RelationManager_isOwner")
-    public boolean isCollectionMember(String collectionName, EntityRef entity) throws Exception{
-     
-      Keyspace ko = cass.getApplicationKeyspace(applicationId);
-    
-      ByteBuffer col = DynamicComposite.toByteBuffer(asList(this.headEntity.getType(), collectionName, headEntity.getUuid()));
-      
-      HColumn<ByteBuffer, ByteBuffer> result = cass
-              .getColumn(
-                      ko,
-                      ENTITY_COMPOSITE_DICTIONARIES,
-                      key(entity.getUuid(),
-                              Schema.DICTIONARY_CONTAINER_ENTITIES), col, be, be
-                      );
-      
-      
-      return result != null;
-
-    }
-    
-    /**
-     * @param c
-     * @param entity 
-     * @return
-     * @throws Exception 
-     */
-    public boolean isConnectionMember(String connectionName, EntityRef entity) throws Exception {
-      Keyspace ko = cass.getApplicationKeyspace(applicationId);
-      
-      ConnectionRefImpl ref = new ConnectionRefImpl(this.headEntity, connectionName, entity);
-
-      HColumn<String, UUID> col = cass.getColumn(ko, ENTITY_CONNECTIONS, ref.getUuid(), ConnectionRefImpl.CONNECTED_ENTITY_ID, se, ue);
-      
-      return col != null && entity.getUuid().equals(col.getValue());
-    }
-
     return start;
   }
 
@@ -2013,6 +1949,48 @@
 
     return finish;
   }
+  
+
+  
+  @SuppressWarnings("unchecked")
+  @Override
+  @Metered(group="core", name="RelationManager_isOwner")
+  public boolean isCollectionMember(String collectionName, EntityRef entity) throws Exception{
+   
+    Keyspace ko = cass.getApplicationKeyspace(applicationId);
+  
+    ByteBuffer col = DynamicComposite.toByteBuffer(asList(this.headEntity.getType(), collectionName, headEntity.getUuid()));
+    
+    HColumn<ByteBuffer, ByteBuffer> result = cass
+            .getColumn(
+                    ko,
+                    ENTITY_COMPOSITE_DICTIONARIES,
+                    key(entity.getUuid(),
+                            Schema.DICTIONARY_CONTAINER_ENTITIES), col, be, be
+                    );
+    
+    
+    return result != null;
+
+  }
+  
+  /**
+   * @param c
+   * @param entity 
+   * @return
+   * @throws Exception 
+   */
+  public boolean isConnectionMember(String connectionName, EntityRef entity) throws Exception {
+    Keyspace ko = cass.getApplicationKeyspace(applicationId);
+    
+    ConnectionRefImpl ref = new ConnectionRefImpl(this.headEntity, connectionName, entity);
+
+    HColumn<String, UUID> col = cass.getColumn(ko, ENTITY_CONNECTIONS, ref.getUuid(), ConnectionRefImpl.CONNECTED_ENTITY_ID, se, ue);
+    
+    return col != null && entity.getUuid().equals(col.getValue());
+  }
+
+
 
   @Override
   @Metered(group = "core", name = "RelationManager_getOwners")
@@ -2500,7 +2478,7 @@
     return connection_types;
   }
 
-<<<<<<< HEAD
+//<<<<<<< HEAD
   @Override
   public Set<String> getConnectionTypes() throws Exception {
     return getConnectionTypes(false);
@@ -2515,17 +2493,6 @@
     }
     if (filterConnection && (connections.size() > 0)) {
       connections.remove("connection");
-=======
-      ConnectionRefImpl ref = new ConnectionRefImpl(headEntity.getType(),
-         headEntity.getUuid(), connectionType,
-          connectedEntityType,null); 
-      
-      List<ConnectionRefImpl> connections = getConnections(ref, false);
-      
-      Results results = Results.fromConnections(connections);
-      results = em.loadEntities(results, resultsLevel, 0);
-      return results;
->>>>>>> fc308fc9
     }
     return connections;
   }
@@ -2774,7 +2741,7 @@
 
   }
 
-<<<<<<< HEAD
+
   /**
    * Simple search visitor that performs all the joining
    * 
@@ -2782,30 +2749,7 @@
    * 
    */
   private class SearchConnectionVisitor extends SearchVisitor {
-=======
-      /*
-         * (non-Javadoc)
-         *
-         * @see
-         * org.usergrid.persistence.query.ir.NodeVisitor#visit(org.usergrid.
-         * persistence.query.ir.WithinNode)
-         */
-        @Override
-        public void visit(WithinNode node) throws Exception {
-          
-          //if we're the root operand, just use the limit specified in the query
-            int limit = queryProcessor.getFirstNode() == node ? query.getLimit() : GEO_MAX;
-
-            Results r = em.getGeoIndexManager().proximitySearchCollection(
-                    headEntity, collection.getName(),
-                    node.getPropertyName(),
-                    new Point(node.getLattitude(), node.getLongitude()),
-                    node.getDistance(), null, limit, false,
-                    query.getResultsLevel());
-
-            results.push(r);
-        }
->>>>>>> fc308fc9
+
 
     private final ConnectionRefImpl connection;
 
@@ -2860,32 +2804,10 @@
           connection.getIndexId(), new Point(node.getLattitude(), node.getLongitude()), node.getPropertyName(),
           node.getDistance()), query.getLimit(), slice);
 
-<<<<<<< HEAD
+
       results.push(itr);
     }
-=======
-        /*
-         * (non-Javadoc)
-         *
-         * @see
-         * org.usergrid.persistence.query.ir.NodeVisitor#visit(org.usergrid.
-         * persistence.query.ir.WithinNode)
-         */
-        @Override
-        public void visit(WithinNode node) throws Exception {
-          
-          int limit = queryProcessor.getFirstNode() == node ? query.getLimit() : GEO_MAX;
-
-
-            Results r = em.getGeoIndexManager().proximitySearchConnections(
-                    connection.getIndexId(), node.getPropertyName(),
-                    new Point(node.getLattitude(), node.getLongitude()),
-                    node.getDistance(), null, limit, false,
-                    query.getResultsLevel());
-
-            results.push(r);
-        }
->>>>>>> fc308fc9
+
 
     @Override
     public void visit(AllNode node) throws Exception {
