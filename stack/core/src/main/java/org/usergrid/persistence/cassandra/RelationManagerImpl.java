/*******************************************************************************
 * Copyright 2012 Apigee Corporation
 *
 * Licensed under the Apache License, Version 2.0 (the "License");
 * you may not use this file except in compliance with the License.
 * You may obtain a copy of the License at
 *
 *   http://www.apache.org/licenses/LICENSE-2.0
 *
 * Unless required by applicable law or agreed to in writing, software
 * distributed under the License is distributed on an "AS IS" BASIS,
 * WITHOUT WARRANTIES OR CONDITIONS OF ANY KIND, either express or implied.
 * See the License for the specific language governing permissions and
 * limitations under the License.
 ******************************************************************************/
package org.usergrid.persistence.cassandra;

import static java.lang.String.CASE_INSENSITIVE_ORDER;
import static java.util.Arrays.asList;
import static me.prettyprint.hector.api.factory.HFactory.createIndexedSlicesQuery;
import static me.prettyprint.hector.api.factory.HFactory.createMultigetSliceQuery;
import static me.prettyprint.hector.api.factory.HFactory.createMutator;
import static org.apache.commons.codec.binary.Base64.decodeBase64;
import static org.apache.commons.codec.binary.Base64.encodeBase64URLSafeString;
import static org.apache.commons.lang.StringUtils.isBlank;
import static org.apache.commons.lang.StringUtils.isNotBlank;
import static org.apache.commons.lang.StringUtils.removeEnd;
import static org.usergrid.persistence.Results.fromIdList;
import static org.usergrid.persistence.Results.fromRefList;
import static org.usergrid.persistence.Results.Level.IDS;
import static org.usergrid.persistence.Results.Level.REFS;
import static org.usergrid.persistence.Schema.COLLECTION_ROLES;
import static org.usergrid.persistence.Schema.DICTIONARY_COLLECTIONS;
import static org.usergrid.persistence.Schema.DICTIONARY_CONNECTED_ENTITIES;
import static org.usergrid.persistence.Schema.DICTIONARY_CONNECTED_TYPES;
import static org.usergrid.persistence.Schema.DICTIONARY_CONNECTING_ENTITIES;
import static org.usergrid.persistence.Schema.DICTIONARY_CONNECTING_TYPES;
import static org.usergrid.persistence.Schema.INDEX_CONNECTIONS;
import static org.usergrid.persistence.Schema.PROPERTY_ASSOCIATED;
import static org.usergrid.persistence.Schema.PROPERTY_COLLECTION_NAME;
import static org.usergrid.persistence.Schema.PROPERTY_CONNECTION;
import static org.usergrid.persistence.Schema.PROPERTY_CURSOR;
import static org.usergrid.persistence.Schema.PROPERTY_INACTIVITY;
import static org.usergrid.persistence.Schema.PROPERTY_ITEM;
import static org.usergrid.persistence.Schema.PROPERTY_ITEM_TYPE;
import static org.usergrid.persistence.Schema.PROPERTY_NAME;
import static org.usergrid.persistence.Schema.PROPERTY_TITLE;
import static org.usergrid.persistence.Schema.PROPERTY_TYPE;
import static org.usergrid.persistence.Schema.TYPE_APPLICATION;
import static org.usergrid.persistence.Schema.TYPE_CONNECTION;
import static org.usergrid.persistence.Schema.TYPE_ENTITY;
import static org.usergrid.persistence.Schema.TYPE_MEMBER;
import static org.usergrid.persistence.Schema.TYPE_ROLE;
import static org.usergrid.persistence.Schema.defaultCollectionName;
import static org.usergrid.persistence.Schema.getDefaultSchema;
import static org.usergrid.persistence.SimpleEntityRef.ref;
import static org.usergrid.persistence.cassandra.ApplicationCF.ENTITY_COMPOSITE_DICTIONARIES;
import static org.usergrid.persistence.cassandra.ApplicationCF.ENTITY_CONNECTIONS;
import static org.usergrid.persistence.cassandra.ApplicationCF.ENTITY_DICTIONARIES;
import static org.usergrid.persistence.cassandra.ApplicationCF.ENTITY_ID_SETS;
import static org.usergrid.persistence.cassandra.ApplicationCF.ENTITY_INDEX;
import static org.usergrid.persistence.cassandra.ApplicationCF.ENTITY_INDEX_ENTRIES;
import static org.usergrid.persistence.cassandra.CassandraPersistenceUtils.addDeleteToMutator;
import static org.usergrid.persistence.cassandra.CassandraPersistenceUtils.addInsertToMutator;
import static org.usergrid.persistence.cassandra.CassandraPersistenceUtils.batchExecute;
import static org.usergrid.persistence.cassandra.CassandraPersistenceUtils.key;
import static org.usergrid.persistence.cassandra.CassandraService.INDEX_ENTRY_LIST_COUNT;
import static org.usergrid.persistence.cassandra.ConnectionRefImpl.CONNECTION_ENTITY_CONNECTION_TYPE;
import static org.usergrid.persistence.cassandra.GeoIndexManager.batchDeleteLocationInConnectionsIndex;
import static org.usergrid.persistence.cassandra.GeoIndexManager.batchRemoveLocationFromCollectionIndex;
import static org.usergrid.persistence.cassandra.GeoIndexManager.batchStoreLocationInCollectionIndex;
import static org.usergrid.persistence.cassandra.GeoIndexManager.batchStoreLocationInConnectionsIndex;
import static org.usergrid.persistence.cassandra.IndexUpdate.indexValueCode;
import static org.usergrid.persistence.cassandra.IndexUpdate.toIndexableValue;
import static org.usergrid.persistence.cassandra.IndexUpdate.validIndexableValue;
import static org.usergrid.utils.ClassUtils.cast;
import static org.usergrid.utils.CompositeUtils.setEqualityFlag;
import static org.usergrid.utils.CompositeUtils.setGreaterThanEqualityFlag;
import static org.usergrid.utils.ConversionUtils.bytebuffer;
import static org.usergrid.utils.ConversionUtils.bytes;
import static org.usergrid.utils.ConversionUtils.string;
import static org.usergrid.utils.ConversionUtils.uuid;
import static org.usergrid.utils.InflectionUtils.singularize;
import static org.usergrid.utils.MapUtils.addMapSet;
import static org.usergrid.utils.UUIDUtils.getTimestampInMicros;
import static org.usergrid.utils.UUIDUtils.newTimeUUID;

import java.nio.ByteBuffer;
import java.util.AbstractMap;
import java.util.ArrayList;
import java.util.Iterator;
import java.util.LinkedHashMap;
import java.util.LinkedHashSet;
import java.util.List;
import java.util.Map;
import java.util.Map.Entry;
import java.util.Set;
import java.util.TreeMap;
import java.util.TreeSet;
import java.util.UUID;

import me.prettyprint.cassandra.model.IndexedSlicesQuery;
import me.prettyprint.cassandra.serializers.ByteBufferSerializer;
import me.prettyprint.cassandra.serializers.LongSerializer;
import me.prettyprint.cassandra.serializers.StringSerializer;
import me.prettyprint.cassandra.serializers.UUIDSerializer;
import me.prettyprint.hector.api.Keyspace;
import me.prettyprint.hector.api.beans.AbstractComposite.ComponentEquality;
import me.prettyprint.hector.api.beans.DynamicComposite;
import me.prettyprint.hector.api.beans.HColumn;
import me.prettyprint.hector.api.beans.OrderedRows;
import me.prettyprint.hector.api.beans.Row;
import me.prettyprint.hector.api.beans.Rows;
import me.prettyprint.hector.api.mutation.Mutator;
import me.prettyprint.hector.api.query.MultigetSliceQuery;
import me.prettyprint.hector.api.query.QueryResult;

import org.slf4j.Logger;
import org.slf4j.LoggerFactory;
import org.springframework.context.ApplicationContext;
import org.usergrid.persistence.*;
import org.usergrid.persistence.IndexBucketLocator.IndexType;
import org.usergrid.persistence.Results.Level;
import org.usergrid.persistence.cassandra.IndexUpdate.IndexEntry;
import org.usergrid.persistence.cassandra.index.ConnectedIndexScanner;
import org.usergrid.persistence.cassandra.index.IndexBucketScanner;
import org.usergrid.persistence.cassandra.index.IndexScanner;
import org.usergrid.persistence.cassandra.index.NoOpIndexScanner;
import org.usergrid.persistence.entities.Group;
import org.usergrid.persistence.geo.CollectionGeoSearch;
import org.usergrid.persistence.geo.ConnectionGeoSearch;
import org.usergrid.persistence.geo.EntityLocationRef;
import org.usergrid.persistence.geo.model.Point;
<<<<<<< HEAD
import org.usergrid.persistence.query.ir.AllNode;
import org.usergrid.persistence.query.ir.QueryNode;
import org.usergrid.persistence.query.ir.QuerySlice;
import org.usergrid.persistence.query.ir.SearchVisitor;
import org.usergrid.persistence.query.ir.WithinNode;
import org.usergrid.persistence.query.ir.result.ConnectionIndexSliceParser;
import org.usergrid.persistence.query.ir.result.ConnectionIterator;
import org.usergrid.persistence.query.ir.result.ConnectionRefLoader;
import org.usergrid.persistence.query.ir.result.EntityResultsLoader;
import org.usergrid.persistence.query.ir.result.GeoIterator;
import org.usergrid.persistence.query.ir.result.IDLoader;
import org.usergrid.persistence.query.ir.result.ResultsLoader;
import org.usergrid.persistence.query.ir.result.SliceIterator;
import org.usergrid.persistence.query.ir.result.UUIDIndexSliceParser;
=======
import org.usergrid.persistence.query.ir.*;
import org.usergrid.persistence.query.ir.result.*;
>>>>>>> c855ec51
import org.usergrid.persistence.schema.CollectionInfo;
import org.usergrid.utils.IndexUtils;
import org.usergrid.utils.MapUtils;
import org.usergrid.utils.StringUtils;

import com.yammer.metrics.annotation.Metered;

public class RelationManagerImpl implements RelationManager {

  private static final Logger logger = LoggerFactory.getLogger(RelationManagerImpl.class);

  private EntityManagerImpl em;
  private CassandraService cass;
  private UUID applicationId;
  private EntityRef headEntity;
  private IndexBucketLocator indexBucketLocator;

  public static final StringSerializer se = new StringSerializer();
  public static final ByteBufferSerializer be = new ByteBufferSerializer();
  public static final UUIDSerializer ue = new UUIDSerializer();
  public static final LongSerializer le = new LongSerializer();
  private static final UUID NULL_ID = new UUID(0, 0);

  public RelationManagerImpl() {
  }

  public RelationManagerImpl init(EntityManagerImpl em, CassandraService cass, UUID applicationId,
      EntityRef headEntity, IndexBucketLocator indexBucketLocator) {
    this.em = em;
    this.applicationId = applicationId;
    this.cass = cass;
    this.headEntity = headEntity;
    this.indexBucketLocator = indexBucketLocator;

    return this;
  }

  public ApplicationContext getApplicationContext() {
    return em.getApplicationContext();
  }

  RelationManagerImpl getRelationManager(EntityRef headEntity) {
    RelationManagerImpl rmi = new RelationManagerImpl();
    rmi.init(em, cass, applicationId, headEntity, indexBucketLocator);
    return rmi;
    // return applicationContext.getAutowireCapableBeanFactory()
    // .createBean(RelationManagerImpl.class)
    // .init(em, cass, applicationId, headEntity, indexBucketLocator);
  }

  /** side effect: converts headEntity into an Entity if it is an EntityRef! */
  Entity getHeadEntity() throws Exception {
    Entity entity = null;
    if (headEntity instanceof Entity) {
      entity = (Entity) headEntity;
    } else {
      entity = em.get(headEntity);
      headEntity = entity;
    }
    return entity;
  }

  /**
   * Gets the connections.
   * 
   * @param applicationId
   *          the application id
   * @param connection
   *          the connection
   * @return list of connections
   * @throws Exception
   *           the exception
   */
  @SuppressWarnings("deprecation")
  public List<ConnectionRefImpl> getConnections(ConnectionRefImpl connection, boolean includeConnectionEntities)
      throws Exception {
    Keyspace ko = cass.getApplicationKeyspace(applicationId);

    IndexedSlicesQuery<UUID, String, ByteBuffer> q = createIndexedSlicesQuery(ko, ue, se, be);
    q.setColumnFamily(ENTITY_CONNECTIONS.toString());
    q.setColumnNames(ConnectionRefImpl.getColumnNames());
    connection.addIndexExpressionsToQuery(q);
    QueryResult<OrderedRows<UUID, String, ByteBuffer>> r = q.execute();
    OrderedRows<UUID, String, ByteBuffer> rows = r.get();
    List<ConnectionRefImpl> connections = new ArrayList<ConnectionRefImpl>();
    logger.debug("{} indexed connection row(s) retrieved", rows.getCount());
    for (Row<UUID, String, ByteBuffer> row : rows) {
      UUID entityId = row.getKey();

      logger.debug("Indexed connection {} found", entityId.toString());

      ConnectionRefImpl c = ConnectionRefImpl.loadFromColumns(row.getColumnSlice().getColumns());

      String entityType = c.getConnectedEntityType();
      if (!includeConnectionEntities && TYPE_CONNECTION.equalsIgnoreCase(entityType)) {
        logger.debug("Skipping loopback connection {}", entityId.toString());
        continue;
      }
      connections.add(c);
    }

    logger.debug("Returing {} connection(s)", connections.size());
    return connections;
  }

  @SuppressWarnings("deprecation")
  public List<ConnectionRefImpl> getConnectionsWithEntity(UUID participatingEntityId) throws Exception {
    Keyspace ko = cass.getApplicationKeyspace(applicationId);

    List<ConnectionRefImpl> connections = new ArrayList<ConnectionRefImpl>();
    List<String> idColumns = ConnectionRefImpl.getIdColumnNames();

    for (String idColumn : idColumns) {
      IndexedSlicesQuery<UUID, String, ByteBuffer> q = createIndexedSlicesQuery(ko, ue, se, be);
      q.setColumnFamily(ENTITY_CONNECTIONS.toString());
      q.setColumnNames(ConnectionRefImpl.getColumnNames());
      q.addEqualsExpression(idColumn, bytebuffer(participatingEntityId));
      QueryResult<OrderedRows<UUID, String, ByteBuffer>> r = q.execute();
      OrderedRows<UUID, String, ByteBuffer> rows = r.get();
      for (Row<UUID, String, ByteBuffer> row : rows) {
        UUID entityId = row.getKey();

        logger.debug("Indexed Connection {} found", entityId.toString());

        ConnectionRefImpl c = ConnectionRefImpl.loadFromColumns(row.getColumnSlice().getColumns());

        connections.add(c);
      }
    }

    return connections;
  }

  public List<ConnectionRefImpl> getConnections(List<UUID> connectionIds) throws Exception {

    List<ConnectionRefImpl> connections = new ArrayList<ConnectionRefImpl>();

    Map<UUID, ConnectionRefImpl> resultSet = new LinkedHashMap<UUID, ConnectionRefImpl>();

    Keyspace ko = cass.getApplicationKeyspace(applicationId);
    MultigetSliceQuery<UUID, String, ByteBuffer> q = createMultigetSliceQuery(ko, ue, se, be);
    q.setColumnFamily(ENTITY_CONNECTIONS.toString());
    q.setKeys(connectionIds);
    q.setColumnNames(ConnectionRefImpl.getColumnNamesSet().toArray(new String[0]));
    QueryResult<Rows<UUID, String, ByteBuffer>> r = q.execute();
    Rows<UUID, String, ByteBuffer> rows = r.get();

    for (Row<UUID, String, ByteBuffer> row : rows) {
      ConnectionRefImpl connection = ConnectionRefImpl.loadFromColumns(row.getColumnSlice().getColumns());

      resultSet.put(row.getKey(), connection);
    }

    for (UUID connectionId : connectionIds) {
      ConnectionRefImpl connection = resultSet.get(connectionId);
      connections.add(connection);
    }

    return connections;
  }

  /**
   * Batch update collection index.
   * 
   * @param batch
   *          the batch
   * @param applicationId
   *          the application id
   * @param ownerType
   *          the owner type
   * @param ownerId
   *          the owner id
   * @param jointOwnerId
   *          the joint owner id
   * @param collectionName
   *          the collection name
   * @param entityType
   *          the entity type
   * @param entityId
   *          the entity id
   * @param entityProperties
   *          the entity properties
   * @param entryName
   *          the entry name
   * @param entryValue
   *          the entry value
   * @param isSet
   *          the is set
   * @param removeSetEntry
   *          the remove set entry
   * @param timestamp
   *          the timestamp
   * @return batch
   * @throws Exception
   *           the exception
   */
  @Metered(group = "core", name = "RelationManager_batchUpdateCollectionIndex")
  public IndexUpdate batchUpdateCollectionIndex(IndexUpdate indexUpdate, EntityRef owner, String collectionName)
      throws Exception {

    logger.debug("batchUpdateCollectionIndex");

    Entity indexedEntity = indexUpdate.getEntity();

    String bucketId = indexBucketLocator.getBucket(applicationId, IndexType.COLLECTION, indexedEntity.getUuid(),
        indexedEntity.getType(), indexUpdate.getEntryName());

    CollectionInfo collection = getDefaultSchema().getCollection(owner.getType(), collectionName);

    // the root name without the bucket
    // entity_id,collection_name,prop_name,
    Object index_name = null;
    // entity_id,collection_name,prop_name, bucketId
    Object index_key = null;

    // entity_id,collection_name,collected_entity_id,prop_name

    for (IndexEntry entry : indexUpdate.getPrevEntries()) {

      if (entry.getValue() != null) {

        index_name = key(owner.getUuid(), collectionName, entry.getPath());

        index_key = key(index_name, bucketId);

        addDeleteToMutator(indexUpdate.getBatch(), ENTITY_INDEX, index_key, entry.getIndexComposite(),
            indexUpdate.getTimestamp());

        if ("location.coordinates".equals(entry.getPath())) {
          EntityLocationRef loc = new EntityLocationRef(indexUpdate.getEntity(), entry.getTimestampUuid(), entry
              .getValue().toString());
          batchRemoveLocationFromCollectionIndex(indexUpdate.getBatch(), indexBucketLocator, applicationId, index_name,
              loc);
        }

      } else {
        logger.error("Unexpected condition - deserialized property value is null");
      }
    }

    if ((indexUpdate.getNewEntries().size() > 0)
        && (!indexUpdate.isMultiValue() || (indexUpdate.isMultiValue() && !indexUpdate.isRemoveListEntry()))) {

      for (IndexEntry indexEntry : indexUpdate.getNewEntries()) {

        // byte valueCode = indexEntry.getValueCode();

        index_name = key(owner.getUuid(), collectionName, indexEntry.getPath());

        index_key = key(index_name, bucketId);

        // int i = 0;

        addInsertToMutator(indexUpdate.getBatch(), ENTITY_INDEX, index_key, indexEntry.getIndexComposite(), null,
            indexUpdate.getTimestamp());

        if ("location.coordinates".equals(indexEntry.getPath())) {
          EntityLocationRef loc = new EntityLocationRef(indexUpdate.getEntity(), indexEntry.getTimestampUuid(),
              indexEntry.getValue().toString());
          batchStoreLocationInCollectionIndex(indexUpdate.getBatch(), indexBucketLocator, applicationId, index_name,
              indexedEntity.getUuid(), loc);
        }

        // i++;
      }

    }

    for (String index : indexUpdate.getIndexesSet()) {
      addInsertToMutator(indexUpdate.getBatch(), ENTITY_DICTIONARIES,
          key(owner.getUuid(), collectionName, Schema.DICTIONARY_INDEXES), index, null, indexUpdate.getTimestamp());
    }

    return indexUpdate;
  }

  @Override
  @Metered(group = "core", name = "RelationManager_getCollectionIndexes")
  public Set<String> getCollectionIndexes(String collectionName) throws Exception {

    // TODO TN, read all buckets here
    List<HColumn<String, String>> results = cass.getAllColumns(cass.getApplicationKeyspace(applicationId),
        ENTITY_DICTIONARIES, key(headEntity.getUuid(), collectionName, Schema.DICTIONARY_INDEXES), se, se);
    Set<String> indexes = new TreeSet<String>();
    if (results != null) {
      for (HColumn<String, String> column : results) {
        String propertyName = column.getName();
        if (!propertyName.endsWith(".keywords")) {
          indexes.add(column.getName());
        }
      }
    }
    return indexes;
  }

  public Map<EntityRef, Set<String>> getContainingCollections() throws Exception {
    Map<EntityRef, Set<String>> results = new LinkedHashMap<EntityRef, Set<String>>();

    Keyspace ko = cass.getApplicationKeyspace(applicationId);

    // TODO TN get all buckets here

    List<HColumn<DynamicComposite, ByteBuffer>> containers = cass.getAllColumns(ko, ENTITY_COMPOSITE_DICTIONARIES,
        key(headEntity.getUuid(), Schema.DICTIONARY_CONTAINER_ENTITIES), EntityManagerFactoryImpl.dce, be);
    if (containers != null) {
      for (HColumn<DynamicComposite, ByteBuffer> container : containers) {
        DynamicComposite composite = container.getName();
        if (composite != null) {
          String ownerType = (String) composite.get(0);
          String collectionName = (String) composite.get(1);
          UUID ownerId = (UUID) composite.get(2);
          addMapSet(results, new SimpleEntityRef(ownerType, ownerId), collectionName);
          if (logger.isDebugEnabled()) {
            logger.debug(" {} ( {} ) is in collection {} ( {} ).",
                new Object[] { headEntity.getType(), headEntity.getUuid(), ownerType, collectionName, ownerId });
          }
        }
      }
    }
    EntityRef applicationRef = new SimpleEntityRef(TYPE_APPLICATION, applicationId);
    if (!results.containsKey(applicationRef)) {
      addMapSet(results, applicationRef, defaultCollectionName(headEntity.getType()));
    }
    return results;

  }

  @SuppressWarnings("unchecked")
  public void batchCreateCollectionMembership(Mutator<ByteBuffer> batch, EntityRef ownerRef, String collectionName,
      EntityRef itemRef, EntityRef membershipRef, UUID timestampUuid) throws Exception {

    long timestamp = getTimestampInMicros(timestampUuid);

    if (membershipRef == null) {
      membershipRef = new SimpleCollectionRef(ownerRef, collectionName, itemRef);
    }

    Map<String, Object> properties = new TreeMap<String, Object>(CASE_INSENSITIVE_ORDER);
    properties.put(PROPERTY_TYPE, membershipRef.getType());
    properties.put(PROPERTY_COLLECTION_NAME, collectionName);
    properties.put(PROPERTY_ITEM, itemRef.getUuid());
    properties.put(PROPERTY_ITEM_TYPE, itemRef.getType());

    em.batchCreate(batch, membershipRef.getType(), null, properties, membershipRef.getUuid(), timestampUuid);

    addInsertToMutator(batch, ENTITY_COMPOSITE_DICTIONARIES,
        key(membershipRef.getUuid(), Schema.DICTIONARY_CONTAINER_ENTITIES),
        asList(ownerRef.getType(), collectionName, ownerRef.getUuid()), membershipRef.getUuid(), timestamp);

  }

  /**
   * Batch add to collection.
   * 
   * @param batch
   *          the batch
   * @param applicationId
   *          the application id
   * @param ownerType
   *          the owner type
   * @param ownerId
   *          the owner id
   * @param jointOwnerId
   *          the joint owner id
   * @param collectionName
   *          the collection name
   * @param entityType
   *          the entity type
   * @param entityId
   *          the entity id
   * @param entityProperties
   *          the entity properties
   * @param timestamp
   *          the timestamp
   * @return batch
   * @throws Exception
   *           the exception
   */
  public Mutator<ByteBuffer> batchAddToCollection(Mutator<ByteBuffer> batch, String collectionName, Entity entity,
      UUID timestampUuid) throws Exception {
    List<UUID> ids = new ArrayList<UUID>(1);
    ids.add(headEntity.getUuid());
    return batchAddToCollections(batch, headEntity.getType(), ids, collectionName, entity, timestampUuid);
  }

  @SuppressWarnings("unchecked")
  @Metered(group = "core", name = "RelationManager_batchAddToCollections")
  public Mutator<ByteBuffer> batchAddToCollections(Mutator<ByteBuffer> batch, String ownerType, List<UUID> ownerIds,
      String collectionName, Entity entity, UUID timestampUuid) throws Exception {

    long timestamp = getTimestampInMicros(timestampUuid);

    if (Schema.isAssociatedEntityType(entity.getType())) {
      logger.error("Cant add an extended type to any collection", new Throwable());
      return batch;
    }

    Map<UUID, CollectionRef> membershipRefs = new LinkedHashMap<UUID, CollectionRef>();

    for (UUID ownerId : ownerIds) {

      CollectionRef membershipRef = new SimpleCollectionRef(new SimpleEntityRef(ownerType, ownerId), collectionName,
          entity);

      membershipRefs.put(ownerId, membershipRef);

      // get the bucket this entityId needs to be inserted into
      String bucketId = indexBucketLocator.getBucket(applicationId, IndexType.COLLECTION, entity.getUuid(),
          collectionName);

      Object collections_key = key(ownerId, Schema.DICTIONARY_COLLECTIONS, collectionName, bucketId);

      // Insert in main collection

      addInsertToMutator(batch, ENTITY_ID_SETS, collections_key, entity.getUuid(), membershipRef.getUuid(), timestamp);

      addInsertToMutator(batch, ENTITY_COMPOSITE_DICTIONARIES,
          key(entity.getUuid(), Schema.DICTIONARY_CONTAINER_ENTITIES), asList(ownerType, collectionName, ownerId),
          membershipRef.getUuid(), timestamp);

    }

    
    Schema schema = getDefaultSchema();

    // Add property indexes
    for (String propertyName : entity.getProperties().keySet()) {
      boolean indexed_property = schema.isPropertyIndexed(entity.getType(), propertyName);
      if (indexed_property) {
        boolean collection_indexes_property = schema.isPropertyIndexedInCollection(ownerType, collectionName,
            propertyName);
        boolean item_schema_has_property = schema.hasProperty(entity.getType(), propertyName);
        boolean fulltext_indexed = schema.isPropertyFulltextIndexed(entity.getType(), propertyName);
        if (collection_indexes_property || !item_schema_has_property) {
          Object propertyValue = entity.getProperty(propertyName);
          IndexUpdate indexUpdate = batchStartIndexUpdate(batch, entity, propertyName, propertyValue, timestampUuid,
              item_schema_has_property, false, false, fulltext_indexed, true);
          for (UUID ownerId : ownerIds) {
            EntityRef owner = new SimpleEntityRef(ownerType, ownerId);
            batchUpdateCollectionIndex(indexUpdate, owner, collectionName);
          }
        }
      }
    }

    // Add set property indexes

    Set<String> dictionaryNames = em.getDictionaryNames(entity);

    for (String dictionaryName : dictionaryNames) {
      boolean has_dictionary = schema.hasDictionary(entity.getType(), dictionaryName);
      boolean dictionary_indexed = schema.isDictionaryIndexedInCollection(ownerType, collectionName, dictionaryName);

      if (dictionary_indexed || !has_dictionary) {
        Set<Object> elementValues = em.getDictionaryAsSet(entity, dictionaryName);
        for (Object elementValue : elementValues) {
          IndexUpdate indexUpdate = batchStartIndexUpdate(batch, entity, dictionaryName, elementValue, timestampUuid,
              has_dictionary, true, false, false, true);
          for (UUID ownerId : ownerIds) {
            EntityRef owner = new SimpleEntityRef(ownerType, ownerId);
            batchUpdateCollectionIndex(indexUpdate, owner, collectionName);
          }
        }
      }
    }

    for (UUID ownerId : ownerIds) {
      EntityRef owner = new SimpleEntityRef(ownerType, ownerId);
      batchCreateCollectionMembership(batch, owner, collectionName, entity, membershipRefs.get(ownerId), timestampUuid);
    }

    return batch;
  }

  /**
   * Batch remove from collection.
   * 
   * @param batch
   *          the batch
   * @param applicationId
   *          the application id
   * @param ownerType
   *          the owner type
   * @param ownerId
   *          the owner id
   * @param collectionName
   *          the collection name
   * @param entityType
   *          the entity type
   * @param entityId
   *          the entity id
   * @param entityProperties
   *          the entity properties
   * @param timestamp
   *          the timestamp
   * @return batch
   * @throws Exception
   *           the exception
   */
  public Mutator<ByteBuffer> batchRemoveFromCollection(Mutator<ByteBuffer> batch, String collectionName, Entity entity,
      UUID timestampUuid) throws Exception {
    return this.batchRemoveFromCollection(batch, collectionName, entity, false, timestampUuid);
  }

  @SuppressWarnings("unchecked")
  @Metered(group = "core", name = "RelationManager_batchRemoveFromCollection")
  public Mutator<ByteBuffer> batchRemoveFromCollection(Mutator<ByteBuffer> batch, String collectionName, Entity entity,
      boolean force, UUID timestampUuid) throws Exception {

    long timestamp = getTimestampInMicros(timestampUuid);

    if (!force && headEntity.getUuid().equals(applicationId)) {
      // Can't remove entities from root collections
      return batch;
    }

    Object collections_key = key(headEntity.getUuid(), Schema.DICTIONARY_COLLECTIONS, collectionName,
        indexBucketLocator.getBucket(applicationId, IndexType.COLLECTION, entity.getUuid(), collectionName));

    // Remove property indexes

    Schema schema = getDefaultSchema();
    for (String propertyName : entity.getProperties().keySet()) {
      boolean collection_indexes_property = schema.isPropertyIndexedInCollection(headEntity.getType(), collectionName,
          propertyName);
      boolean item_schema_has_property = schema.hasProperty(entity.getType(), propertyName);
      boolean fulltext_indexed = schema.isPropertyFulltextIndexed(entity.getType(), propertyName);
      if (collection_indexes_property || !item_schema_has_property) {
        IndexUpdate indexUpdate = batchStartIndexUpdate(batch, entity, propertyName, null, timestampUuid,
            item_schema_has_property, false, false, fulltext_indexed);
        batchUpdateCollectionIndex(indexUpdate, headEntity, collectionName);
      }
    }

    // Remove set indexes

    Set<String> dictionaryNames = em.getDictionaryNames(entity);

    for (String dictionaryName : dictionaryNames) {
      boolean has_dictionary = schema.hasDictionary(entity.getType(), dictionaryName);
      boolean dictionary_indexed = schema.isDictionaryIndexedInCollection(headEntity.getType(), collectionName,
          dictionaryName);

      if (dictionary_indexed || !has_dictionary) {
        Set<Object> elementValues = em.getDictionaryAsSet(entity, dictionaryName);
        for (Object elementValue : elementValues) {
          IndexUpdate indexUpdate = batchStartIndexUpdate(batch, entity, dictionaryName, elementValue, timestampUuid,
              has_dictionary, true, true, false);
          batchUpdateCollectionIndex(indexUpdate, headEntity, collectionName);
        }
      }
    }

    // Delete actual property

    addDeleteToMutator(batch, ENTITY_ID_SETS, collections_key, entity.getUuid(), timestamp);

    addDeleteToMutator(batch, ENTITY_COMPOSITE_DICTIONARIES,
        key(entity.getUuid(), Schema.DICTIONARY_CONTAINER_ENTITIES),
        asList(headEntity.getType(), collectionName, headEntity.getUuid()), timestamp);

    if (!headEntity.getType().equalsIgnoreCase(TYPE_APPLICATION) && !Schema.isAssociatedEntityType(entity.getType())) {
      em.deleteEntity(new SimpleCollectionRef(headEntity, collectionName, entity).getUuid());
    }

    return batch;
  }

  @Metered(group = "core", name = "RelationManager_batchDeleteConnectionIndexEntries")
  public Mutator<ByteBuffer> batchDeleteConnectionIndexEntries(IndexUpdate indexUpdate, IndexEntry entry,
      ConnectionRefImpl connection, UUID[] index_keys) throws Exception {

    // entity_id,prop_name
    Object property_index_key = key(
        index_keys[ConnectionRefImpl.ALL],
        INDEX_CONNECTIONS,
        entry.getPath(),
        indexBucketLocator.getBucket(applicationId, IndexType.CONNECTION, index_keys[ConnectionRefImpl.ALL],
            entry.getPath()));

    // entity_id,entity_type,prop_name
    Object entity_type_prop_index_key = key(index_keys[ConnectionRefImpl.BY_ENTITY_TYPE], INDEX_CONNECTIONS,
        entry.getPath(), indexBucketLocator.getBucket(applicationId, IndexType.CONNECTION,
            index_keys[ConnectionRefImpl.BY_ENTITY_TYPE], entry.getPath()));

    // entity_id,connection_type,prop_name
    Object connection_type_prop_index_key = key(index_keys[ConnectionRefImpl.BY_CONNECTION_TYPE], INDEX_CONNECTIONS,
        entry.getPath(), indexBucketLocator.getBucket(applicationId, IndexType.CONNECTION,
            index_keys[ConnectionRefImpl.BY_CONNECTION_TYPE], entry.getPath()));

    // entity_id,connection_type,entity_type,prop_name
    Object connection_type_and_entity_type_prop_index_key = key(
        index_keys[ConnectionRefImpl.BY_CONNECTION_AND_ENTITY_TYPE], INDEX_CONNECTIONS, entry.getPath(),
        indexBucketLocator.getBucket(applicationId, IndexType.CONNECTION,
            index_keys[ConnectionRefImpl.BY_CONNECTION_AND_ENTITY_TYPE], entry.getPath()));

    // composite(property_value,connected_entity_id,connection_type,entity_type,entry_timestamp)
    addDeleteToMutator(
        indexUpdate.getBatch(),
        ENTITY_INDEX,
        property_index_key,
        entry.getIndexComposite(connection.getConnectedEntityId(), connection.getConnectionType(),
            connection.getConnectedEntityType()), indexUpdate.getTimestamp());

    // composite(property_value,connected_entity_id,connection_type,entry_timestamp)
    addDeleteToMutator(indexUpdate.getBatch(), ENTITY_INDEX, entity_type_prop_index_key,
        entry.getIndexComposite(connection.getConnectedEntityId(), connection.getConnectionType()),
        indexUpdate.getTimestamp());

    // composite(property_value,connected_entity_id,entity_type,entry_timestamp)
    addDeleteToMutator(indexUpdate.getBatch(), ENTITY_INDEX, connection_type_prop_index_key,
        entry.getIndexComposite(connection.getConnectedEntityId(), connection.getConnectedEntityType()),
        indexUpdate.getTimestamp());

    // composite(property_value,connected_entity_id,entry_timestamp)
    addDeleteToMutator(indexUpdate.getBatch(), ENTITY_INDEX, connection_type_and_entity_type_prop_index_key,
        entry.getIndexComposite(connection.getConnectedEntityId()), indexUpdate.getTimestamp());

    return indexUpdate.getBatch();
  }

  @Metered(group = "core", name = "RelationManager_batchAddConnectionIndexEntries")
  public Mutator<ByteBuffer> batchAddConnectionIndexEntries(IndexUpdate indexUpdate, IndexEntry entry,
      ConnectionRefImpl connection, UUID[] index_keys) {

    // entity_id,prop_name
    Object property_index_key = key(
        index_keys[ConnectionRefImpl.ALL],
        INDEX_CONNECTIONS,
        entry.getPath(),
        indexBucketLocator.getBucket(applicationId, IndexType.CONNECTION, index_keys[ConnectionRefImpl.ALL],
            entry.getPath()));

    // entity_id,entity_type,prop_name
    Object entity_type_prop_index_key = key(index_keys[ConnectionRefImpl.BY_ENTITY_TYPE], INDEX_CONNECTIONS,
        entry.getPath(), indexBucketLocator.getBucket(applicationId, IndexType.CONNECTION,
            index_keys[ConnectionRefImpl.BY_ENTITY_TYPE], entry.getPath()));

    // entity_id,connection_type,prop_name
    Object connection_type_prop_index_key = key(index_keys[ConnectionRefImpl.BY_CONNECTION_TYPE], INDEX_CONNECTIONS,
        entry.getPath(), indexBucketLocator.getBucket(applicationId, IndexType.CONNECTION,
            index_keys[ConnectionRefImpl.BY_CONNECTION_TYPE], entry.getPath()));

    // entity_id,connection_type,entity_type,prop_name
    Object connection_type_and_entity_type_prop_index_key = key(
        index_keys[ConnectionRefImpl.BY_CONNECTION_AND_ENTITY_TYPE], INDEX_CONNECTIONS, entry.getPath(),
        indexBucketLocator.getBucket(applicationId, IndexType.CONNECTION,
            index_keys[ConnectionRefImpl.BY_CONNECTION_AND_ENTITY_TYPE], entry.getPath()));

    // composite(property_value,connected_entity_id,connection_type,entity_type,entry_timestamp)
    addInsertToMutator(
        indexUpdate.getBatch(),
        ENTITY_INDEX,
        property_index_key,
        entry.getIndexComposite(connection.getConnectedEntityId(), connection.getConnectionType(),
            connection.getConnectedEntityType()), connection.getUuid(), indexUpdate.getTimestamp());

    // composite(property_value,connected_entity_id,connection_type,entry_timestamp)
    addInsertToMutator(indexUpdate.getBatch(), ENTITY_INDEX, entity_type_prop_index_key,
        entry.getIndexComposite(connection.getConnectedEntityId(), connection.getConnectionType()),
        connection.getUuid(), indexUpdate.getTimestamp());

    // composite(property_value,connected_entity_id,entity_type,entry_timestamp)
    addInsertToMutator(indexUpdate.getBatch(), ENTITY_INDEX, connection_type_prop_index_key,
        entry.getIndexComposite(connection.getConnectedEntityId(), connection.getConnectedEntityType()),
        connection.getUuid(), indexUpdate.getTimestamp());

    // composite(property_value,connected_entity_id,entry_timestamp)
    addInsertToMutator(indexUpdate.getBatch(), ENTITY_INDEX, connection_type_and_entity_type_prop_index_key,
        entry.getIndexComposite(connection.getConnectedEntityId()), connection.getUuid(), indexUpdate.getTimestamp());

    return indexUpdate.getBatch();
  }

  /**
   * Batch update connection index.
   * 
   * @param batch
   *          the batch
   * @param applicationId
   *          the application id
   * @param connection
   *          the connection
   * @param entryName
   *          the entry name
   * @param entryValue
   *          the entry value
   * @param isSet
   *          the is set
   * @param removeListEntry
   *          the remove set entry
   * @param timestamp
   *          the timestamp
   * @return batch
   * @throws Exception
   *           the exception
   */
  @Metered(group = "core", name = "RelationManager_batchUpdateConnectionIndex")
  public IndexUpdate batchUpdateConnectionIndex(IndexUpdate indexUpdate, ConnectionRefImpl connection) throws Exception {

    // UUID connection_id = connection.getUuid();

    UUID[] index_keys = connection.getIndexIds();

    // Delete all matching entries from entry list
    for (IndexEntry entry : indexUpdate.getPrevEntries()) {

      if (entry.getValue() != null) {

        batchDeleteConnectionIndexEntries(indexUpdate, entry, connection, index_keys);

        if ("location.coordinates".equals(entry.getPath())) {
          EntityLocationRef loc = new EntityLocationRef(indexUpdate.getEntity(), entry.getTimestampUuid(), entry
              .getValue().toString());
          batchDeleteLocationInConnectionsIndex(indexUpdate.getBatch(), indexBucketLocator, applicationId, index_keys,
              entry.getPath(), loc);
        }

      } else {
        logger.error("Unexpected condition - deserialized property value is null");
      }
    }

    if ((indexUpdate.getNewEntries().size() > 0)
        && (!indexUpdate.isMultiValue() || (indexUpdate.isMultiValue() && !indexUpdate.isRemoveListEntry()))) {

      for (IndexEntry indexEntry : indexUpdate.getNewEntries()) {

        batchAddConnectionIndexEntries(indexUpdate, indexEntry, connection, index_keys);

        if ("location.coordinates".equals(indexEntry.getPath())) {
          EntityLocationRef loc = new EntityLocationRef(indexUpdate.getEntity(), indexEntry.getTimestampUuid(),
              indexEntry.getValue().toString());
          batchStoreLocationInConnectionsIndex(indexUpdate.getBatch(), indexBucketLocator, applicationId, index_keys,
              indexEntry.getPath(), loc);
        }
      }

      /*
       * addInsertToMutator(batch, EntityCF.SETS, key(connection_id,
       * Schema.INDEXES_SET), indexEntry.getKey(), null, false, timestamp); }
       * 
       * addInsertToMutator(batch, EntityCF.SETS, key(connection_id,
       * Schema.INDEXES_SET), entryName, null, false, timestamp);
       */
    }

    for (String index : indexUpdate.getIndexesSet()) {
      addInsertToMutator(indexUpdate.getBatch(), ENTITY_DICTIONARIES,
          key(connection.getConnectingIndexId(), Schema.DICTIONARY_INDEXES), index, null, indexUpdate.getTimestamp());
    }

    return indexUpdate;
  }

  public Set<String> getConnectionIndexes(ConnectionRefImpl connection) throws Exception {
    List<HColumn<String, String>> results = cass.getAllColumns(cass.getApplicationKeyspace(applicationId),
        ENTITY_DICTIONARIES, key(connection.getConnectingIndexId(), Schema.DICTIONARY_INDEXES), se, se);
    Set<String> indexes = new TreeSet<String>();
    if (results != null) {
      for (HColumn<String, String> column : results) {
        String propertyName = column.getName();
        if (!propertyName.endsWith(".keywords")) {
          indexes.add(column.getName());
        }
      }
    }
    return indexes;
  }

  /**
   * Batch update backword connections property indexes.
   * 
   * @param batch
   *          the batch
   * @param applicationId
   *          the application id
   * @param itemType
   *          the item type
   * @param itemId
   *          the item id
   * @param propertyName
   *          the property name
   * @param propertyValue
   *          the property value
   * @param timestamp
   *          the timestamp
   * @return batch
   * @throws Exception
   *           the exception
   */
  @Metered(group = "core", name = "RelationManager_batchUpdateBackwardConnectionsPropertyIndexes")
  public IndexUpdate batchUpdateBackwardConnectionsPropertyIndexes(IndexUpdate indexUpdate) throws Exception {

    logger.debug("batchUpdateBackwordConnectionsPropertyIndexes");

    boolean entitySchemaHasProperty = indexUpdate.isSchemaHasProperty();

    if (entitySchemaHasProperty) {
      if (!getDefaultSchema().isPropertyIndexed(indexUpdate.getEntity().getType(), indexUpdate.getEntryName())) {
        return indexUpdate;
      }
    }

    List<ConnectionRefImpl> connections = getConnections(ConnectionRefImpl.toConnectedEntity(indexUpdate.getEntity()),
        true);

    for (ConnectionRefImpl connection : connections) {

      batchUpdateConnectionIndex(indexUpdate, connection);
    }

    return indexUpdate;
  }

  /**
   * Batch update backword connections set indexes.
   * 
   * @param batch
   *          the batch
   * @param applicationId
   *          the application id
   * @param itemType
   *          the item type
   * @param itemId
   *          the item id
   * @param setName
   *          the set name
   * @param property
   *          the property
   * @param elementValue
   *          the set value
   * @param removeFromSet
   *          the remove from set
   * @param timestamp
   *          the timestamp
   * @return batch
   * @throws Exception
   *           the exception
   */
  @Metered(group = "core", name = "RelationManager_batchUpdateBackwardConnectionsDictionaryIndexes")
  public IndexUpdate batchUpdateBackwardConnectionsDictionaryIndexes(IndexUpdate indexUpdate) throws Exception {

    logger.debug("batchUpdateBackwardConnectionsListIndexes");

    boolean entityHasDictionary = getDefaultSchema().isDictionaryIndexedInConnections(
        indexUpdate.getEntity().getType(), indexUpdate.getEntryName());
    if (!entityHasDictionary) {
      return indexUpdate;
    }

    List<ConnectionRefImpl> connections = getConnections(ConnectionRefImpl.toConnectedEntity(indexUpdate.getEntity()),
        true);

    for (ConnectionRefImpl connection : connections) {

      batchUpdateConnectionIndex(indexUpdate, connection);
    }

    return indexUpdate;
  }

  @SuppressWarnings("unchecked")
  @Metered(group = "core", name = "RelationManager_batchUpdateEntityConnection")
  public Mutator<ByteBuffer> batchUpdateEntityConnection(Mutator<ByteBuffer> batch, boolean disconnect,
      ConnectionRefImpl connection, UUID timestampUuid) throws Exception {

    long timestamp = getTimestampInMicros(timestampUuid);

    Entity connectedEntity = em.get(connection.getConnectedEntityId());

    if (connectedEntity == null) {
      return batch;
    }

    // Create connection for requested params

    Object connection_id = connection.getUuid();
    Map<String, Object> columns = connection.toColumnMap();

    if (disconnect) {
      addDeleteToMutator(batch, ENTITY_CONNECTIONS, connection_id, timestamp, columns.keySet().toArray());

      addDeleteToMutator(batch, ENTITY_COMPOSITE_DICTIONARIES,
          key(connection.getConnectingEntityId(), DICTIONARY_CONNECTED_ENTITIES, connection.getConnectionType()),
          asList(connection.getConnectedEntityId(), connection.getConnectedEntityType()), timestamp);

      addDeleteToMutator(batch, ENTITY_COMPOSITE_DICTIONARIES,
          key(connection.getConnectedEntityId(), DICTIONARY_CONNECTING_ENTITIES, connection.getConnectionType()),
          asList(connection.getConnectingEntityId(), connection.getConnectingEntityType()), timestamp);

      // delete the connection path if there will be no connections left
      boolean delete = true;
      for (ConnectionRefImpl c : getConnectionsWithEntity(connection.getConnectingEntityId())) {
        if (c.getConnectedEntity().getConnectionType().equals(connection.getConnectedEntity().getConnectionType())) {
          if (!c.getConnectedEntity().getUuid().equals(connection.getConnectedEntity().getUuid())) {
            delete = false;
            break;
          }
        }
      }
      if (delete) {
        addDeleteToMutator(batch, ENTITY_DICTIONARIES,
            key(connection.getConnectingEntityId(), DICTIONARY_CONNECTED_TYPES), connection.getConnectionType(),
            timestamp);
      }

      // delete the connection path if there will be no connections left
      delete = true;
      for (ConnectionRefImpl c : getConnectionsWithEntity(connection.getConnectedEntityId())) {
        if (c.getConnectedEntity().getConnectionType().equals(connection.getConnectedEntity().getConnectionType())) {
          if (!c.getConnectingEntity().getUuid().equals(connection.getConnectingEntity().getUuid())) {
            delete = false;
            break;
          }
        }
      }
      if (delete) {
        addDeleteToMutator(batch, ENTITY_DICTIONARIES,
            key(connection.getConnectedEntityId(), DICTIONARY_CONNECTING_TYPES), connection.getConnectionType(),
            timestamp);
      }

    } else {
      addInsertToMutator(batch, ENTITY_CONNECTIONS, connection_id, columns, timestamp);

      addInsertToMutator(batch, ENTITY_COMPOSITE_DICTIONARIES,
          key(connection.getConnectingEntityId(), DICTIONARY_CONNECTED_ENTITIES, connection.getConnectionType()),
          asList(connection.getConnectedEntityId(), connection.getConnectedEntityType()), timestamp, timestamp);

      addInsertToMutator(batch, ENTITY_COMPOSITE_DICTIONARIES,
          key(connection.getConnectedEntityId(), DICTIONARY_CONNECTING_ENTITIES, connection.getConnectionType()),
          asList(connection.getConnectingEntityId(), connection.getConnectingEntityType()), timestamp, timestamp);

      // Add connection type to connections set
      addInsertToMutator(batch, ENTITY_DICTIONARIES,
          key(connection.getConnectingEntityId(), DICTIONARY_CONNECTED_TYPES), connection.getConnectionType(), null,
          timestamp);

      // Add connection type to connections set
      addInsertToMutator(batch, ENTITY_DICTIONARIES,
          key(connection.getConnectedEntityId(), DICTIONARY_CONNECTING_TYPES), connection.getConnectionType(), null,
          timestamp);
    }

    // Add property indexes

    // Iterate though all the properties of the connected entity

    Schema schema = getDefaultSchema();
    for (String propertyName : connectedEntity.getProperties().keySet()) {
      Object propertyValue = connectedEntity.getProperties().get(propertyName);

      boolean indexed = schema.isPropertyIndexed(connectedEntity.getType(), propertyName);

      boolean connection_indexes_property = schema.isPropertyIndexed(connectedEntity.getType(), propertyName);
      boolean item_schema_has_property = schema.hasProperty(connectedEntity.getType(), propertyName);
      boolean fulltext_indexed = schema.isPropertyFulltextIndexed(connectedEntity.getType(), propertyName);
      // For each property, if the schema says it's indexed, update its
      // index

      if (indexed && (connection_indexes_property || !item_schema_has_property)) {
        IndexUpdate indexUpdate = batchStartIndexUpdate(batch, connectedEntity, propertyName, disconnect ? null
            : propertyValue, timestampUuid, item_schema_has_property, false, false, fulltext_indexed);
        batchUpdateConnectionIndex(indexUpdate, connection);
      }
    }

    // Add indexes for the connected entity's list properties

    // Get the names of the list properties in the connected entity
    Set<String> dictionaryNames = em.getDictionaryNames(connectedEntity);

    // For each list property, get the values in the list and
    // update the index with those values

    for (String dictionaryName : dictionaryNames) {
      boolean has_dictionary = schema.hasDictionary(connectedEntity.getType(), dictionaryName);
      boolean dictionary_indexed = schema.isDictionaryIndexedInConnections(connectedEntity.getType(), dictionaryName);

      if (dictionary_indexed || !has_dictionary) {
        Set<Object> elementValues = em.getDictionaryAsSet(connectedEntity, dictionaryName);
        for (Object elementValue : elementValues) {
          IndexUpdate indexUpdate = batchStartIndexUpdate(batch, connectedEntity, dictionaryName, elementValue,
              timestampUuid, has_dictionary, true, disconnect, false);
          batchUpdateConnectionIndex(indexUpdate, connection);
        }
      }
    }

    if (disconnect) {
      cass.deleteRow(cass.getApplicationKeyspace(applicationId), ENTITY_CONNECTIONS, connection_id, timestamp);

      // TODO any more rows to delete?
    }

    return batch;
  }

  public void updateEntityConnection(boolean disconnect, ConnectionRefImpl connection) throws Exception {

    UUID timestampUuid = newTimeUUID();
    Mutator<ByteBuffer> batch = createMutator(cass.getApplicationKeyspace(applicationId), be);

    // Make or break the connection

    batchUpdateEntityConnection(batch, disconnect, connection, timestampUuid);

    // Make or break a connection from the connecting entity
    // to the connection itself

    ConnectionRefImpl loopback = connection.getConnectionToConnectionEntity();
    if (!disconnect) {
      em.insertEntity(CONNECTION_ENTITY_CONNECTION_TYPE, loopback.getConnectedEntityId());
    }

    batchUpdateEntityConnection(batch, disconnect, loopback, timestampUuid);

    batchExecute(batch, CassandraService.RETRY_COUNT);

  }

  @Metered(group = "core", name = "RelationManager_batchDisconnect")
  public void batchDisconnect(Mutator<ByteBuffer> batch, UUID timestampUuid) throws Exception {
    List<ConnectionRefImpl> connections = getConnectionsWithEntity(headEntity.getUuid());
    if (connections != null) {
      for (ConnectionRefImpl connection : connections) {
        batchUpdateEntityConnection(batch, true, connection, timestampUuid);
      }
    }
  }

  public IndexUpdate batchStartIndexUpdate(Mutator<ByteBuffer> batch, Entity entity, String entryName,
      Object entryValue, UUID timestampUuid, boolean schemaHasProperty, boolean isMultiValue, boolean removeListEntry,
      boolean fulltextIndexed) throws Exception {
    return batchStartIndexUpdate(batch, entity, entryName, entryValue, timestampUuid, schemaHasProperty, isMultiValue,
        removeListEntry, fulltextIndexed, false);
  }

  @Metered(group = "core", name = "RelationManager_batchStartIndexUpdate")
  public IndexUpdate batchStartIndexUpdate(Mutator<ByteBuffer> batch, Entity entity, String entryName,
      Object entryValue, UUID timestampUuid, boolean schemaHasProperty, boolean isMultiValue, boolean removeListEntry,
      boolean fulltextIndexed, boolean skipRead) throws Exception {

    long timestamp = getTimestampInMicros(timestampUuid);

    IndexUpdate indexUpdate = new IndexUpdate(batch, entity, entryName, entryValue, schemaHasProperty, isMultiValue,
        removeListEntry, timestampUuid);

    // entryName = entryName.toLowerCase();

    // entity_id,connection_type,connected_entity_id,prop_name

    if (!skipRead) {

      List<HColumn<ByteBuffer, ByteBuffer>> entries = null;

      if (isMultiValue && validIndexableValue(entryValue)) {
        entries = cass.getColumns(cass.getApplicationKeyspace(applicationId), ENTITY_INDEX_ENTRIES, entity.getUuid(),
            new DynamicComposite(entryName, indexValueCode(entryValue), toIndexableValue(entryValue)),
            setGreaterThanEqualityFlag(new DynamicComposite(entryName, indexValueCode(entryValue),
                toIndexableValue(entryValue))), INDEX_ENTRY_LIST_COUNT, false);
      } else {
        entries = cass.getColumns(cass.getApplicationKeyspace(applicationId), ENTITY_INDEX_ENTRIES, entity.getUuid(),
            new DynamicComposite(entryName), setGreaterThanEqualityFlag(new DynamicComposite(entryName)),
            INDEX_ENTRY_LIST_COUNT, false);
      }

      if (logger.isDebugEnabled()) {
        logger.debug("Found {} previous index entries for {} of entity {}", new Object[] { entries.size(), entryName,
            entity.getUuid() });
      }

      // Delete all matching entries from entry list
      for (HColumn<ByteBuffer, ByteBuffer> entry : entries) {
        UUID prev_timestamp = null;
        Object prev_value = null;
        String prev_obj_path = null;

        // new format:
        // composite(entryName,
        // value_code,prev_value,prev_timestamp,prev_obj_path) = null
        DynamicComposite composite = DynamicComposite.fromByteBuffer(entry.getName().duplicate());
        prev_value = composite.get(2);
        prev_timestamp = (UUID) composite.get(3);
        if (composite.size() > 4) {
          prev_obj_path = (String) composite.get(4);
        }

        if (prev_value != null) {

          String entryPath = entryName;
          if ((prev_obj_path != null) && (prev_obj_path.length() > 0)) {
            entryPath = entryName + "." + prev_obj_path;
          }

          indexUpdate.addPrevEntry(entryPath, prev_value, prev_timestamp, entry.getName().duplicate());

          // composite(property_value,connected_entity_id,entry_timestamp)
          // addDeleteToMutator(batch, ENTITY_INDEX_ENTRIES,
          // entity.getUuid(), entry.getName(), timestamp);

        } else {
          logger.error("Unexpected condition - deserialized property value is null");
        }
      }
    }

    if (!isMultiValue || (isMultiValue && !removeListEntry)) {

      List<Map.Entry<String, Object>> list = IndexUtils.getKeyValueList(entryName, entryValue, fulltextIndexed);

      if (entryName.equalsIgnoreCase("location") && (entryValue instanceof Map)) {
        @SuppressWarnings("rawtypes")
        double latitude = MapUtils.getDoubleValue((Map) entryValue, "latitude");
        @SuppressWarnings("rawtypes")
        double longitude = MapUtils.getDoubleValue((Map) entryValue, "longitude");
        list.add(new AbstractMap.SimpleEntry<String, Object>("location.coordinates", latitude + "," + longitude));
      }

      for (Map.Entry<String, Object> indexEntry : list) {

        if (validIndexableValue(indexEntry.getValue())) {
          indexUpdate.addNewEntry(indexEntry.getKey(), toIndexableValue(indexEntry.getValue()));
        }

      }

      if (isMultiValue) {
        addInsertToMutator(
            batch,
            ENTITY_INDEX_ENTRIES,
            entity.getUuid(),
            asList(entryName, indexValueCode(entryValue), toIndexableValue(entryValue), indexUpdate.getTimestampUuid()),
            null, timestamp);
      } else {
        // int i = 0;

        for (Map.Entry<String, Object> indexEntry : list) {

          String name = indexEntry.getKey();
          if (name.startsWith(entryName + ".")) {
            name = name.substring(entryName.length() + 1);
          } else if (name.startsWith(entryName)) {
            name = name.substring(entryName.length());
          }

          byte code = indexValueCode(indexEntry.getValue());
          Object val = toIndexableValue(indexEntry.getValue());
          addInsertToMutator(batch, ENTITY_INDEX_ENTRIES, entity.getUuid(),
              asList(entryName, code, val, indexUpdate.getTimestampUuid(), name), null, timestamp);

          indexUpdate.addIndex(indexEntry.getKey());
        }
      }

      indexUpdate.addIndex(entryName);

    }

    return indexUpdate;
  }

  @Metered(group = "core", name = "RelationManager_batchUpdatePropertyIndexes")
  public void batchUpdatePropertyIndexes(Mutator<ByteBuffer> batch, String propertyName, Object propertyValue,
      boolean entitySchemaHasProperty, boolean noRead, UUID timestampUuid) throws Exception {

    Entity entity = getHeadEntity();

    UUID associatedId = null;
    String associatedType = null;

    if (Schema.isAssociatedEntityType(entity.getType())) {
      Object item = entity.getProperty(PROPERTY_ITEM);
      if ((item instanceof UUID) && (entity.getProperty(PROPERTY_COLLECTION_NAME) instanceof String)) {
        associatedId = (UUID) item;
        associatedType = string(entity.getProperty(PROPERTY_ITEM_TYPE));
        String entryName = TYPE_MEMBER + "." + propertyName;
        if (logger.isDebugEnabled()) {
          logger.debug("Extended property {} ( {} ).{} indexed as {} ({})." + entryName,
              new Object[] { entity.getType(), entity.getUuid(), propertyName, associatedType, associatedId });
        }
        propertyName = entryName;
      }
    }

    IndexUpdate indexUpdate = batchStartIndexUpdate(batch, entity, propertyName, propertyValue, timestampUuid,
        entitySchemaHasProperty, false, false,
        getDefaultSchema().isPropertyFulltextIndexed(entity.getType(), propertyName), noRead);

    // Update collections

    String effectiveType = entity.getType();
    if (associatedType != null) {
      indexUpdate.setAssociatedId(associatedId);
      effectiveType = associatedType;
    }

    Map<String, Set<CollectionInfo>> containers = getDefaultSchema().getContainers(effectiveType);
    if (containers != null) {

      Map<EntityRef, Set<String>> containerEntities = null;
      if (noRead) {
        containerEntities = new LinkedHashMap<EntityRef, Set<String>>();
        EntityRef applicationRef = new SimpleEntityRef(TYPE_APPLICATION, applicationId);
        addMapSet(containerEntities, applicationRef, defaultCollectionName(entity.getType()));
      } else {
        containerEntities = getContainingCollections();
      }

      for (EntityRef containerEntity : containerEntities.keySet()) {
        if (containerEntity.getType().equals(TYPE_APPLICATION) && Schema.isAssociatedEntityType(entity.getType())) {
          logger.debug("Extended properties for {} not indexed by application", entity.getType());
          continue;
        }
        Set<String> collectionNames = containerEntities.get(containerEntity);
        Set<CollectionInfo> collections = containers.get(containerEntity.getType());

        if (collections != null) {
          for (CollectionInfo collection : collections) {
            if (collectionNames.contains(collection.getName())) {
              batchUpdateCollectionIndex(indexUpdate, containerEntity, collection.getName());
            }
          }
        }
      }
    }

    if (!noRead) {
      batchUpdateBackwardConnectionsPropertyIndexes(indexUpdate);
    }

    /**
     * We've updated the properties, add the deletes to the ledger
     * 
     */

    for (IndexEntry entry : indexUpdate.getPrevEntries()) {
      addDeleteToMutator(batch, ENTITY_INDEX_ENTRIES, entity.getUuid(), entry.getLedgerColumn(),
          indexUpdate.getTimestamp());
    }
  }

  public void batchUpdateSetIndexes(Mutator<ByteBuffer> batch, String setName, Object elementValue,
      boolean removeFromSet, UUID timestampUuid) throws Exception {

    Entity entity = getHeadEntity();

    elementValue = getDefaultSchema().validateEntitySetValue(entity.getType(), setName, elementValue);

    IndexUpdate indexUpdate = batchStartIndexUpdate(batch, entity, setName, elementValue, timestampUuid, true, true,
        removeFromSet, false);

    // Update collections
    Map<String, Set<CollectionInfo>> containers = getDefaultSchema().getContainersIndexingDictionary(entity.getType(),
        setName);

    if (containers != null) {
      Map<EntityRef, Set<String>> containerEntities = getContainingCollections();
      for (EntityRef containerEntity : containerEntities.keySet()) {
        if (containerEntity.getType().equals(TYPE_APPLICATION) && Schema.isAssociatedEntityType(entity.getType())) {
          logger.debug("Extended properties for {} not indexed by application", entity.getType());
          continue;
        }
        Set<String> collectionNames = containerEntities.get(containerEntity);
        Set<CollectionInfo> collections = containers.get(containerEntity.getType());

        if (collections != null) {

          for (CollectionInfo collection : collections) {
            if (collectionNames.contains(collection.getName())) {

              batchUpdateCollectionIndex(indexUpdate, containerEntity, collection.getName());
            }
          }
        }
      }
    }

    batchUpdateBackwardConnectionsDictionaryIndexes(indexUpdate);

  }

  /**
   * Process index results.
   * 
   * @param results
   *          the results
   * @param compositeResults
   *          the composite results
   * @param compositeOffset
   *          the composite offset
   * @param connectionType
   *          the connection type
   * @param entityType
   *          the entity type
   * @param outputList
   *          the output list
   * @param outputDetails
   *          the output details
   * @throws Exception
   *           the exception
   */
  public Results getIndexResults(IndexScanner scanner, boolean compositeResults, String connectionType,
      String entityType, Level level, int maxResults) throws Exception {

    if (scanner == null) {
      return null;
    }

    Set<UUID> idSet = new LinkedHashSet<UUID>();
    List<UUID> ids = null;
    List<EntityRef> refs = null;
    Map<UUID, Map<String, Object>> metadata = new LinkedHashMap<UUID, Map<String, Object>>();

    if (level.ordinal() > REFS.ordinal()) {
      level = REFS;
    }

    if (compositeResults && (level != IDS)) {
      refs = new ArrayList<EntityRef>();
    } else {
      ids = new ArrayList<UUID>();
    }

    int last = maxResults + 1;

    Iterator<Set<HColumn<ByteBuffer, ByteBuffer>>> pages = scanner.iterator();

    while (pages.hasNext() && (refs.size() < last || ids.size() < last)) {
      Iterator<HColumn<ByteBuffer, ByteBuffer>> cols = pages.next().iterator();

      for (int i = 0; i < last && cols.hasNext(); i++) {

        HColumn<ByteBuffer, ByteBuffer> result = cols.next();

        UUID connectedEntityId = null;
        String cType = connectionType;
        String eType = entityType;
        UUID associatedEntityId = null;

        if (compositeResults) {
          List<Object> objects = DynamicComposite.fromByteBuffer(result.getName().duplicate());
          connectedEntityId = (UUID) objects.get(2);
          if (refs != null) {
            if ((connectionType == null) || (entityType == null)) {
              if (connectionType != null) {
                eType = StringUtils.ifString(objects.get(3));
              } else if (entityType != null) {
                cType = StringUtils.ifString(objects.get(3));
              } else {
                cType = StringUtils.ifString(objects.get(3));
                eType = StringUtils.ifString(objects.get(4));
              }
            }
          }
        } else {
          connectedEntityId = uuid(result.getName());
        }

        ByteBuffer v = result.getValue();
        if ((v != null) && (v.remaining() >= 16)) {
          associatedEntityId = uuid(result.getValue());
        }

        if ((refs != null) && (eType != null)) {
          if (!idSet.contains(connectedEntityId)) {
            refs.add(new SimpleEntityRef(eType, connectedEntityId));
            idSet.add(connectedEntityId);
          } else {
            logger.error("Duplicate entity uuid (" + connectedEntityId
                + ") found in index results, discarding but index appears inconsistent...");
          }
        }

        if (ids != null) {
          if (!idSet.contains(connectedEntityId)) {
            ids.add(connectedEntityId);
            idSet.add(connectedEntityId);
          } else {
            logger.error(
                "Duplicate entity uuid ({}) found in index results, discarding but index appears inconsistent...",
                connectedEntityId);
          }
        }

        if (cType != null) {
          MapUtils.putMapMap(metadata, connectedEntityId, PROPERTY_CONNECTION, cType);
        }

        String cursor = encodeBase64URLSafeString(bytes(result.getName()));
        if (cursor != null) {
          MapUtils.putMapMap(metadata, connectedEntityId, PROPERTY_CURSOR, cursor);
        }

        if (associatedEntityId != null) {
          MapUtils.putMapMap(metadata, connectedEntityId, PROPERTY_ASSOCIATED, associatedEntityId);
        }

      }

    }

    Results r = null;

    if ((refs != null) && (refs.size() > 0)) {
      r = fromRefList(refs);
    } else if ((ids != null) && (ids.size() > 0)) {
      r = fromIdList(ids);
    } else {
      r = new Results();
    }

    if (metadata.size() > 0) {
      r.setMetadata(metadata);
    }

    return r;
  }

  /**
   * Search index.
   * 
   * @param applicationId
   *          the application id
   * @param indexKey
   *          the index key
   * @param searchName
   *          the search name
   * @param searchStartValue
   *          the search start value
   * @param searchFinishValue
   *          the search finish value
   * @param startResult
   *          the start result
   * @param count
   *          the count
   * @return the list
   * @throws Exception
   *           the exception
   */
  @Metered(group = "core", name = "RelationManager_searchIndex")
  public List<HColumn<ByteBuffer, ByteBuffer>> searchIndex(Object indexKey, String searchName, Object searchStartValue,
      Object searchFinishValue, UUID startResult, String cursor, int count, boolean reversed) throws Exception {

    searchStartValue = toIndexableValue(searchStartValue);
    searchFinishValue = toIndexableValue(searchFinishValue);

    if (NULL_ID.equals(startResult)) {
      startResult = null;
    }

    List<HColumn<ByteBuffer, ByteBuffer>> results = null;

    Object index_key = key(indexKey, searchName);
    Object start = null;
    Object finish = null;

    if ("*".equals(searchStartValue)) {
      if (isNotBlank(cursor)) {
        byte[] cursorBytes = decodeBase64(cursor);
        if (reversed) {
          finish = cursorBytes;
        } else {
          start = cursorBytes;
        }
      }

    } else if (StringUtils.isString(searchStartValue) && StringUtils.isStringOrNull(searchFinishValue)) {
      String strStartValue = searchStartValue.toString().toLowerCase().trim();

      String strFinishValue = strStartValue;
      if (searchFinishValue != null) {
        strFinishValue = searchFinishValue.toString().toLowerCase().trim();
      }

      if (strStartValue.endsWith("*")) {
        strStartValue = removeEnd(strStartValue, "*");
        finish = new DynamicComposite(indexValueCode(""), strStartValue + "\uFFFF");
        if (isBlank(strStartValue)) {
          strStartValue = "\0000";
        }
      } else {
        finish = new DynamicComposite(indexValueCode(""), strFinishValue + "\u0000");
      }

      if (startResult != null) {
        start = new DynamicComposite(indexValueCode(strStartValue), strStartValue, startResult);
      } else {
        start = new DynamicComposite(indexValueCode(strStartValue), strStartValue);
      }

      if (isNotBlank(cursor)) {
        byte[] cursorBytes = decodeBase64(cursor);
        // if (Composite.validate(0, cursorBytes, false)) {
        start = cursorBytes;
        // }
      }

    } else if (StringUtils.isString(searchFinishValue)) {

      String strFinishValue = searchFinishValue.toString().toLowerCase().trim();

      finish = new DynamicComposite(indexValueCode(strFinishValue), strFinishValue);

      if (isNotBlank(cursor)) {
        byte[] cursorBytes = decodeBase64(cursor);
        // if (Composite.validate(0, cursorBytes, false)) {
        start = cursorBytes;
        // }
      }

    } else if (searchStartValue != null) {
      if (searchFinishValue == null) {
        searchFinishValue = searchStartValue;
      }
      if (startResult != null) {
        start = new DynamicComposite(indexValueCode(searchStartValue), searchStartValue, startResult);
      } else {
        start = new DynamicComposite(indexValueCode(searchStartValue), searchStartValue);
      }
      finish = new DynamicComposite(indexValueCode(searchFinishValue), searchFinishValue);
      setEqualityFlag((DynamicComposite) finish, ComponentEquality.GREATER_THAN_EQUAL);

      if (isNotBlank(cursor)) {
        byte[] cursorBytes = decodeBase64(cursor);
        // if (Composite.validate(0, cursorBytes, false)) {
        start = cursorBytes;
        // }
      }

    }

    results = cass.getColumns(cass.getApplicationKeyspace(applicationId), ENTITY_INDEX, index_key, start, finish,
        count, reversed);

    return results;
  }

  private IndexScanner searchIndex(Object indexKey, QuerySlice slice, int pageSize) throws Exception {

    DynamicComposite[] range = slice.getRange();

    Object keyPrefix = key(indexKey, slice.getPropertyName());

    IndexScanner scanner = new IndexBucketScanner(cass, indexBucketLocator, ENTITY_INDEX, applicationId,
        IndexType.CONNECTION, keyPrefix, range[0], range[1], slice.isReversed(), pageSize, slice.getPropertyName());

    return scanner;

  }

  /**
   * Search the collection index using all the buckets for the given collection
   * 
   * @param indexKey
   * @param slice
   * @param count
   * @param collectionName
   * @return
   * @throws Exception
   */
  private IndexScanner searchIndexBuckets(Object indexKey, QuerySlice slice, String collectionName, int pageSize)
      throws Exception {

    DynamicComposite[] range = slice.getRange();

    Object keyPrefix = key(indexKey, slice.getPropertyName());

    // we have a cursor, so the first record should be discarded
    if (slice.hasCursor()) {
      pageSize++;
    }

    IndexScanner scanner = new IndexBucketScanner(cass, indexBucketLocator, ENTITY_INDEX, applicationId,
        IndexType.COLLECTION, keyPrefix, range[0], range[1], slice.isReversed(), pageSize, collectionName);

    return scanner;

  }

  @SuppressWarnings("unchecked")
  @Override
  @Metered(group = "core", name = "RelationManager_isOwner")
  public boolean isCollectionMember(String collectionName, EntityRef entity) throws Exception {

    Keyspace ko = cass.getApplicationKeyspace(applicationId);

    ByteBuffer col = DynamicComposite.toByteBuffer(asList(this.headEntity.getType(), collectionName,
        headEntity.getUuid()));

    HColumn<ByteBuffer, ByteBuffer> result = cass.getColumn(ko, ENTITY_COMPOSITE_DICTIONARIES,
        key(entity.getUuid(), Schema.DICTIONARY_CONTAINER_ENTITIES), col, be, be);

    return result != null;

  }

  /**
   * @param c
   * @param entity
   * @return
   * @throws Exception
   */
  public boolean isConnectionMember(String connectionName, EntityRef entity) throws Exception {
    Keyspace ko = cass.getApplicationKeyspace(applicationId);

    ConnectionRefImpl ref = new ConnectionRefImpl(this.headEntity, connectionName, entity);

    HColumn<String, UUID> col = cass.getColumn(ko, ENTITY_CONNECTIONS, ref.getUuid(),
        ConnectionRefImpl.CONNECTED_ENTITY_ID, se, ue);

    return col != null && entity.getUuid().equals(col.getValue());
  }

  @Override
  @Metered(group = "core", name = "RelationManager_getOwners")
  public Map<String, Map<UUID, Set<String>>> getOwners() throws Exception {
    Map<EntityRef, Set<String>> containerEntities = getContainingCollections();
    Map<String, Map<UUID, Set<String>>> owners = new LinkedHashMap<String, Map<UUID, Set<String>>>();

    for (EntityRef owner : containerEntities.keySet()) {
      Set<String> collections = containerEntities.get(owner);
      for (String collection : collections) {
        MapUtils.addMapMapSet(owners, owner.getType(), owner.getUuid(), collection);
      }
    }

    return owners;
  }

  @Override
  @Metered(group = "core", name = "RelationManager_getCollections")
  public Set<String> getCollections() throws Exception {

    Map<String, CollectionInfo> collections = getDefaultSchema().getCollections(headEntity.getType());
    if (collections == null) {
      return null;
    }

    return collections.keySet();
  }

  @Override
  @Metered(group = "core", name = "RelationManager_getCollection_start_result")
  public Results getCollection(String collectionName, UUID startResult, int count, Results.Level resultsLevel,
      boolean reversed) throws Exception {
    // changed intentionally to delegate to search so that behavior is
    // consistent across all index access.

    // TODO T.N fix cursor parsing here so startResult can be used in this
    // context. Needs a bit of refactor
    // for accommodating cursor I/O USERGRID-1750. A bit hacky, but until a
    // furthur refactor this works.

    Query query = new Query().withResultsLevel(resultsLevel).withReversed(reversed).withLimit(count)
        .withStartResult(startResult);

    return searchCollection(collectionName, query);
  }

  @Override
  @Metered(group = "core", name = "RelationManager_getCollectionSize")
  public long getCollectionSize(String collectionName) throws Exception {
    long result = 0;

    for (String bucketId : indexBucketLocator.getBuckets(applicationId, IndexType.COLLECTION, collectionName)) {

      result += cass.countColumns(cass.getApplicationKeyspace(applicationId), ENTITY_ID_SETS,
          key(headEntity.getUuid(), DICTIONARY_COLLECTIONS, collectionName, bucketId));
    }

    return result;
  }

  @Override
  @Metered(group = "core", name = "RelationManager_getCollecitonForQuery")
  public Results getCollection(String collectionName, Query query, Results.Level resultsLevel) throws Exception {

    // changed intentionally to delegate to search so that behavior is
    // consistent across all index access.

    return searchCollection(collectionName, query);
  }

  @Override
  @Metered(group = "core", name = "RelationManager_addToCollection")
  public Entity addToCollection(String collectionName, EntityRef itemRef) throws Exception {

    Entity itemEntity = em.get(itemRef);

    if (itemEntity == null) {
      return null;
    }

    CollectionInfo collection = getDefaultSchema().getCollection(headEntity.getType(), collectionName);
    if ((collection != null) && !collection.getType().equals(itemRef.getType())) {
      return null;
    }

    UUID timestampUuid = newTimeUUID();
    Mutator<ByteBuffer> batch = createMutator(cass.getApplicationKeyspace(applicationId), be);

    batchAddToCollection(batch, collectionName, itemEntity, timestampUuid);

    if (collection.getLinkedCollection() != null) {
      getRelationManager(itemEntity).batchAddToCollection(batch, collection.getLinkedCollection(), getHeadEntity(),
          timestampUuid);

    }

    batchExecute(batch, CassandraService.RETRY_COUNT);

    return itemEntity;
  }

  @Override
  @Metered(group = "core", name = "RelationManager_addToCollections")
  public Entity addToCollections(List<EntityRef> owners, String collectionName) throws Exception {

    Entity itemEntity = getHeadEntity();

    Map<String, List<UUID>> collectionsByType = new LinkedHashMap<String, List<UUID>>();
    for (EntityRef owner : owners) {
      MapUtils.addMapList(collectionsByType, owner.getType(), owner.getUuid());
    }

    UUID timestampUuid = newTimeUUID();
    Mutator<ByteBuffer> batch = createMutator(cass.getApplicationKeyspace(applicationId), be);

    Schema schema = getDefaultSchema();
    for (Entry<String, List<UUID>> entry : collectionsByType.entrySet()) {
      CollectionInfo collection = schema.getCollection(entry.getKey(), collectionName);
      if ((collection != null) && !collection.getType().equals(headEntity.getType())) {
        continue;
      }
      batchAddToCollections(batch, entry.getKey(), entry.getValue(), collectionName, itemEntity, timestampUuid);

      if (collection.getLinkedCollection() != null) {
        logger.error("Bulk add to collections used on a linked collection, linked connection will not be updated");
      }
    }

    batchExecute(batch, CassandraService.RETRY_COUNT);

    return null;
  }

  @Override
  @Metered(group = "core", name = "RelationManager_createItemInCollection")
  public Entity createItemInCollection(String collectionName, String itemType, Map<String, Object> properties)
      throws Exception {

    if (headEntity.getUuid().equals(applicationId)) {
      if (itemType.equals(TYPE_ENTITY)) {
        itemType = singularize(collectionName);
      }
      if (itemType.equals(TYPE_ROLE)) {
        Long inactivity = (Long) properties.get(PROPERTY_INACTIVITY);
        if (inactivity == null)
          inactivity = 0L;
        return em.createRole((String) properties.get(PROPERTY_NAME), (String) properties.get(PROPERTY_TITLE),
            inactivity);
      }
      return em.create(itemType, properties);
    } else if (headEntity.getType().equals(Group.ENTITY_TYPE) && (collectionName.equals(COLLECTION_ROLES))) {
      UUID groupId = headEntity.getUuid();
      String roleName = (String) properties.get(PROPERTY_NAME);
      return em.createGroupRole(groupId, roleName, (Long) properties.get(PROPERTY_INACTIVITY));
    }

    CollectionInfo collection = getDefaultSchema().getCollection(headEntity.getType(), collectionName);
    if ((collection != null) && !collection.getType().equals(itemType)) {
      return null;
    }

    properties = getDefaultSchema().cleanUpdatedProperties(itemType, properties, true);

    Entity itemEntity = em.create(itemType, properties);

    if (itemEntity != null) {
      UUID timestampUuid = newTimeUUID();
      Mutator<ByteBuffer> batch = createMutator(cass.getApplicationKeyspace(applicationId), be);

      batchAddToCollection(batch, collectionName, itemEntity, timestampUuid);

      if (collection.getLinkedCollection() != null) {
        getRelationManager(itemEntity).batchAddToCollection(batch, collection.getLinkedCollection(), getHeadEntity(),
            timestampUuid);

      }

      batchExecute(batch, CassandraService.RETRY_COUNT);

    }

    return itemEntity;
  }

  @Override
  @Metered(group = "core", name = "RelationManager_removeFromCollection")
  public void removeFromCollection(String collectionName, EntityRef itemRef) throws Exception {

    if (headEntity.getUuid().equals(applicationId)) {
      if (collectionName.equals(COLLECTION_ROLES)) {
        Entity itemEntity = em.get(itemRef);
        if (itemEntity != null) {
          RoleRef roleRef = SimpleRoleRef.forRoleEntity(itemEntity);
          em.deleteRole(roleRef.getApplicationRoleName());
          return;
        }
        em.delete(itemEntity);
        return;
      }
      em.delete(itemRef);
      return;
    }

    Entity itemEntity = em.get(itemRef);

    if (itemEntity == null) {
      return;
    }

    UUID timestampUuid = newTimeUUID();
    Mutator<ByteBuffer> batch = createMutator(cass.getApplicationKeyspace(applicationId), be);

    batchRemoveFromCollection(batch, collectionName, itemEntity, timestampUuid);

    CollectionInfo collection = getDefaultSchema().getCollection(headEntity.getType(), collectionName);
    if ((collection != null) && (collection.getLinkedCollection() != null)) {
      getRelationManager(itemEntity).batchRemoveFromCollection(batch, collection.getLinkedCollection(),
          getHeadEntity(), timestampUuid);
    }

    batchExecute(batch, CassandraService.RETRY_COUNT);

    if (headEntity.getType().equals(Group.ENTITY_TYPE)) {
      if (collectionName.equals(COLLECTION_ROLES)) {
        String path = (String) ((Entity) itemRef).getMetadata("path");
        if (path.startsWith("/roles/")) {
          RoleRef roleRef = SimpleRoleRef.forRoleEntity(itemEntity);
          em.deleteRole(roleRef.getApplicationRoleName());
        }
      }
    }
  }

  @Metered(group = "core", name = "RelationManager_batchRemoveFromContainers")
  public void batchRemoveFromContainers(Mutator<ByteBuffer> m, UUID timestampUuid) throws Exception {
    Entity entity = getHeadEntity();
    // find all the containing collections
    Map<EntityRef, Set<String>> containers = getContainingCollections();
    if (containers != null) {
      for (Entry<EntityRef, Set<String>> container : containers.entrySet()) {
        for (String collectionName : container.getValue()) {
          getRelationManager(container.getKey()).batchRemoveFromCollection(m, collectionName, entity, true,
              timestampUuid);
        }
      }
    }
  }

  @Override
  @Metered(group = "core", name = "RelationManager_copyRelationships")
  public void copyRelationships(String srcRelationName, EntityRef dstEntityRef, String dstRelationName)
      throws Exception {

    headEntity = em.validate(headEntity);
    dstEntityRef = em.validate(dstEntityRef);

    CollectionInfo srcCollection = getDefaultSchema().getCollection(headEntity.getType(), srcRelationName);

    CollectionInfo dstCollection = getDefaultSchema().getCollection(dstEntityRef.getType(), dstRelationName);

    Results results = null;
    do {
      if (srcCollection != null) {
        results = em.getCollection(headEntity, srcRelationName, null, 5000, Level.REFS, false);
      } else {
        results = em.getConnectedEntities(headEntity.getUuid(), srcRelationName, null, Level.REFS);
      }

      if ((results != null) && (results.size() > 0)) {
        List<EntityRef> refs = results.getRefs();
        for (EntityRef ref : refs) {
          if (dstCollection != null) {
            em.addToCollection(dstEntityRef, dstRelationName, ref);
          } else {
            em.createConnection(dstEntityRef, dstRelationName, ref);
          }
        }
      }
    } while ((results != null) && (results.hasMoreResults()));

  }

  @Override
  @Metered(group = "core", name = "RelationManager_searchCollection")
  public Results searchCollection(String collectionName, Query query) throws Exception {

    if (query == null) {
      query = new Query();
    }

    headEntity = em.validate(headEntity);

    CollectionInfo collection = getDefaultSchema().getCollection(headEntity.getType(), collectionName);

    query.setEntityType(collection.getType());

    // we have something to search with, visit our tree and evaluate the
    // results

<<<<<<< HEAD
    QueryProcessor qp = new QueryProcessor(query, collection);
    SearchCollectionVisitor visitor = new SearchCollectionVisitor(query, qp, em, collection);

    return qp.getResults(visitor, getResultsLoader(query));
  }
=======
    QueryProcessor qp = new QueryProcessor(query, collection, em);
    SearchCollectionVisitor visitor = new SearchCollectionVisitor(qp);
>>>>>>> c855ec51

    return qp.getResults(visitor);
  }

  @Override
  @Metered(group = "core", name = "RelationManager_createConnection_connection_ref")
  public ConnectionRef createConnection(ConnectionRef connection) throws Exception {
    ConnectionRefImpl connectionImpl = new ConnectionRefImpl(connection);

    updateEntityConnection(false, connectionImpl);

    return connection;
  }

  @Override
  @Metered(group = "core", name = "RelationManager_createConnection_connectionType")
  public ConnectionRef createConnection(String connectionType, EntityRef connectedEntityRef) throws Exception {

    headEntity = em.validate(headEntity);
    connectedEntityRef = em.validate(connectedEntityRef);

    ConnectionRefImpl connection = new ConnectionRefImpl(headEntity, connectionType, connectedEntityRef);

    updateEntityConnection(false, connection);

    return connection;
  }

  @Override
  @Metered(group = "core", name = "RelationManager_createConnection_paired_connection_type")
  public ConnectionRef createConnection(String pairedConnectionType, EntityRef pairedEntity, String connectionType,
      EntityRef connectedEntityRef) throws Exception {

    ConnectionRefImpl connection = new ConnectionRefImpl(headEntity, new ConnectedEntityRefImpl(pairedConnectionType,
        pairedEntity), new ConnectedEntityRefImpl(connectionType, connectedEntityRef));

    updateEntityConnection(false, connection);

    return connection;
  }

  @Override
  @Metered(group = "core", name = "RelationManager_createConnection_connected_entity_ref")
  public ConnectionRef createConnection(ConnectedEntityRef... connections) throws Exception {

    ConnectionRefImpl connection = new ConnectionRefImpl(headEntity, connections);

    updateEntityConnection(false, connection);

    return connection;
  }

  @Override
  @Metered(group = "core", name = "RelationManager_connectionRef_type_entity")
  public ConnectionRef connectionRef(String connectionType, EntityRef connectedEntityRef) throws Exception {

    ConnectionRef connection = new ConnectionRefImpl(headEntity, connectionType, connectedEntityRef);

    return connection;
  }

  @Override
  @Metered(group = "core", name = "RelationManager_connectionRef_entity_to_entity")
  public ConnectionRef connectionRef(String pairedConnectionType, EntityRef pairedEntity, String connectionType,
      EntityRef connectedEntityRef) throws Exception {

    ConnectionRef connection = new ConnectionRefImpl(headEntity, new ConnectedEntityRefImpl(pairedConnectionType,
        pairedEntity), new ConnectedEntityRefImpl(connectionType, connectedEntityRef));

    return connection;

  }

  @Override
  @Metered(group = "core", name = "RelationManager_connectionRef_connections")
  public ConnectionRef connectionRef(ConnectedEntityRef... connections) {

    ConnectionRef connection = new ConnectionRefImpl(headEntity, connections);

    return connection;

  }

  @Override
  @Metered(group = "core", name = "RelationManager_deleteConnection")
  public void deleteConnection(ConnectionRef connectionRef) throws Exception {
    updateEntityConnection(true, new ConnectionRefImpl(connectionRef));
  }

  @Override
  @Metered(group = "core", name = "RelationManager_connectionExists")
  public boolean connectionExists(ConnectionRef connectionRef) throws Exception {
    List<ConnectionRefImpl> connections = getConnections(new ConnectionRefImpl(connectionRef), true);

    if (connections.size() > 0) {
      // TODO check here, are ghost tombstone rows a problem?
      return true;
    }

    return false;
  }

  @Override
  @Metered(group = "core", name = "RelationManager_getConnectionTypes_entity_id")
  public Set<String> getConnectionTypes(UUID connectedEntityId) throws Exception {
    Set<String> connection_types = new TreeSet<String>(CASE_INSENSITIVE_ORDER);

    List<ConnectionRefImpl> connections = getConnections(new ConnectionRefImpl(headEntity, new ConnectedEntityRefImpl(
        NULL_ID), new ConnectedEntityRefImpl(connectedEntityId)), false);

    for (ConnectionRefImpl connection : connections) {
      if ((connection.getConnectionType() != null) && (connection.getFirstPairedConnectedEntityId() == null)) {
        connection_types.add(connection.getConnectionType());
      }
    }

    return connection_types;
  }

  // <<<<<<< HEAD
  @Override
  public Set<String> getConnectionTypes() throws Exception {
    return getConnectionTypes(false);
  }

  @Override
  @Metered(group = "core", name = "RelationManager_getConnectionTypes")
  public Set<String> getConnectionTypes(boolean filterConnection) throws Exception {
    Set<String> connections = cast(em.getDictionaryAsSet(headEntity, Schema.DICTIONARY_CONNECTED_TYPES));
    if (connections == null) {
      return null;
    }
    if (filterConnection && (connections.size() > 0)) {
      connections.remove("connection");
    }
    return connections;
  }

  @Override
  @Metered(group = "core", name = "RelationManager_getConnectedEntities")
  public Results getConnectedEntities(String connectionType, String connectedEntityType, Results.Level resultsLevel)
      throws Exception {

    List<ConnectionRefImpl> connections = getConnections(new ConnectionRefImpl(headEntity, new ConnectedEntityRefImpl(
        NULL_ID), new ConnectedEntityRefImpl(connectionType, connectedEntityType, null)), false);

    Results results = Results.fromConnections(connections);
    results = em.loadEntities(results, resultsLevel, 0);
    return results;
  }

  @Override
  @Metered(group = "core", name = "RelationManager_getConnectingEntities")
  public Results getConnectingEntities(String connectionType, String connectedEntityType, Results.Level resultsLevel)
      throws Exception {

    List<ConnectionRefImpl> connections = getConnections(new ConnectionRefImpl(ref(), new ConnectedEntityRefImpl(
        NULL_ID), new ConnectedEntityRefImpl(connectionType, null, headEntity.getUuid())), false);

    Results results = Results.fromConnections(connections, false);
    results = em.loadEntities(results, resultsLevel, 0);
    return results;
  }

  @Override
  public List<ConnectedEntityRef> getConnections(Query query) throws Exception {

    return null;
  }

  @Override
  @Metered(group = "core", name = "RelationManager_searchConnectedEntities")
  public Results searchConnectedEntities(Query query) throws Exception {

    if (query == null) {
      query = new Query();
    }

    String connectedEntityType = query.getEntityType();
    String connectionType = query.getConnectionType();

    headEntity = em.validate(headEntity);

    ConnectionRefImpl connectionRef = new ConnectionRefImpl(headEntity, new ConnectedEntityRefImpl(connectionType,
        connectedEntityType, null));

<<<<<<< HEAD
    QueryProcessor qp = new QueryProcessor(query, null);
    SearchConnectionVisitor visitor = new SearchConnectionVisitor(query, qp, em, connectionRef);

    return qp.getResults(visitor, getResultsLoader(query));
=======
    QueryProcessor qp = new QueryProcessor(query, null, em);
    SearchConnectionVisitor visitor = new SearchConnectionVisitor(qp, connectionRef);

    return qp.getResults(visitor);
>>>>>>> c855ec51
  }

  @Override
  public Set<String> getConnectionIndexes(String connectionType) throws Exception {
    return getConnectionIndexes(new ConnectionRefImpl(headEntity, connectionType, null));
  }

  @Override
  public Object getAssociatedProperty(AssociatedEntityRef associatedEntityRef, String propertyName) throws Exception {

    return em.getProperty(associatedEntityRef, propertyName);
  }

  @Override
  public Map<String, Object> getAssociatedProperties(AssociatedEntityRef associatedEntityRef) throws Exception {

    return em.getProperties(associatedEntityRef);
  }

  @Override
  public void setAssociatedProperty(AssociatedEntityRef associatedEntityRef, String propertyName, Object propertyValue)
      throws Exception {

    em.setProperty(associatedEntityRef, propertyName, propertyValue);

  }

  private static final UUIDIndexSliceParser UUID_PARSER = new UUIDIndexSliceParser();

  /**
   * Simple search visitor that performs all the joining
   * 
   * @author tnine
   * 
   */
  private class SearchCollectionVisitor extends SearchVisitor {

    private final CollectionInfo collection;

    /**
     * @param queryProcessor
     */
<<<<<<< HEAD
    public SearchCollectionVisitor(Query query, QueryProcessor queryProcessor, EntityManager em, CollectionInfo collection) {
      super(query, queryProcessor, em);
      this.collection = collection;
=======
    public SearchCollectionVisitor(QueryProcessor queryProcessor) {
      super(queryProcessor);
      this.collection = queryProcessor.getCollectionInfo();
>>>>>>> c855ec51
    }

  
    /* (non-Javadoc)
     * @see org.usergrid.persistence.query.ir.SearchVisitor#secondaryIndexScan(org.usergrid.persistence.query.ir.QueryNode, org.usergrid.persistence.query.ir.QuerySlice)
     */
    @Override
<<<<<<< HEAD
    protected IndexScanner secondaryIndexScan(QueryNode node, QuerySlice slice) throws Exception {
      // NOTE we explicitly do not append the slice value here. This
      // is done in the searchIndex method below
      Object indexKey = key(headEntity.getUuid(), collection.getName());

      // update the cursor and order before we perform the slice
      // operation. Should be done after subkeying since this can
      // change the hash value of the slice
      queryProcessor.applyCursorAndSort(slice);
=======
    public void visit(SliceNode node) throws Exception {

      // check if we have sub keys for equality clauses at this node
      // level. If so we can just use them as a row key for faster seek
       IntersectionIterator intersection = new IntersectionIterator(queryProcessor.getPageSizeHint(node));

      for (QuerySlice slice : node.getAllSlices()) {

        // NOTE we explicitly do not append the slice value here. This
        // is done in the searchIndex method below
        Object indexKey = key(headEntity.getUuid(), collection.getName());

        // update the cursor and order before we perform the slice
        // operation. Should be done at runtime since this can
        // change the hash value of the slice
        queryProcessor.applyCursorAndSort(slice);

        IndexScanner columns = null;

        // nothing left to search for this range
        if (slice.isComplete()) {
          columns = new NoOpIndexScanner();
        }
        // perform the search
        else {
          columns = searchIndexBuckets(indexKey, slice, collection.getName(), queryProcessor.getPageSizeHint(node));
        }
>>>>>>> c855ec51

      IndexScanner columns = null;

      // nothing left to search for this range
      if (slice.isComplete()) {
        columns = new NoOpIndexScanner();
      }
      // perform the search
      else {
        columns = searchIndexBuckets(indexKey, slice, collection.getName(), queryProcessor.getPageSizeHint(node));
      }

      return columns;
    }

    public void visit(AllNode node) throws Exception {

      String collectionName = collection.getName();

      QuerySlice slice = node.getSlice();

      queryProcessor.applyCursorAndSort(slice);

      UUID startId = null;

      if (slice.hasCursor()) {
        startId = UUID_PARSER.parse(slice.getCursor());
      }

      boolean skipFirst = node.isForceKeepFirst() ? false : slice.hasCursor();

      IndexScanner indexScanner = cass.getIdList(cass.getApplicationKeyspace(applicationId),
          key(headEntity.getUuid(), DICTIONARY_COLLECTIONS, collectionName), startId, null,
          queryProcessor.getPageSizeHint(node), query.isReversed(), indexBucketLocator, applicationId, collectionName);

      this.results.push(new SliceIterator<UUID>(slice, indexScanner, UUID_PARSER, skipFirst));
    }

    /*
     * (non-Javadoc)
     * 
     * @see org.usergrid.persistence.query.ir.NodeVisitor#visit(org.usergrid.
     * persistence.query.ir.WithinNode)
     */
    @Override
    public void visit(WithinNode node) throws Exception {

      QuerySlice slice = node.getSlice();

      queryProcessor.applyCursorAndSort(slice);

      GeoIterator itr = new GeoIterator(new CollectionGeoSearch(em, indexBucketLocator, cass, headEntity,
          collection.getName()), query.getLimit(), slice, node.getPropertyName(), new Point(node.getLattitude(),
          node.getLongitude()), node.getDistance());

      results.push(itr);
    }


    @Override
    public void visit(NameIdentifierNode nameIdentifierNode) throws Exception {
      EntityRef ref = em.getAlias(headEntity.getUuid(), collection.getName(), nameIdentifierNode.getName());

      if(ref == null){
        this.results.push(new EmptyIterator());
        return;
      }

      this.results.push(new StaticIdIterator(ref.getUuid()));
    }
  }

  /**
   * Simple search visitor that performs all the joining
   * 
   * @author tnine
   * 
   */
  private class SearchConnectionVisitor extends SearchVisitor {

    private final ConnectionRefImpl connection;

    /**
     * @param queryProcessor
     * @param connection
     */
<<<<<<< HEAD
    public SearchConnectionVisitor(Query query, QueryProcessor queryProcessor, EntityManager em, ConnectionRefImpl connection) {
      super(query, queryProcessor, em);
=======
    public SearchConnectionVisitor(QueryProcessor queryProcessor, ConnectionRefImpl connection) {
      super(queryProcessor);
>>>>>>> c855ec51
      this.connection = connection;
    }

 
    /* (non-Javadoc)
     * @see org.usergrid.persistence.query.ir.SearchVisitor#secondaryIndexScan(org.usergrid.persistence.query.ir.QueryNode, org.usergrid.persistence.query.ir.QuerySlice)
     */
    @Override
    protected IndexScanner secondaryIndexScan(QueryNode node, QuerySlice slice) throws Exception {

      UUID id = ConnectionRefImpl.getIndexId(ConnectionRefImpl.BY_CONNECTION_AND_ENTITY_TYPE, headEntity,
          connection.getConnectionType(), connection.getConnectedEntityType(), new ConnectedEntityRef[0]);

      Object key = key(id, INDEX_CONNECTIONS);

      // update the cursor and order before we perform the slice
      // operation
      queryProcessor.applyCursorAndSort(slice);

      IndexScanner columns = null;

      if (slice.isComplete()) {
        columns = new NoOpIndexScanner();
      } else {
        columns = searchIndex(key, slice, queryProcessor.getPageSizeHint(node));
      }

      return columns;
    }

    /*
     * (non-Javadoc)
     * 
     * @see org.usergrid.persistence.query.ir.NodeVisitor#visit(org.usergrid.
     * persistence.query.ir.WithinNode)
     */
    @Override
    public void visit(WithinNode node) throws Exception {

      QuerySlice slice = node.getSlice();

      queryProcessor.applyCursorAndSort(slice);

      GeoIterator itr = new GeoIterator(new ConnectionGeoSearch(em, indexBucketLocator, cass,
          connection.getIndexId()), query.getLimit(), slice, node.getPropertyName(), new Point(node.getLattitude(),
          node.getLongitude()), node.getDistance());

      results.push(itr);
    }

    @Override
    public void visit(AllNode node) throws Exception {
      QuerySlice slice = node.getSlice();

      queryProcessor.applyCursorAndSort(slice);

      int size = queryProcessor.getPageSizeHint(node);

      ByteBuffer start = null;

      if (slice.hasCursor()) {
        start = slice.getCursor();
      }

      // we'll discard the first match, increase the size
      if (start != null) {
        size++;
      }

      boolean skipFirst = node.isForceKeepFirst() ? false : slice.hasCursor();

      if (connection.getConnectionType() != null) {
        ConnectionIndexSliceParser connectionParser = new ConnectionIndexSliceParser(
            connection.getConnectedEntityType());

        IndexScanner connectionScanner = new ConnectedIndexScanner(cass, DICTIONARY_CONNECTED_ENTITIES, applicationId,
            connection, start, slice.isReversed(), size);

        this.results.push(new SliceIterator<DynamicComposite>(slice, connectionScanner, connectionParser, skipFirst));
      }

      // no connection type defined, get all connections
      else {
        this.results.push(new ConnectionIterator(headEntity, slice, RelationManagerImpl.this));
      }

    }


    @Override
    public void visit(NameIdentifierNode nameIdentifierNode) throws Exception {
      //TODO T.N. USERGRID-1919 actually validate this is connected
      EntityRef ref = em.getAlias(applicationId, connection.getConnectedEntityType(), nameIdentifierNode.getName());

      if(ref == null){
        this.results.push(new EmptyIterator());
        return;
      }

      this.results.push(new StaticIdIterator(ref.getUuid()));
    }

  }

}<|MERGE_RESOLUTION|>--- conflicted
+++ resolved
@@ -131,7 +131,6 @@
 import org.usergrid.persistence.geo.ConnectionGeoSearch;
 import org.usergrid.persistence.geo.EntityLocationRef;
 import org.usergrid.persistence.geo.model.Point;
-<<<<<<< HEAD
 import org.usergrid.persistence.query.ir.AllNode;
 import org.usergrid.persistence.query.ir.QueryNode;
 import org.usergrid.persistence.query.ir.QuerySlice;
@@ -146,10 +145,8 @@
 import org.usergrid.persistence.query.ir.result.ResultsLoader;
 import org.usergrid.persistence.query.ir.result.SliceIterator;
 import org.usergrid.persistence.query.ir.result.UUIDIndexSliceParser;
-=======
 import org.usergrid.persistence.query.ir.*;
 import org.usergrid.persistence.query.ir.result.*;
->>>>>>> c855ec51
 import org.usergrid.persistence.schema.CollectionInfo;
 import org.usergrid.utils.IndexUtils;
 import org.usergrid.utils.MapUtils;
@@ -2063,17 +2060,8 @@
 
     // we have something to search with, visit our tree and evaluate the
     // results
-
-<<<<<<< HEAD
-    QueryProcessor qp = new QueryProcessor(query, collection);
-    SearchCollectionVisitor visitor = new SearchCollectionVisitor(query, qp, em, collection);
-
-    return qp.getResults(visitor, getResultsLoader(query));
-  }
-=======
     QueryProcessor qp = new QueryProcessor(query, collection, em);
     SearchCollectionVisitor visitor = new SearchCollectionVisitor(qp);
->>>>>>> c855ec51
 
     return qp.getResults(visitor);
   }
@@ -2260,17 +2248,10 @@
     ConnectionRefImpl connectionRef = new ConnectionRefImpl(headEntity, new ConnectedEntityRefImpl(connectionType,
         connectedEntityType, null));
 
-<<<<<<< HEAD
-    QueryProcessor qp = new QueryProcessor(query, null);
-    SearchConnectionVisitor visitor = new SearchConnectionVisitor(query, qp, em, connectionRef);
-
-    return qp.getResults(visitor, getResultsLoader(query));
-=======
     QueryProcessor qp = new QueryProcessor(query, null, em);
     SearchConnectionVisitor visitor = new SearchConnectionVisitor(qp, connectionRef);
 
     return qp.getResults(visitor);
->>>>>>> c855ec51
   }
 
   @Override
@@ -2313,15 +2294,9 @@
     /**
      * @param queryProcessor
      */
-<<<<<<< HEAD
-    public SearchCollectionVisitor(Query query, QueryProcessor queryProcessor, EntityManager em, CollectionInfo collection) {
-      super(query, queryProcessor, em);
-      this.collection = collection;
-=======
     public SearchCollectionVisitor(QueryProcessor queryProcessor) {
       super(queryProcessor);
       this.collection = queryProcessor.getCollectionInfo();
->>>>>>> c855ec51
     }
 
   
@@ -2329,7 +2304,6 @@
      * @see org.usergrid.persistence.query.ir.SearchVisitor#secondaryIndexScan(org.usergrid.persistence.query.ir.QueryNode, org.usergrid.persistence.query.ir.QuerySlice)
      */
     @Override
-<<<<<<< HEAD
     protected IndexScanner secondaryIndexScan(QueryNode node, QuerySlice slice) throws Exception {
       // NOTE we explicitly do not append the slice value here. This
       // is done in the searchIndex method below
@@ -2339,35 +2313,6 @@
       // operation. Should be done after subkeying since this can
       // change the hash value of the slice
       queryProcessor.applyCursorAndSort(slice);
-=======
-    public void visit(SliceNode node) throws Exception {
-
-      // check if we have sub keys for equality clauses at this node
-      // level. If so we can just use them as a row key for faster seek
-       IntersectionIterator intersection = new IntersectionIterator(queryProcessor.getPageSizeHint(node));
-
-      for (QuerySlice slice : node.getAllSlices()) {
-
-        // NOTE we explicitly do not append the slice value here. This
-        // is done in the searchIndex method below
-        Object indexKey = key(headEntity.getUuid(), collection.getName());
-
-        // update the cursor and order before we perform the slice
-        // operation. Should be done at runtime since this can
-        // change the hash value of the slice
-        queryProcessor.applyCursorAndSort(slice);
-
-        IndexScanner columns = null;
-
-        // nothing left to search for this range
-        if (slice.isComplete()) {
-          columns = new NoOpIndexScanner();
-        }
-        // perform the search
-        else {
-          columns = searchIndexBuckets(indexKey, slice, collection.getName(), queryProcessor.getPageSizeHint(node));
-        }
->>>>>>> c855ec51
 
       IndexScanner columns = null;
 
@@ -2454,13 +2399,8 @@
      * @param queryProcessor
      * @param connection
      */
-<<<<<<< HEAD
-    public SearchConnectionVisitor(Query query, QueryProcessor queryProcessor, EntityManager em, ConnectionRefImpl connection) {
-      super(query, queryProcessor, em);
-=======
     public SearchConnectionVisitor(QueryProcessor queryProcessor, ConnectionRefImpl connection) {
       super(queryProcessor);
->>>>>>> c855ec51
       this.connection = connection;
     }
 
