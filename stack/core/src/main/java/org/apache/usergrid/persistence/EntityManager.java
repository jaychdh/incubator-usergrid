/*
 * Licensed to the Apache Software Foundation (ASF) under one or more
 * contributor license agreements.  See the NOTICE file distributed with
 * this work for additional information regarding copyright ownership.
 * The ASF licenses this file to You under the Apache License, Version 2.0
 * (the "License"); you may not use this file except in compliance with
 * the License.  You may obtain a copy of the License at
 *
 *      http://www.apache.org/licenses/LICENSE-2.0
 *
 * Unless required by applicable law or agreed to in writing, software
 * distributed under the License is distributed on an "AS IS" BASIS,
 * WITHOUT WARRANTIES OR CONDITIONS OF ANY KIND, either express or implied.
 * See the License for the specific language governing permissions and
 * limitations under the License.
 */
package org.apache.usergrid.persistence;


<<<<<<< HEAD
import org.apache.usergrid.corepersistence.ManagerCache;
import org.apache.usergrid.persistence.cassandra.CounterUtils;
import org.apache.usergrid.persistence.collection.EntityCollectionManagerFactory;
import org.apache.usergrid.persistence.core.metrics.MetricsFactory;
import org.apache.usergrid.persistence.graph.GraphManagerFactory;
import org.apache.usergrid.persistence.index.query.Query;
=======
>>>>>>> 852c9747
import java.nio.ByteBuffer;
import java.util.Collection;
import java.util.List;
import java.util.Map;
import java.util.Set;
import java.util.UUID;

import org.apache.usergrid.persistence.Query.Level;
import org.apache.usergrid.persistence.cassandra.CassandraService;
import org.apache.usergrid.persistence.entities.Application;
import org.apache.usergrid.persistence.entities.Role;
import org.apache.usergrid.persistence.index.query.CounterResolution;
import org.apache.usergrid.persistence.index.query.Identifier;
import org.apache.usergrid.persistence.model.entity.Id;

import me.prettyprint.hector.api.mutation.Mutator;


/**
 * The interface class for the data access object for Applications. Each application contains a set of users as well as
 * a hierarchy of groups. A application also includes a set of message inboxes and a set of assets.
 */
public interface EntityManager {

//    public void setApplicationId( UUID applicationId );

    public EntityRef getApplicationRef();

    public Application getApplication() throws Exception;

    public void updateApplication( Application app ) throws Exception;

    public void updateApplication( Map<String, Object> properties ) throws Exception;

    public RelationManager getRelationManager( EntityRef entityRef );

    /** Get all collections for the application. Includes both user defined collections and schema collections */
    public Set<String> getApplicationCollections() throws Exception;

    public Map<String, Object> getApplicationCollectionMetadata() throws Exception;

    public long getApplicationCollectionSize( String collectionName ) throws Exception;

    /**
     * Creates an entity of the specified type attached to the specified application.
     *
     * @param entityType the type of the entity to create.
     * @param properties property values to create in the new entity or null.
     *
     * @return the newly created entity object.
     */
    public Entity create( String entityType, Map<String, Object> properties ) throws Exception;

    public <A extends Entity> A create( String entityType, Class<A> entityClass, Map<String, Object> properties )
            throws Exception;

    public <A extends TypedEntity> A create( A entity ) throws Exception;

    /**
     * Creates an entity of the specified type attached to the specified application.
     *
     * @param importId the UUID to assign to the imported entity
     * @param entityType the type of the entity to create.
     * @param properties property values to create in the new entity or null.
     *
     * @return the newly created entity object.
     *
     * @throws Exception the exception
     */
    public Entity create( UUID importId, String entityType, Map<String, Object> properties )
            throws Exception;

    /**
     * Creates an entity of the specified type attached to the specified application.
     * @param id
     * @param properties
     * @return
     * @throws Exception
     */
    public Entity create(Id id, Map<String, Object> properties )
        throws Exception;
    public void createApplicationCollection( String entityType ) throws Exception;

    public EntityRef getAlias( String aliasType, String alias ) throws Exception;

    /**
     * Get the entity ref from the value
     *
     * @param ownerRef The owner Id of the collection
     * @param collectionName The name of the collection
     * @param aliasValue The value of the alias
     */
    public EntityRef getAlias( EntityRef ownerRef, String collectionName, String aliasValue )
            throws Exception;

    public Map<String, EntityRef> getAlias( String aliasType, List<String> aliases ) throws Exception;

    /**
     * Get aliases from the index with the given value
     *
     * @param ownerRef The id of the collection owner
     * @param collectionName The name of the collection
     * @param aliases The alias property
     */
    public Map<String, EntityRef> getAlias( EntityRef ownerRef, String collectionName,
            List<String> aliases ) throws Exception;

    /**
     * Validates that the entity exists in the datastore meaning that it exists and the type has
     * been loaded if not already provided.
     *
     * @return an validated EntityRef or null.
     */
    public EntityRef validate( EntityRef entityRef ) throws Exception;

    /**
     * Retrieves the entity for the specified entity reference.
     *
     * @param entityRef an Entity reference
     *
     * @return an Entity object for the specified entity reference.
     */
    public Entity get( EntityRef entityRef ) throws Exception;

    public <A extends Entity> A get( UUID entityId, Class<A> entityClass ) throws Exception;

    /**
     * Retrieves a set of Entitues cast to the specified class type.
     *
     * @return a list of entity objects.
     */
    public Results get( Collection<UUID> entityIds, Class<? extends Entity> entityClass,
            Level resultsLevel ) throws Exception;

    /**
     * Retrieves a set of Entities cast to the specified class type.
     *
     * @return a list of entity objects.
     */
    public Results get( Collection<UUID> entityIds, String entityType,
        Class<? extends Entity> entityClass, Level resultsLevel ) throws Exception;

    public Results getEntities(List<UUID> ids, String type);

    /**
     * Updates the entity with the properties and values in the Entity Object.
     *
     * @param entity an Entity object.
     */
    public void update( Entity entity ) throws Exception;

    /**
     * Gets the value for a named entity property. Entity properties must be defined in the schema
     *
     * @param entityRef an entity reference
     * @param propertyName the property name to retrieve.
     *
     * @return the value of the named property or null.
     *
     * @throws Exception the exception
     */
    public Object getProperty( EntityRef entityRef, String propertyName ) throws Exception;

    /**
     * Do a single load of all entities with the given properties.  Efficient if you have a subset of properties, and
     * know the ids of them.  The entity UUID is in the key, the runtime subtype of Entity is in the value.  Note that
     * if an entity cannot be loaded (id doesn't exist) it is simply ignored
     */
    public List<Entity> getPartialEntities( Collection<UUID> ids, Collection<String> properties ) throws Exception;

    /**
     * Gets the properties for the specified entity property.
     *
     * @param entityRef an entity reference
     *
     * @return the property values.
     *
     * @throws Exception the exception
     */
    public Map<String, Object> getProperties( EntityRef entityRef ) throws Exception;

    /**
     * Sets the value for a named entity property. If the property is being index, the index is updated to remove the
     * old value and add the new value.
     *
     * @param entityRef an entity reference
     * @param propertyName the property to set.
     * @param propertyValue new value for property.
     *
     * @throws Exception the exception
     */
    public void setProperty( EntityRef entityRef, String propertyName, Object propertyValue ) throws Exception;

    /**
     * You should only use this method if you are absolutely sure what you're doing. Use setProperty without the
     * override param in most cases. With great power comes great responsibility....
     *
     * @param override set to true to force this value to persist. This will ignore all mutable attributes as well as
     * validation. Use with care
     */
    void setProperty( EntityRef entityRef, String propertyName, Object propertyValue, boolean override )
            throws Exception;

    /**
     * Updates the properties for the specified entity.
     *
     * @param entityRef an entity reference
     * @param properties the properties
     *
     * @throws Exception the exception
     */
    public void updateProperties( EntityRef entityRef, Map<String, Object> properties )
            throws Exception;

    public void deleteProperty( EntityRef entityRef, String propertyName ) throws Exception;

    /**
     * Gets the values from an entity list property. Lists are a special type of entity property
     * that can contain an unordered set of non-duplicate values.
     *
     * @param entityRef an entity reference
     * @param dictionaryName the property list name to retrieve.
     *
     * @return the value of the named property or null.
     *
     * @throws Exception the exception
     */
    public Set<Object> getDictionaryAsSet( EntityRef entityRef, String dictionaryName )
            throws Exception;

    /**
     * Adds the specified value to the named entity list property. Lists are a special type of
     * entity property that can contain an unordered set of non-duplicate values.
     *
     * @param entityRef an entity reference
     * @param dictionaryName the property to set.
     * @param elementValue new value for property.
     *
     * @throws Exception the exception
     */
    public void addToDictionary( EntityRef entityRef, String dictionaryName, Object elementValue )
            throws Exception;

    public void addToDictionary( EntityRef entityRef, String dictionaryName, Object elementName,
            Object elementValue ) throws Exception;

    public void addSetToDictionary( EntityRef entityRef, String dictionaryName,
            Set<?> elementValues ) throws Exception;

    public void addMapToDictionary( EntityRef entityRef, String dictionaryName,
            Map<?, ?> elementValues ) throws Exception;

    public Map<Object, Object> getDictionaryAsMap( EntityRef entityRef, String dictionaryName )
            throws Exception;

    public Object getDictionaryElementValue( EntityRef entityRef, String dictionaryName,
            String elementName ) throws Exception;

    /**
     * Removes the specified value to the named entity list property. Lists are a special type of
     * entity property that can contain an unordered set of non-duplicate values.
     *
     * @param entityRef an entity reference
     * @param dictionaryName the property to set.
     * @param elementValue new value for property.
     *
     * @throws Exception the exception
     */
    public void removeFromDictionary( EntityRef entityRef, String dictionaryName, Object elementValue )
            throws Exception;

    public Set<String> getDictionaries( EntityRef entity ) throws Exception;

    /**
     * Deletes the specified entity.
     *
     * @param entityRef an entity reference
     *
     * @throws Exception the exception
     */
    public void delete( EntityRef entityRef ) throws Exception;

    /**
     * Gets the entities and collections that the specified entity is a member of.
     *
     * @param entityRef an entity reference
     *
     * @return a map of entity references to set of collection names for the entities and
     * collections that this entity is a member of.
     *
     * @throws Exception the exception
     */
    public Map<String, Map<UUID, Set<String>>> getOwners( EntityRef entityRef ) throws Exception;

    /**
     * Return true if the owner entity ref is an owner of the entity;
     *
     * @param owner The owner of the collection
     * @param collectionName The collection name
     * @param entity The entity in the collection
     */
    public boolean isCollectionMember( EntityRef owner, String collectionName, EntityRef entity )
            throws Exception;

    /**
     * Return true if the owner entity ref is an owner of the entity;
     *
     * @param owner The owner of the collection
     * @param connectionName The collection name
     * @param entity The entity in the collection
     */
    public boolean isConnectionMember( EntityRef owner, String connectionName, EntityRef entity )
            throws Exception;


    /**
     * Gets the collections for the specified entity. Collection for a given type are encoded
     * in the schema, this method loads the entity type and returns the collections from the schema.
     *
     * @param entityRef an entity reference
     *
     * @return the collections for the entity type of the given entity.
     *
     * @throws Exception the exception
     */
    public Set<String> getCollections( EntityRef entityRef ) throws Exception;

    /**
     * Gets a list of entities in the specified collection belonging to the specified entity.
     *
     * @param entityRef an entity reference
     * @param collectionName the collection name.
     * @param startResult the start result
     * @param count the count
     *
     * @return a list of entities in the specified collection.
     *
     * @throws Exception the exception
     */
    public Results getCollection( EntityRef entityRef, String collectionName, UUID startResult, int count,
                                  Level resultsLevel, boolean reversed ) throws Exception;


    public Results getCollection( UUID entityId, String collectionName, Query query, Level resultsLevel )
            throws Exception;

    /**
     * Adds an entity to the specified collection belonging to the specified entity entity.
     *
     * @param entityRef an entity reference
     * @param collectionName the collection name.
     * @param itemRef an entity to be added to the collection.
     *
     * @throws Exception the exception
     */
    public Entity addToCollection( EntityRef entityRef, String collectionName, EntityRef itemRef ) throws Exception;

    public Entity addToCollections( List<EntityRef> ownerEntities, String collectionName, EntityRef itemRef )
            throws Exception;

    /**
     * Create the item in a sub collection
     *
     * @param entityRef The owning entity
     * @param collectionName The name of the collection
     * @param itemType The type of the item
     * @param properties The properties for the item
     */
    public Entity createItemInCollection( EntityRef entityRef, String collectionName, String itemType,
                                          Map<String, Object> properties ) throws Exception;

    /**
     * Removes an entity to the specified collection belonging to the specified entity.
     *
     * @param entityRef an entity reference
     * @param collectionName the collection name.
     * @param itemRef a entity to be removed from the collection.
     *
     * @throws Exception the exception
     */
    public void removeFromCollection( EntityRef entityRef, String collectionName, EntityRef itemRef)
            throws Exception;

    public Results searchCollection( EntityRef entityRef, String collectionName, Query query )
            throws Exception;

    public Set<String> getCollectionIndexes( EntityRef entity, String collectionName )
            throws Exception;

    public void copyRelationships( EntityRef srcEntityRef, String srcRelationName,
            EntityRef dstEntityRef, String dstRelationName ) throws Exception;

    /**
     * Connect the specified entity to another entity with the specified connection type.
     * Connections are directional relationships that can be traversed in either direction.
     *
     * @throws Exception the exception
     */
    public ConnectionRef createConnection( ConnectionRef connection ) throws Exception;

    public ConnectionRef createConnection( EntityRef connectingEntity, String connectionType,
                                           EntityRef connectedEntityRef ) throws Exception;

    public ConnectionRef createConnection( EntityRef connectingEntity, String pairedConnectionType,
                                           EntityRef pairedEntity, String connectionType,
                                           EntityRef connectedEntityRef ) throws Exception;

    public ConnectionRef createConnection(
            EntityRef connectingEntity, ConnectedEntityRef... connections )
            throws Exception;

    public ConnectionRef connectionRef( EntityRef connectingEntity, String connectionType,
                                        EntityRef connectedEntityRef ) throws Exception;

    public ConnectionRef connectionRef( EntityRef connectingEntity, String pairedConnectionType,
            EntityRef pairedEntity, String connectionType, EntityRef connectedEntityRef )
            throws Exception;

    public ConnectionRef connectionRef( EntityRef connectingEntity, ConnectedEntityRef... connections );

    /**
     * Disconnects two connected entities with the specified connection type. Connections are
     * directional relationships that can be traversed in either direction.
     *
     * @throws Exception the exception
     */

    public void deleteConnection( ConnectionRef connectionRef ) throws Exception;

    public Set<String> getConnectionTypes( EntityRef ref ) throws Exception;


    /**
     * Gets the entities of the specified type connected to the specified entity, optionally
     * matching the specified connection types and/or entity types. Returns a list of entity ids.
     *
     * @param entityRef an entity reference
     * @param connectionType type of connection or null.
     * @param connectedEntityType type of entity or null.
     *
     * @return a list of connected entity ids.
     *
     * @throws Exception the exception
     */
    public Results getConnectedEntities( EntityRef entityRef, String connectionType,
            String connectedEntityType, Level resultsLevel ) throws Exception;

    /**
     * Gets the entities connecting to this entity, optionally with the specified connection
     * type and/or entity type.
     * <p/>
     * e.g. "get users who have favorited this place"
     *
     * @param entityRef an entity reference
     * @param connectionType type of connection or null.
     * @param connectedEntityType type of entity or null.
     *
     * @return a list of entities connecting to this one.
     *
     * @throws Exception the exception
     */
    public Results getConnectingEntities( EntityRef entityRef, String connectionType,
            String connectedEntityType, Level resultsLevel ) throws Exception;

    public Results getConnectingEntities( EntityRef entityRef, String connectionType,
    		String entityType, Level level, int count) throws Exception;

	public Results searchConnectedEntities( EntityRef connectingEntity, Query query ) throws Exception;


    // Application roles

    public Set<String> getConnectionIndexes( EntityRef entity, String connectionType ) throws Exception;

    public Map<String, String> getRoles() throws Exception;

    public void resetRoles() throws Exception;

    /**
     * Create the role with the title and inactivity
     *
     * @param roleName The name of the role
     * @param roleTitle The human readable title
     * @param inactivity The amount of inactivity time to have the role expire. 0 is infinity, I.E no expiration
     */
    public Entity createRole( String roleName, String roleTitle, long inactivity ) throws Exception;

    public void grantRolePermission( String roleName, String permission ) throws Exception;

    public void grantRolePermissions( String roleName, Collection<String> permissions ) throws Exception;

    public void revokeRolePermission( String roleName, String permission ) throws Exception;

    public Set<String> getRolePermissions( String roleName ) throws Exception;

    public void deleteRole( String roleName ) throws Exception;

    public EntityRef getGroupRoleRef( UUID ownerId, String roleName ) throws Exception;

    // Group roles

    public Map<String, String> getGroupRoles( UUID groupId ) throws Exception;

    /** Create a group role with the group id, roleName, and inactivity */
    public Entity createGroupRole( UUID groupId, String roleName, long inactivity ) throws Exception;

    public void grantGroupRolePermission( UUID groupId, String roleName, String permission ) throws Exception;

    public void revokeGroupRolePermission( UUID groupId, String roleName, String permission ) throws Exception;

    public Set<String> getGroupRolePermissions( UUID groupId, String roleName ) throws Exception;

    public void deleteGroupRole( UUID groupId, String roleName ) throws Exception;

    // User role membership

    public Set<String> getUserRoles( UUID userId ) throws Exception;

    public void addUserToRole( UUID userId, String roleName ) throws Exception;

    public void removeUserFromRole( UUID userId, String roleName ) throws Exception;

    // User permissions

    public Set<String> getUserPermissions( UUID userId ) throws Exception;

    public void grantUserPermission( UUID userId, String permission ) throws Exception;

    public void revokeUserPermission( UUID userId, String permission ) throws Exception;

    // User role membership

    public Map<String, String> getUserGroupRoles( UUID userId, UUID groupId ) throws Exception;

    public void addUserToGroupRole( UUID userId, UUID groupId, String roleName ) throws Exception;

    public void removeUserFromGroupRole( UUID userId, UUID groupId, String roleName ) throws Exception;

    public Results getUsersInGroupRole( UUID groupId, String roleName, Level level ) throws Exception;

    public void incrementAggregateCounters( UUID userId, UUID groupId, String category,
            String counterName, long value );

    public Results getAggregateCounters( UUID userId, UUID groupId, String category,
            String counterName, CounterResolution resolution, long start, long finish, boolean pad );

    public Results getAggregateCounters( UUID userId, UUID groupId, UUID queueId, String category,
            String counterName, CounterResolution resolution, long start, long finish, boolean pad );

    public Results getAggregateCounters( Query query ) throws Exception;

    public EntityRef getUserByIdentifier( Identifier identifier ) throws Exception;

    public EntityRef getGroupByIdentifier( Identifier identifier ) throws Exception;

    public Set<String> getCounterNames() throws Exception;

    public Map<String, Long> getEntityCounters( UUID entityId ) throws Exception;

    public Map<String, Long> getApplicationCounters() throws Exception;

    public void incrementAggregateCounters(
            UUID userId, UUID groupId, String category, Map<String, Long> counters );

    public boolean isPropertyValueUniqueForEntity(
            String entityType, String propertyName, Object propertyValue ) throws Exception;

    @Deprecated
    /**
     * Get an entity by UUID.  This will return null if the entity is not found
     */
    public Entity get( UUID id ) throws Exception;

    public <A extends Entity> A get( EntityRef entityRef, Class<A> entityClass ) throws Exception;

    public Map<String, Role> getRolesWithTitles( Set<String> roleNames ) throws Exception;

    public String getRoleTitle( String roleName ) throws Exception;

    public Map<String, Role> getUserRolesWithTitles( UUID userId ) throws Exception;


    // Group role membership

    public Map<String, Role> getGroupRolesWithTitles( UUID userId ) throws Exception;

    public void addGroupToRole( UUID userId, String roleName ) throws Exception;

    public void removeGroupFromRole( UUID userId, String roleName ) throws Exception;

    // Group permissions

    public Set<String> getGroupPermissions( UUID groupId ) throws Exception;

    public void grantGroupPermission( UUID groupId, String permission ) throws Exception;

    public void revokeGroupPermission( UUID groupId, String permission ) throws Exception;


    <A extends Entity> A batchCreate(Mutator<ByteBuffer> m, String entityType,
            Class<A> entityClass, Map<String, Object> properties,
            UUID importId, UUID timestampUuid) throws Exception;
    /**
     * Batch dictionary property.
     *
     * @param batch The batch to set the property into
     * @param entity The entity that owns the property
     * @param propertyName the property name
     * @param propertyValue the property value
     * @param timestampUuid The update timestamp as a uuid
     *
     * @return batch
     *
     * @throws Exception the exception
     */
    Mutator<ByteBuffer> batchSetProperty(Mutator<ByteBuffer> batch, EntityRef entity,
            String propertyName, Object propertyValue, UUID timestampUuid) throws Exception;

    Mutator<ByteBuffer> batchSetProperty(Mutator<ByteBuffer> batch, EntityRef entity,
            String propertyName, Object propertyValue, boolean force, boolean noRead,
            UUID timestampUuid) throws Exception;

    Mutator<ByteBuffer> batchUpdateDictionary(Mutator<ByteBuffer> batch, EntityRef entity,
            String dictionaryName, Object elementValue, Object elementCoValue,
            boolean removeFromDictionary, UUID timestampUuid) throws Exception;

    /**
     * Batch update set.
     *
     * @param batch the batch
     * @param entity The owning entity
     * @param dictionaryName the dictionary name
     * @param elementValue the dictionary value
     * @param removeFromDictionary True to delete from the dictionary
     * @param timestampUuid the timestamp
     *
     * @return batch
     *
     * @throws Exception the exception
     */
    Mutator<ByteBuffer> batchUpdateDictionary(Mutator<ByteBuffer> batch, EntityRef entity,
            String dictionaryName, Object elementValue,
            boolean removeFromDictionary, UUID timestampUuid) throws Exception;

    /**
     * Batch update properties.
     *
     * @param batch the batch
     * @param entity The owning entity reference
     * @param properties the properties to set
     * @param timestampUuid the timestamp of the update operation as a time uuid
     *
     * @return batch
     *
     * @throws Exception the exception
     */
    Mutator<ByteBuffer> batchUpdateProperties(Mutator<ByteBuffer> batch,
            EntityRef entity, Map<String, Object> properties, UUID timestampUuid) throws Exception;

    Set<String> getDictionaryNames(EntityRef entity) throws Exception;

    void insertEntity( EntityRef ref ) throws Exception;

    /** @return the applicationId */
    UUID getApplicationId();

    /** @return the indexBucketLocator */
    IndexBucketLocator getIndexBucketLocator();

    /** @return the cass */
    CassandraService getCass();

<<<<<<< HEAD
    /**
     * Refresh the applications index -- use sparingly.
     */
    void refreshIndex();

    /**
     * Create the index, should ONLY ever be called the first time an application is created
     */
    void createIndex();

    /**
    * Create the index, should ONLY ever be called the first time an application is created
    */
    void deleteIndex();

    public void init( final CassandraService cassandraService, final CounterUtils counterUtils, final MetricsFactory metricsFactory, final GraphManagerFactory graphManagerFactory, final EntityCollectionManagerFactory entityCollectionManagerFactory, final ManagerCache managerCache, UUID applicationId);

=======
>>>>>>> 852c9747
    /** For testing purposes */
    public void flushManagerCaches();


    public Entity getUniqueEntityFromAlias( String aliasType, String aliasValue );
}<|MERGE_RESOLUTION|>--- conflicted
+++ resolved
@@ -17,15 +17,6 @@
 package org.apache.usergrid.persistence;
 
 
-<<<<<<< HEAD
-import org.apache.usergrid.corepersistence.ManagerCache;
-import org.apache.usergrid.persistence.cassandra.CounterUtils;
-import org.apache.usergrid.persistence.collection.EntityCollectionManagerFactory;
-import org.apache.usergrid.persistence.core.metrics.MetricsFactory;
-import org.apache.usergrid.persistence.graph.GraphManagerFactory;
-import org.apache.usergrid.persistence.index.query.Query;
-=======
->>>>>>> 852c9747
 import java.nio.ByteBuffer;
 import java.util.Collection;
 import java.util.List;
@@ -698,26 +689,6 @@
     /** @return the cass */
     CassandraService getCass();
 
-<<<<<<< HEAD
-    /**
-     * Refresh the applications index -- use sparingly.
-     */
-    void refreshIndex();
-
-    /**
-     * Create the index, should ONLY ever be called the first time an application is created
-     */
-    void createIndex();
-
-    /**
-    * Create the index, should ONLY ever be called the first time an application is created
-    */
-    void deleteIndex();
-
-    public void init( final CassandraService cassandraService, final CounterUtils counterUtils, final MetricsFactory metricsFactory, final GraphManagerFactory graphManagerFactory, final EntityCollectionManagerFactory entityCollectionManagerFactory, final ManagerCache managerCache, UUID applicationId);
-
-=======
->>>>>>> 852c9747
     /** For testing purposes */
     public void flushManagerCaches();
 
