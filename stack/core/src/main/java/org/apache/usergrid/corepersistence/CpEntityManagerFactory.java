/*
 * Copyright 2014 The Apache Software Foundation.
 *
 * Licensed under the Apache License, Version 2.0 (the "License");
 * you may not use this file except in compliance with the License.
 * You may obtain a copy of the License at
 *
 *      http://www.apache.org/licenses/LICENSE-2.0
 *
 * Unless required by applicable law or agreed to in writing, software
 * distributed under the License is distributed on an "AS IS" BASIS,
 * WITHOUT WARRANTIES OR CONDITIONS OF ANY KIND, either express or implied.
 * See the License for the specific language governing permissions and
 * limitations under the License.
 */
package org.apache.usergrid.corepersistence;

import com.google.common.base.Optional;
import com.google.common.cache.CacheBuilder;
import com.google.common.cache.CacheLoader;
import com.google.common.cache.LoadingCache;
import com.google.inject.Guice;
import com.google.inject.Injector;
import com.yammer.metrics.annotation.Metered;
import static java.lang.String.CASE_INSENSITIVE_ORDER;

import java.util.*;
import java.util.concurrent.atomic.AtomicBoolean;

import org.slf4j.Logger;
import org.slf4j.LoggerFactory;
import org.springframework.beans.BeansException;
import org.springframework.context.ApplicationContext;
import org.springframework.context.ApplicationContextAware;

import org.apache.commons.lang.StringUtils;

import org.apache.usergrid.corepersistence.util.CpNamingUtils;
import org.apache.usergrid.persistence.AbstractEntity;
import org.apache.usergrid.persistence.Entity;
import org.apache.usergrid.persistence.EntityFactory;
import org.apache.usergrid.persistence.EntityManager;
import org.apache.usergrid.persistence.EntityManagerFactory;
import org.apache.usergrid.persistence.EntityRef;
import org.apache.usergrid.persistence.Results;
import org.apache.usergrid.persistence.cassandra.CassandraService;
import org.apache.usergrid.persistence.cassandra.CounterUtils;
import org.apache.usergrid.persistence.cassandra.Setup;
import org.apache.usergrid.persistence.collection.CollectionScope;
import org.apache.usergrid.persistence.collection.EntityCollectionManager;
import org.apache.usergrid.persistence.collection.impl.CollectionScopeImpl;
import org.apache.usergrid.persistence.core.metrics.MetricsFactory;
import org.apache.usergrid.persistence.collection.serialization.impl.migration.EntityIdScope;
import org.apache.usergrid.persistence.core.migration.data.DataMigrationManager;
import org.apache.usergrid.persistence.core.migration.data.MigrationDataProvider;
import org.apache.usergrid.persistence.core.scope.ApplicationScope;
import org.apache.usergrid.persistence.core.scope.ApplicationScopeImpl;
import org.apache.usergrid.persistence.core.util.Health;
import org.apache.usergrid.persistence.entities.Application;
import org.apache.usergrid.persistence.exceptions.ApplicationAlreadyExistsException;
import org.apache.usergrid.persistence.exceptions.DuplicateUniquePropertyExistsException;
import org.apache.usergrid.persistence.exceptions.EntityNotFoundException;
import org.apache.usergrid.persistence.exceptions.OrganizationAlreadyExistsException;
import org.apache.usergrid.persistence.graph.Edge;
import org.apache.usergrid.persistence.graph.GraphManager;
import org.apache.usergrid.persistence.graph.SearchByEdgeType;
import org.apache.usergrid.persistence.graph.impl.SimpleSearchByEdgeType;
import org.apache.usergrid.persistence.index.EntityIndex;
import org.apache.usergrid.persistence.index.query.Query;
import org.apache.usergrid.persistence.model.entity.Id;
import org.apache.usergrid.persistence.model.entity.SimpleId;
import org.apache.usergrid.persistence.model.util.UUIDGenerator;
import org.apache.usergrid.utils.UUIDUtils;

import com.google.common.cache.CacheBuilder;
import com.google.common.cache.CacheLoader;
import com.google.common.cache.LoadingCache;
import com.google.inject.Injector;
import com.google.inject.Key;
import com.google.inject.TypeLiteral;
import com.yammer.metrics.annotation.Metered;

import rx.Observable;

import static java.lang.String.CASE_INSENSITIVE_ORDER;

import static org.apache.usergrid.persistence.Schema.PROPERTY_NAME;
import static org.apache.usergrid.persistence.Schema.TYPE_APPLICATION;


/**
 * Implement good-old Usergrid EntityManagerFactory with the new-fangled Core Persistence API.
 * This is where we keep track of applications and system properties.
 */
public class CpEntityManagerFactory implements EntityManagerFactory, ApplicationContextAware {

    private static final Logger logger = LoggerFactory.getLogger( CpEntityManagerFactory.class );

    private ApplicationContext applicationContext;

    private Setup setup = null;

    /** Have we already initialized the index for the management app? */
    private AtomicBoolean indexInitialized = new AtomicBoolean(  );

    // cache of already instantiated entity managers
    private LoadingCache<UUID, EntityManager> entityManagers
        = CacheBuilder.newBuilder().maximumSize(100).build(new CacheLoader<UUID, EntityManager>() {
            public EntityManager load(UUID appId) { // no checked exception
                return _getEntityManager(appId);
            }
        });

    private final OrgApplicationCache orgApplicationCache;


    private ManagerCache managerCache;




    private CassandraService cassandraService;
    private CounterUtils counterUtils;
    private Injector injector;
    private final MetricsFactory metricsFactory;

    public CpEntityManagerFactory(
            final CassandraService cassandraService, final CounterUtils counterUtils, final Injector injector) {

        this.cassandraService = cassandraService;
        this.counterUtils = counterUtils;
        this.injector = injector;
        this.managerCache = injector.getInstance( ManagerCache.class );
<<<<<<< HEAD
=======
        this.dataMigrationManager = injector.getInstance( DataMigrationManager.class );
        this.metricsFactory = injector.getInstance( MetricsFactory.class );

        this.orgApplicationCache = new OrgApplicationCacheImpl( this );
>>>>>>> b6351134
    }


    public CounterUtils getCounterUtils() {
        return counterUtils;
    }


    public CassandraService getCassandraService() {
        return cassandraService;
    }



    private void init() {

        EntityManager em = getEntityManager( CpNamingUtils.SYSTEM_APP_ID);

        try {
            if ( em.getApplication() == null ) {
                logger.info("Creating system application");
                Map sysAppProps = new HashMap<String, Object>();
                sysAppProps.put(PROPERTY_NAME, "systemapp");
                em.create(CpNamingUtils.SYSTEM_APP_ID, TYPE_APPLICATION, sysAppProps);
                em.getApplication();
                em.createIndex();
                em.refreshIndex();
            }

        } catch (Exception ex) {
            throw new RuntimeException("Fatal error creating system application", ex);
        }
    }


    public ManagerCache getManagerCache() {

        if ( managerCache == null ) {
            managerCache = injector.getInstance( ManagerCache.class );
        }
        return managerCache;
    }

    private Observable<EntityIdScope> getAllEntitiesObservable(){
      return injector.getInstance( Key.get(new TypeLiteral< MigrationDataProvider<EntityIdScope>>(){})).getData();
    }



    @Override
    public EntityManager getEntityManager(UUID applicationId) {
        try {
            return entityManagers.get( applicationId );
        }
        catch ( Exception ex ) {
            logger.error("Error getting entity manager", ex);
        }
        return _getEntityManager( applicationId );
    }


    private EntityManager _getEntityManager( UUID applicationId ) {

        EntityManager em = new CpEntityManager();
        em.init( this, applicationId );

        return em;
    }

    public MetricsFactory getMetricsFactory(){
        return metricsFactory;
    }

    @Override
    public UUID createApplication(String organizationName, String name) throws Exception {
        return createApplication( organizationName, name, null );
    }


    @Override
    public UUID createApplication(
        String orgName, String name, Map<String, Object> properties) throws Exception {

        String appName = buildAppName( orgName, name );


        final Optional<UUID> appId = orgApplicationCache.getApplicationId( appName );

        if ( appId.isPresent() ) {
            throw new ApplicationAlreadyExistsException( name );
        }

        UUID applicationId = UUIDGenerator.newTimeUUID();

        logger.debug( "New application orgName {} orgAppName {} id {} ",
                new Object[] { orgName, name, applicationId.toString() } );

        initializeApplication( orgName, applicationId, appName, properties );
        return applicationId;
    }


    private String buildAppName( String organizationName, String name ) {
        return StringUtils.lowerCase( name.contains( "/" ) ? name : organizationName + "/" + name );
    }


    @Override
    public UUID initializeApplication( String organizationName, UUID applicationId, String name,
                                       Map<String, Object> properties ) throws Exception {



        //Ensure our management system exists before creating our application
        init();

        EntityManager em = getEntityManager( CpNamingUtils.SYSTEM_APP_ID);

        final String appName = buildAppName( organizationName, name );

        // check for pre-existing application
        if ( lookupApplication( appName ) != null ) {
            throw new ApplicationAlreadyExistsException( appName );
        }

        getSetup().setupApplicationKeyspace( applicationId, appName );


        final Optional<UUID> cachedValue = orgApplicationCache.getOrganizationId( organizationName );


        UUID orgUuid;

        if ( !cachedValue.isPresent() ) {


            // create new org because the specified one does not exist
            final String orgName = organizationName;



            try {
                final Entity orgInfo = em.create( "organization", new HashMap<String, Object>() {{
                    put( PROPERTY_NAME, orgName );
                }} );
                orgUuid = orgInfo.getUuid();
                //evit so it's re-loaded later
                orgApplicationCache.evictOrgId( name );
            }
            catch ( DuplicateUniquePropertyExistsException e ) {
                //swallow, if it exists, just get it
                orgApplicationCache.evictOrgId( organizationName );
                orgUuid = orgApplicationCache.getOrganizationId( organizationName ).get();
            }

        } else{
            orgUuid = cachedValue.get();
        }

        // create appinfo entry in the system app
        final UUID appId = applicationId;
        final UUID orgId = orgUuid;
        Map<String, Object> appInfoMap = new HashMap<String, Object>() {{
            put( PROPERTY_NAME, appName );
            put( "applicationUuid", appId );
            put( "organizationUuid", orgId );
        }};

        try {
            em.create( "appinfo", appInfoMap );
        }
        catch ( DuplicateUniquePropertyExistsException e ) {
            throw new ApplicationAlreadyExistsException( appName );
        }
        em.refreshIndex();

        // create application entity
        if ( properties == null ) {
            properties = new TreeMap<String, Object>( CASE_INSENSITIVE_ORDER );
        }
        properties.put( PROPERTY_NAME, appName );
        EntityManager appEm = getEntityManager( applicationId );

        appEm.create( applicationId, TYPE_APPLICATION, properties );
        appEm.createIndex();
        appEm.resetRoles();
        appEm.refreshIndex();

        logger.info("Initialized application {}", appName );

        //evict app Id from cache
        orgApplicationCache.evictAppId( appName );

        return applicationId;
    }


    /**
     * Delete Application.
     *
     * <p>The Application Entity is be moved to a Deleted_Applications collection and the
     * Application index will be removed.
     *
     * <p>TODO: add scheduled task that can completely delete all deleted application data.</p>
     *
     * @param applicationId UUID of Application to be deleted.
     */
    @Override
    public void deleteApplication(UUID applicationId) throws Exception {

        //throw new UnsupportedOperationException("Delete application not supported");

        // remove old appinfo Entity, which is in the System App's appinfos collection
        EntityManager em = getEntityManager(CpNamingUtils.SYSTEM_APP_ID);
        Query q = Query.fromQL(String.format("select * where applicationUuid = '%s'", applicationId.toString()));
        Results results = em.searchCollection(em.getApplicationRef(), "appinfos", q);

        Entity appToDelete = results.getEntity();
        if(appToDelete != null) {
            // create new Entity in deleted_appinfos collection, with same UUID and properties as deleted appinfo
            em.create("deleted_appinfo", appToDelete.getProperties());
            em.delete(appToDelete);

        }
        // delete the application's index
        EntityIndex ei = managerCache.getEntityIndex(new ApplicationScopeImpl(new SimpleId(applicationId, TYPE_APPLICATION)));
        ei.deleteIndex();
        em.refreshIndex();
    }


    @Override
    public void restoreApplication(UUID applicationId) throws Exception {

        // remove old delete_appinfos Entity
        EntityManager em = getEntityManager(CpNamingUtils.SYSTEM_APP_ID);
        Query q = Query.fromQL(String.format("select * where applicationUuid = '%s'", applicationId.toString()));
        Results results = em.searchCollection( em.getApplicationRef(), "deleted_appinfos", q);
        Entity appToRestore = results.getEntity();

        if ( appToRestore == null ) {
            throw new EntityNotFoundException("Cannot restore. Deleted Application not found: " + applicationId );
        }

        em.delete( appToRestore );

        // restore entity in appinfo collection
        Map<String, Object> appProps = appToRestore.getProperties();
        appProps.remove("uuid");
        appProps.put("type", "appinfo");
        Entity restoredApp = em.create("appinfo", appToRestore.getProperties());

        em.refreshIndex();

        // rebuild the apps index
        this.rebuildApplicationIndexes(applicationId, new ProgressObserver() {
            @Override
            public void onProgress(EntityRef entity) {
                logger.info( "Restored entity {}:{}", entity.getType(), entity.getUuid() );
            }

        });
    }


    @Override
    public UUID importApplication(
            String organization, UUID applicationId,
            String name, Map<String, Object> properties) throws Exception {

        throw new UnsupportedOperationException("Not supported yet.");
    }



    @Override
    public UUID lookupApplication( String orgAppName ) throws Exception {
        return orgApplicationCache.getApplicationId( orgAppName ).orNull();
    }


    @Override
    @Metered(group = "core", name = "EntityManagerFactory_getApplication")
    public Map<String, UUID> getApplications() throws Exception {
        return getApplications( false );
    }


    @Override
    @Metered(group = "core", name = "EntityManagerFactory_getApplication")
    public Map<String, UUID> getDeletedApplications() throws Exception {
        return getApplications( true );
    }


    @Metered(group = "core", name = "EntityManagerFactory_getApplication")
    public Map<String, UUID> getApplications(boolean deleted) throws Exception {

        Map<String, UUID> appMap = new HashMap<String, UUID>();

        ApplicationScope appScope = CpNamingUtils.getApplicationScope( CpNamingUtils.SYSTEM_APP_ID );
        GraphManager gm = managerCache.getGraphManager(appScope);

        EntityManager em = getEntityManager( CpNamingUtils.SYSTEM_APP_ID);
        Application app = em.getApplication();
        Id fromEntityId = new SimpleId( app.getUuid(), app.getType() );

        final String scopeName;
        final String edgeType;
        if ( deleted ) {
            edgeType = CpNamingUtils.getEdgeTypeFromCollectionName(CpNamingUtils.DELETED_APPINFOS);
            scopeName = CpNamingUtils.getCollectionScopeNameFromCollectionName(CpNamingUtils.DELETED_APPINFOS);
        } else {
            edgeType = CpNamingUtils.getEdgeTypeFromCollectionName(CpNamingUtils.APPINFOS);
            scopeName = CpNamingUtils.getCollectionScopeNameFromCollectionName(CpNamingUtils.APPINFOS);
        }

        logger.debug("getApplications(): Loading edges of edgeType {} from {}:{}",
            new Object[] { edgeType, fromEntityId.getType(), fromEntityId.getUuid() } );

        Observable<Edge> edges = gm.loadEdgesFromSource( new SimpleSearchByEdgeType(
                fromEntityId, edgeType, Long.MAX_VALUE,
                SearchByEdgeType.Order.DESCENDING, null ));

        Iterator<Edge> iter = edges.toBlockingObservable().getIterator();
        while ( iter.hasNext() ) {

            Edge edge = iter.next();
            Id targetId = edge.getTargetNode();

            logger.debug("getApplications(): Processing edge from {}:{} to {}:{}", new Object[] {
                edge.getSourceNode().getType(), edge.getSourceNode().getUuid(),
                edge.getTargetNode().getType(), edge.getTargetNode().getUuid()
            });

            CollectionScope collScope = new CollectionScopeImpl(
                appScope.getApplication(),
                appScope.getApplication(),
                scopeName);

            org.apache.usergrid.persistence.model.entity.Entity e =
                    managerCache.getEntityCollectionManager( collScope ).load( targetId )
                        .toBlockingObservable().lastOrDefault(null);

            if ( e == null ) {
                logger.warn("Applicaion {} in index but not found in collections", targetId );
                continue;
            }

            appMap.put(
                (String)e.getField( PROPERTY_NAME ).getValue(),
                (UUID)e.getField( "applicationUuid" ).getValue());
        }

        return appMap;
    }


    @Override
    public void setup() throws Exception {
        getSetup().init();
        init();
    }


    @Override
    public Map<String, String> getServiceProperties() {

        Map<String, String> props = new HashMap<String,String>();

        EntityManager em = getEntityManager( CpNamingUtils.SYSTEM_APP_ID);
        Query q = Query.fromQL("select *");
        Results results = null;
        try {
            results = em.searchCollection( em.getApplicationRef(), "propertymaps", q);

        } catch (Exception ex) {
            logger.error("Error getting system properties", ex);
        }

        if ( results == null || results.isEmpty() ) {
            return props;
        }

        org.apache.usergrid.persistence.Entity e = results.getEntity();
        for ( String key : e.getProperties().keySet() ) {
            props.put( key, props.get(key).toString() );
        }
        return props;
    }


    @Override
    public boolean updateServiceProperties(Map<String, String> properties) {

        EntityManager em = getEntityManager( CpNamingUtils.SYSTEM_APP_ID);
        Query q = Query.fromQL("select *");
        Results results = null;
        try {
            results = em.searchCollection( em.getApplicationRef(), "propertymaps", q);

        } catch (Exception ex) {
            logger.error("Error getting system properties", ex);
            return false;
        }

        org.apache.usergrid.persistence.Entity propsEntity = null;

        if ( !results.isEmpty() ) {
            propsEntity = results.getEntity();

        } else {
            propsEntity = EntityFactory.newEntity( UUIDUtils.newTimeUUID(), "propertymap");
        }

        // intentionally going only one-level deep into fields and treating all
        // values as strings because that is all we need for service properties
        for ( String key : properties.keySet() ) {
            propsEntity.setProperty( key, properties.get(key).toString() );
        }

        try {
            em.update( propsEntity );

        } catch (Exception ex) {
            logger.error("Error updating service properties", ex);
            return false;
        }

        return true;
    }


    @Override
    public boolean setServiceProperty(final String name, final String value) {
        return updateServiceProperties( new HashMap<String, String>() {{
            put(name, value);
        }});
    }


    @Override
    public boolean deleteServiceProperty(String name) {

        EntityManager em = getEntityManager( CpNamingUtils.SYSTEM_APP_ID);


        Query q = Query.fromQL("select *");
        Results results = null;
        try {
            results = em.searchCollection( em.getApplicationRef(), "propertymaps", q);

        } catch (Exception ex) {
            logger.error("Error getting service property for delete of property: " + name, ex);
            return false;
        }

        org.apache.usergrid.persistence.Entity propsEntity = null;

        if ( !results.isEmpty() ) {
            propsEntity = results.getEntity();

        } else {
            propsEntity = EntityFactory.newEntity( UUIDUtils.newTimeUUID(), "propertymap");
        }

        try {
            ((AbstractEntity)propsEntity).clearDataset( name );
            em.update( propsEntity );

        } catch (Exception ex) {
            logger.error("Error deleting service property orgAppName: " + name, ex);
            return false;
        }

        return true;
    }

    public ApplicationContext getApplicationContext() {
        return applicationContext;
    }

    @Override
    public void setApplicationContext( ApplicationContext applicationContext ) throws BeansException {
        this.applicationContext = applicationContext;
//        try {
//            setup();
//        } catch (Exception ex) {
//            logger.error("Error setting up EMF", ex);
//        }
    }


    @Override
    public long performEntityCount() {
        //TODO, this really needs to be a task that writes this data somewhere since this will get
        //progressively slower as the system expands
        return (Long) getAllEntitiesObservable().longCount().toBlocking().last();
    }



    @Override
    public UUID getManagementAppId() {
        return CpNamingUtils.MANAGEMENT_APPLICATION_ID;
    }


    @Override
    public UUID getDefaultAppId() {
        return CpNamingUtils.DEFAULT_APPLICATION_ID;
    }




    /**
     * Gets the setup.
     * @return Setup helper
     */
    public Setup getSetup() {
        if ( setup == null ) {
            setup = new CpSetup( this, cassandraService, injector );
        }
        return setup;
    }


    /**
     * TODO, these 3 methods are super janky.  During refactoring we should clean this model up
     */
    public void refreshIndex() {

        // refresh special indexes without calling EntityManager refresh because stack overflow
        maybeCreateIndexes();
        // system app

        for ( EntityIndex index : getManagementIndexes() ) {
            index.refresh();
        }
    }


    private void maybeCreateIndexes() {
        // system app
        if ( indexInitialized.getAndSet( true ) ) {
            return;
        }

        for ( EntityIndex index : getManagementIndexes() ) {
            index.initializeIndex();
        }
    }


    private List<EntityIndex> getManagementIndexes() {

        return Arrays.asList( managerCache.getEntityIndex(
                new ApplicationScopeImpl( new SimpleId( CpNamingUtils.SYSTEM_APP_ID, "application" ) ) ),

            // management app
            managerCache
                .getEntityIndex( new ApplicationScopeImpl( new SimpleId( getManagementAppId(), "application" ) ) ),

            // default app TODO: do we need this in two-dot-o
            managerCache
                .getEntityIndex( new ApplicationScopeImpl( new SimpleId( getDefaultAppId(), "application" ) ) ) );
    }


    public void rebuildAllIndexes( ProgressObserver po ) throws Exception {

        logger.info("\n\nRebuilding all indexes\n");

        rebuildInternalIndexes( po );

        Map<String, UUID> appMap = getApplications();

        logger.info("About to rebuild indexes for {} applications", appMap.keySet().size());

        for ( UUID appUuid : appMap.values() ) {
            rebuildApplicationIndexes( appUuid, po );
        }
    }


    @Override
    public void rebuildInternalIndexes( ProgressObserver po ) throws Exception {
        rebuildApplicationIndexes( CpNamingUtils.SYSTEM_APP_ID, po);
        rebuildApplicationIndexes( CpNamingUtils.MANAGEMENT_APPLICATION_ID, po );
        rebuildApplicationIndexes( CpNamingUtils.DEFAULT_APPLICATION_ID, po );
    }


    @Override
    public void rebuildApplicationIndexes( UUID appId, ProgressObserver po ) throws Exception {

        EntityManager em = getEntityManager( appId );

        //explicitly invoke create index, we don't know if it exists or not in ES during a rebuild.
        em.createIndex();
        em.reindex(po);

        em.reindex( po );

        logger.info("\n\nRebuilt index for applicationId {} \n", appId );
    }



    @Override
    public void flushEntityManagerCaches() {
        Map<UUID, EntityManager>  entityManagersMap = entityManagers.asMap();
        for ( UUID appUuid : entityManagersMap.keySet() ) {
            EntityManager em = entityManagersMap.get(appUuid);
            em.flushManagerCaches();
        }
    }

    @Override
    public void rebuildCollectionIndex(
        UUID appId, String collectionName, boolean reverse, ProgressObserver po ) throws Exception  {

        EntityManager em = getEntityManager( appId );

        //explicitly invoke create index, we don't know if it exists or not in ES during a rebuild.
        em.createIndex();
        Application app = em.getApplication();

        em.reindexCollection( po, collectionName, reverse );

        logger.info("\n\nRebuilt index for application {} id {} collection {}\n",
            new Object[] { app.getName(), appId, collectionName } );
    }

    @Override
    public void addIndex(final UUID applicationId,final String indexSuffix,final int shards,final int replicas, final String writeConsistency){
        EntityIndex entityIndex = managerCache.getEntityIndex(CpNamingUtils.getApplicationScope(applicationId));
        entityIndex.addIndex(indexSuffix, shards, replicas,writeConsistency);
    }

    @Override
    public Health getEntityStoreHealth() {

        // could use any collection scope here, does not matter
        EntityCollectionManager ecm = getManagerCache().getEntityCollectionManager(
            new CollectionScopeImpl(
                new SimpleId( CpNamingUtils.SYSTEM_APP_ID, "application"),
                new SimpleId( CpNamingUtils.SYSTEM_APP_ID, "application"),
                "dummy"
        ));

        return ecm.getHealth();
    }

}<|MERGE_RESOLUTION|>--- conflicted
+++ resolved
@@ -131,13 +131,10 @@
         this.counterUtils = counterUtils;
         this.injector = injector;
         this.managerCache = injector.getInstance( ManagerCache.class );
-<<<<<<< HEAD
-=======
         this.dataMigrationManager = injector.getInstance( DataMigrationManager.class );
         this.metricsFactory = injector.getInstance( MetricsFactory.class );
 
         this.orgApplicationCache = new OrgApplicationCacheImpl( this );
->>>>>>> b6351134
     }
 
 
