/*
 * Copyright 2014 The Apache Software Foundation.
 *
 * Licensed under the Apache License, Version 2.0 (the "License");
 * you may not use this file except in compliance with the License.
 * You may obtain a copy of the License at
 *
 *      http://www.apache.org/licenses/LICENSE-2.0
 *
 * Unless required by applicable law or agreed to in writing, software
 * distributed under the License is distributed on an "AS IS" BASIS,
 * WITHOUT WARRANTIES OR CONDITIONS OF ANY KIND, either express or implied.
 * See the License for the specific language governing permissions and
 * limitations under the License.
 */
package org.apache.usergrid.corepersistence;

import com.google.common.cache.CacheBuilder;
import com.google.common.cache.CacheLoader;
import com.google.common.cache.LoadingCache;
import com.google.inject.Injector;
import com.google.inject.Key;
import com.google.inject.TypeLiteral;

import java.util.Arrays;
import java.util.HashMap;
import java.util.Iterator;
import java.util.List;
import java.util.Map;
import java.util.TreeMap;
import java.util.UUID;
import java.util.concurrent.atomic.AtomicBoolean;

import org.slf4j.Logger;
import org.slf4j.LoggerFactory;
import org.springframework.beans.BeansException;
import org.springframework.context.ApplicationContext;
import org.springframework.context.ApplicationContextAware;

import org.apache.commons.lang.StringUtils;
import org.apache.usergrid.corepersistence.util.CpNamingUtils;
import org.apache.usergrid.exception.ConflictException;
import org.apache.usergrid.persistence.*;
import org.apache.usergrid.persistence.cassandra.CassandraService;
import org.apache.usergrid.persistence.cassandra.CounterUtils;
import org.apache.usergrid.persistence.cassandra.Setup;
import org.apache.usergrid.persistence.collection.EntityCollectionManager;
import org.apache.usergrid.persistence.collection.serialization.impl.migration.EntityIdScope;
import org.apache.usergrid.persistence.core.metrics.MetricsFactory;
import org.apache.usergrid.persistence.core.migration.data.MigrationDataProvider;
import org.apache.usergrid.persistence.core.scope.ApplicationScope;
import org.apache.usergrid.persistence.core.scope.ApplicationScopeImpl;
import org.apache.usergrid.persistence.core.util.Health;
import org.apache.usergrid.persistence.entities.Application;
import org.apache.usergrid.persistence.exceptions.ApplicationAlreadyExistsException;
import org.apache.usergrid.persistence.exceptions.DuplicateUniquePropertyExistsException;
import org.apache.usergrid.persistence.exceptions.EntityNotFoundException;
import org.apache.usergrid.persistence.graph.Edge;
import org.apache.usergrid.persistence.graph.GraphManager;
import org.apache.usergrid.persistence.graph.SearchByEdgeType;
import org.apache.usergrid.persistence.graph.impl.SimpleSearchByEdgeType;
import org.apache.usergrid.persistence.index.ApplicationEntityIndex;
import org.apache.usergrid.persistence.index.EntityIndex;
import org.apache.usergrid.persistence.index.EntityIndexFactory;
import org.apache.usergrid.persistence.index.query.Query;
import org.apache.usergrid.persistence.model.entity.Id;
import org.apache.usergrid.persistence.model.entity.SimpleId;
import org.apache.usergrid.persistence.model.util.UUIDGenerator;
import org.apache.usergrid.utils.UUIDUtils;
import org.slf4j.Logger;
import org.slf4j.LoggerFactory;
import org.springframework.beans.BeansException;
import org.springframework.context.ApplicationContext;
import org.springframework.context.ApplicationContextAware;
import rx.Observable;

import java.util.*;
import java.util.concurrent.atomic.AtomicBoolean;

import static java.lang.String.CASE_INSENSITIVE_ORDER;
import static org.apache.usergrid.persistence.Schema.*;


/**
 * Implement good-old Usergrid EntityManagerFactory with the new-fangled Core Persistence API.
 * This is where we keep track of applications and system properties.
 */
public class CpEntityManagerFactory implements EntityManagerFactory, ApplicationContextAware {

    private static final Logger logger = LoggerFactory.getLogger( CpEntityManagerFactory.class );
    private final EntityIndexFactory entityIndexFactory;

    private ApplicationContext applicationContext;

    private Setup setup = null;

    /** Have we already initialized the index for the management app? */
    private AtomicBoolean indexInitialized = new AtomicBoolean(  );

    // cache of already instantiated entity managers
    private LoadingCache<UUID, EntityManager> entityManagers
        = CacheBuilder.newBuilder().maximumSize(100).build(new CacheLoader<UUID, EntityManager>() {
            public EntityManager load(UUID appId) { // no checked exception
                return _getEntityManager(appId);
            }
        });

    private final ApplicationIdCache applicationIdCache;

    private ManagerCache managerCache;

    private CassandraService cassandraService;
    private CounterUtils counterUtils;
    private Injector injector;
    private final EntityIndex entityIndex;
    private final MetricsFactory metricsFactory;

    public CpEntityManagerFactory(
            final CassandraService cassandraService, final CounterUtils counterUtils, final Injector injector) {

        this.cassandraService = cassandraService;
        this.counterUtils = counterUtils;
        this.injector = injector;
        this.entityIndex = injector.getInstance(EntityIndex.class);
        this.entityIndexFactory = injector.getInstance(EntityIndexFactory.class);
        this.managerCache = injector.getInstance( ManagerCache.class );
        this.metricsFactory = injector.getInstance( MetricsFactory.class );
        this.applicationIdCache = new ApplicationIdCacheImpl( this );
    }


    public CounterUtils getCounterUtils() {
        return counterUtils;
    }


    public CassandraService getCassandraService() {
        return cassandraService;
    }



    private void init() {

        EntityManager em = getEntityManager(getManagementAppId());

        try {
            if ( em.getApplication() == null ) {
                logger.info("Creating management application");
                Map mgmtAppProps = new HashMap<String, Object>();
                mgmtAppProps.put(PROPERTY_NAME, "systemapp");
                em.create( getManagementAppId(), TYPE_APPLICATION, mgmtAppProps);
                em.getApplication();
            }

            entityIndex.initialize();
            entityIndex.refresh();

        } catch (Exception ex) {
            throw new RuntimeException("Fatal error creating system application", ex);
        }
    }


    public ManagerCache getManagerCache() {

        if ( managerCache == null ) {
            managerCache = injector.getInstance( ManagerCache.class );
        }
        return managerCache;
    }

    private Observable<EntityIdScope> getAllEntitiesObservable(){
      return injector.getInstance( Key.get(new TypeLiteral< MigrationDataProvider<EntityIdScope>>(){})).getData();
    }



    @Override
    public EntityManager getEntityManager(UUID applicationId) {
        try {
            return entityManagers.get( applicationId );
        }
        catch ( Exception ex ) {
            logger.error("Error getting oldAppInfo manager", ex);
        }
        return _getEntityManager(applicationId);
    }


    private EntityManager _getEntityManager( UUID applicationId ) {

        EntityManager em = new CpEntityManager();
        em.init( this ,applicationId );

        return em;
    }

    public MetricsFactory getMetricsFactory(){
        return metricsFactory;
    }

    @Override
    public Entity createApplicationV2(String organizationName, String name) throws Exception {
        return createApplicationV2(organizationName, name, null);
    }


    @Override
    public Entity createApplicationV2(
        String orgName, String name, Map<String, Object> properties) throws Exception {

        String appName = buildAppName( orgName, name );


        final UUID appId = applicationIdCache.getApplicationId( appName );

        if ( appId != null ) {
            throw new ApplicationAlreadyExistsException( name );
        }

        UUID applicationId = UUIDGenerator.newTimeUUID();

        logger.debug( "New application orgName {} orgAppName {} id {} ",
                new Object[] { orgName, name, applicationId.toString() } );

        return initializeApplicationV2(orgName, applicationId, appName, properties);
    }



    private String buildAppName( String organizationName, String name ) {
        return StringUtils.lowerCase( name.contains( "/" ) ? name : organizationName + "/" + name );
    }


    /**
     * @return UUID of newly created Entity of type application_info
     */
    @Override
    public Entity initializeApplicationV2( String organizationName, final UUID applicationId, String name,
                                       Map<String, Object> properties ) throws Exception {

        // Ensure our management system exists before creating our application
        init();

        EntityManager em = getEntityManager( CpNamingUtils.MANAGEMENT_APPLICATION_ID );

        final String appName = buildAppName( organizationName, name );

        // check for pre-existing application

        if ( lookupApplication( appName ) != null ) {
            throw new ApplicationAlreadyExistsException( appName );
        }

        getSetup().setupApplicationKeyspace( applicationId, appName );

        if ( properties == null ) {
            properties = new TreeMap<>( CASE_INSENSITIVE_ORDER );
        }
        properties.put( PROPERTY_NAME, appName );
        EntityManager appEm = getEntityManager( applicationId);
        appEm.create(applicationId, TYPE_APPLICATION, properties);
        appEm.resetRoles();
        entityIndex.refresh();

        // create application info entity in the management app

        Map<String, Object> appInfoMap = new HashMap<String, Object>() {{
            put( PROPERTY_NAME, appName );
            put( PROPERTY_APPLICATION_ID, applicationId );
        }};

        Entity appInfo;
        try {
            appInfo = em.create(CpNamingUtils.APPLICATION_INFO, appInfoMap);
        } catch (DuplicateUniquePropertyExistsException e) {
            throw new ApplicationAlreadyExistsException(appName);
        }

        // evict app Id from cache
        applicationIdCache.evictAppId(appName);

        logger.info("Initialized application {}", appName);
        return appInfo;
    }



    /**
     * Delete Application.
     *
     * <p>The Application Entity is be moved to a Deleted_Applications collection and the
     * Application index will be removed.
     *
     * <p>TODO: add scheduled task that can completely delete all deleted application data.</p>
     *
     * @param applicationId UUID of Application to be deleted.
     */
    @Override
    public void deleteApplication(UUID applicationId) throws Exception {

        // find application_info for application to delete

        final EntityManager em = getEntityManager(getManagementAppId());

        final Results results = em.searchCollection(em.getApplicationRef(), CpNamingUtils.APPLICATION_INFOS,
            Query.fromQL("select * where " + PROPERTY_APPLICATION_ID + " = " + applicationId.toString()));
        Entity appInfoToDelete = results.getEntity();

        // ensure that there is not already a deleted app with the same name

        final EntityRef alias = em.getAlias(
            CpNamingUtils.DELETED_APPLICATION_INFO, appInfoToDelete.getName());
        if ( alias != null ) {
            throw new ConflictException("Cannot delete app with same name as already deleted app");
        }

        // make a copy of the app to delete application_info entity
        // and put it in a deleted_application_info collection

        Entity deletedApp = em.create(
            CpNamingUtils.DELETED_APPLICATION_INFO, appInfoToDelete.getProperties());

        // copy its connections too

        final Set<String> connectionTypes = em.getConnectionTypes(appInfoToDelete);
        for ( String connType : connectionTypes ) {
            final Results connResults =
                em.getConnectedEntities(appInfoToDelete, connType, null, Query.Level.ALL_PROPERTIES);
            for ( Entity entity : connResults.getEntities() ) {
                em.createConnection( deletedApp, connType, entity );
            }
        }

        // delete the app from the application_info collection and delete its index

        em.delete(appInfoToDelete);

        final ApplicationEntityIndex entityIndex = managerCache.getEntityIndex(
            new ApplicationScopeImpl(new SimpleId(applicationId, TYPE_APPLICATION)));
        entityIndex.deleteApplication();

        applicationIdCache.evictAppId(appInfoToDelete.getName());
    }


    @Override
    public Entity restoreApplication(UUID applicationId) throws Exception {

        // get the deleted_application_info for the deleted app

        EntityManager em = getEntityManager(getManagementAppId());

        final Results results = em.searchCollection(
            em.getApplicationRef(), CpNamingUtils.DELETED_APPLICATION_INFOS,
            Query.fromQL("select * where " + PROPERTY_APPLICATION_ID + " = '" + applicationId.toString() + "'"));
        Entity deletedAppInfo = results.getEntity();

        if ( deletedAppInfo == null ) {
            throw new EntityNotFoundException("Cannot restore. Deleted Application not found: " + applicationId );
        }

        // create application_info for restored app

        Entity restoredAppInfo = em.create(
            deletedAppInfo.getUuid(), CpNamingUtils.APPLICATION_INFO, deletedAppInfo.getProperties());

        // copy connections from deleted app entity

        final Set<String> connectionTypes = em.getConnectionTypes(deletedAppInfo);
        for ( String connType : connectionTypes ) {
            final Results connResults =
                em.getConnectedEntities(deletedAppInfo, connType, null, Query.Level.ALL_PROPERTIES);
            for ( Entity entity : connResults.getEntities() ) {
                em.createConnection( restoredAppInfo, connType, entity );
            }
        }

        // delete the deleted app entity rebuild the app index

        em.delete(deletedAppInfo);
        entityIndex.refresh();

        this.rebuildApplicationIndexes(applicationId, new ProgressObserver() {
            @Override
            public void onProgress(EntityRef entity) {
                logger.info("Restored entity {}:{}", entity.getType(), entity.getUuid());
            }
        });

        return restoredAppInfo;
    }


    @Override
    public UUID importApplication(
            String organization, UUID applicationId,
            String name, Map<String, Object> properties) throws Exception {

        throw new UnsupportedOperationException("Not supported yet.");
    }


    public UUID lookupApplication( String orgAppName ) throws Exception {
        return applicationIdCache.getApplicationId(orgAppName);
    }


    @Override
    public Map<String, UUID> getApplications() throws Exception {
        return getApplications(false);
    }


    @Override
    public Map<String, UUID> getDeletedApplications() throws Exception {
        return getApplications( true );
    }


    public Map<String, UUID> getApplications(boolean deleted) throws Exception {

        Map<String, UUID> appMap = new HashMap<>();

<<<<<<< HEAD
        ApplicationScope appScope = CpNamingUtils.getApplicationScope( CpNamingUtils.SYSTEM_APP_ID );
        GraphManager gm = managerCache.getGraphManager( appScope );

        EntityManager em = getEntityManager( CpNamingUtils.SYSTEM_APP_ID );
        Application app = em.getApplication();
        Id fromEntityId = new SimpleId( app.getUuid(), app.getType() );
=======
        ApplicationScope mgmtAppScope = CpNamingUtils.getApplicationScope(getManagementAppId());
        GraphManager gm = managerCache.getGraphManager(mgmtAppScope);

        EntityManager em = getEntityManager(getManagementAppId());
        Application mgmtApp = em.getApplication();
        Id fromEntityId = new SimpleId( mgmtApp.getUuid(), mgmtApp.getType() );
>>>>>>> c1643a7f

//        final String scopeName;
        final String edgeType;

        if ( deleted ) {
<<<<<<< HEAD
            edgeType = CpNamingUtils.getEdgeTypeFromCollectionName( CpNamingUtils.DELETED_APPINFOS );
//            scopeName = CpNamingUtils.getCollectionScopeNameFromCollectionName(CpNamingUtils.DELETED_APPINFOS);
        } else {
            edgeType = CpNamingUtils.getEdgeTypeFromCollectionName( CpNamingUtils.APPINFOS );
//            scopeName = CpNamingUtils.getCollectionScopeNameFromCollectionName(CpNamingUtils.APPINFOS);
=======
            edgeType = CpNamingUtils.getEdgeTypeFromCollectionName(
                CpNamingUtils.DELETED_APPLICATION_INFOS);
            scopeName = CpNamingUtils.getCollectionScopeNameFromCollectionName(
                CpNamingUtils.DELETED_APPLICATION_INFOS);

        } else {
            edgeType = CpNamingUtils.getEdgeTypeFromCollectionName(
                CpNamingUtils.APPLICATION_INFOS );
            scopeName = CpNamingUtils.getCollectionScopeNameFromCollectionName(
                CpNamingUtils.APPLICATION_INFOS);
>>>>>>> c1643a7f
        }

        logger.debug("getApplications(): Loading edges of edgeType {} from {}:{}",
            new Object[] { edgeType, fromEntityId.getType(), fromEntityId.getUuid() } );

        Observable<Edge> edges = gm.loadEdgesFromSource( new SimpleSearchByEdgeType(
                fromEntityId, edgeType, Long.MAX_VALUE,
                SearchByEdgeType.Order.DESCENDING, null ));

        // TODO This is wrong, and will result in OOM if there are too many applications.
        // This needs to stream properly with a buffer

        Iterator<Edge> iter = edges.toBlocking().getIterator();
        while ( iter.hasNext() ) {

            Edge edge = iter.next();
            Id targetId = edge.getTargetNode();

            logger.debug("getApplications(): Processing edge from {}:{} to {}:{}", new Object[] {
                edge.getSourceNode().getType(), edge.getSourceNode().getUuid(),
                edge.getTargetNode().getType(), edge.getTargetNode().getUuid()
            });

<<<<<<< HEAD


            org.apache.usergrid.persistence.model.entity.Entity e =
                    managerCache.getEntityCollectionManager(  appScope ).load( targetId )
=======
            CollectionScope collScope = new CollectionScopeImpl(
                mgmtAppScope.getApplication(),
                mgmtAppScope.getApplication(),
                scopeName);

            org.apache.usergrid.persistence.model.entity.Entity appInfo =
                    managerCache.getEntityCollectionManager( collScope ).load( targetId )
>>>>>>> c1643a7f
                        .toBlocking().lastOrDefault(null);

            if ( appInfo == null ) {
                logger.warn("Application {} in index but not found in collections", targetId );
                continue;
            }

            UUID applicationId = UUIDUtils.tryExtractUUID(
                appInfo.getField( PROPERTY_APPLICATION_ID ).getValue().toString() );

            appMap.put( (String)appInfo.getField( PROPERTY_NAME ).getValue(), applicationId);
        }

        return appMap;
    }


    @Override
    public void setup() throws Exception {
        getSetup().init();
        init();
    }


    @Override
    public Map<String, String> getServiceProperties() {

        Map<String, String> props = new HashMap<String,String>();

        EntityManager em = getEntityManager(getManagementAppId());
        Query q = Query.fromQL("select *");
        Results results = null;
        try {
            results = em.searchCollection( em.getApplicationRef(), "propertymaps", q);

        } catch (Exception ex) {
            logger.error("Error getting system properties", ex);
        }

        if ( results == null || results.isEmpty() ) {
            return props;
        }

        org.apache.usergrid.persistence.Entity e = results.getEntity();
        for ( String key : e.getProperties().keySet() ) {
            props.put( key, props.get(key).toString() );
        }
        return props;
    }


    @Override
    public boolean updateServiceProperties(Map<String, String> properties) {

        EntityManager em = getEntityManager(getManagementAppId());
        Query q = Query.fromQL("select *");
        Results results = null;
        try {
            results = em.searchCollection( em.getApplicationRef(), "propertymaps", q);

        } catch (Exception ex) {
            logger.error("Error getting system properties", ex);
            return false;
        }

        org.apache.usergrid.persistence.Entity propsEntity = null;

        if ( !results.isEmpty() ) {
            propsEntity = results.getEntity();

        } else {
            propsEntity = EntityFactory.newEntity( UUIDUtils.newTimeUUID(), "propertymap");
        }

        // intentionally going only one-level deep into fields and treating all
        // values as strings because that is all we need for service properties
        for ( String key : properties.keySet() ) {
            propsEntity.setProperty( key, properties.get(key).toString() );
        }

        try {
            em.update( propsEntity );

        } catch (Exception ex) {
            logger.error("Error updating service properties", ex);
            return false;
        }

        return true;
    }


    @Override
    public boolean setServiceProperty(final String name, final String value) {
        return updateServiceProperties( new HashMap<String, String>() {{
            put(name, value);
        }});
    }


    @Override
    public boolean deleteServiceProperty(String name) {

        EntityManager em = getEntityManager(getManagementAppId());


        Query q = Query.fromQL("select *");
        Results results = null;
        try {
            results = em.searchCollection( em.getApplicationRef(), "propertymaps", q);

        } catch (Exception ex) {
            logger.error("Error getting service property for delete of property: " + name, ex);
            return false;
        }

        org.apache.usergrid.persistence.Entity propsEntity = null;

        if ( !results.isEmpty() ) {
            propsEntity = results.getEntity();

        } else {
            propsEntity = EntityFactory.newEntity( UUIDUtils.newTimeUUID(), "propertymap");
        }

        try {
            ((AbstractEntity)propsEntity).clearDataset( name );
            em.update( propsEntity );

        } catch (Exception ex) {
            logger.error("Error deleting service property orgAppName: " + name, ex);
            return false;
        }

        return true;
    }

    public ApplicationContext getApplicationContext() {
        return applicationContext;
    }

    @Override
    public void setApplicationContext( ApplicationContext applicationContext ) throws BeansException {
        this.applicationContext = applicationContext;
//        try {
//            setup();
//        } catch (Exception ex) {
//            logger.error("Error setting up EMF", ex);
//        }
    }


    @Override
    public long performEntityCount() {
        //TODO, this really needs to be a task that writes this data somewhere since this will get
        //progressively slower as the system expands
        return (Long) getAllEntitiesObservable().countLong().toBlocking().last();
    }



    @Override
    public UUID getManagementAppId() {
        return CpNamingUtils.MANAGEMENT_APPLICATION_ID;
    }


    /**
     * Gets the setup.
     * @return Setup helper
     */
    public Setup getSetup() {
        if ( setup == null ) {
            setup = new CpSetup( this, cassandraService, injector );
        }
        return setup;
    }


    /**
     * TODO, these 3 methods are super janky.  During refactoring we should clean this model up
     */
    public void refreshIndex() {

        // refresh special indexes without calling EntityManager refresh because stack overflow
        maybeCreateIndexes();

        entityIndex.refresh();
    }

    private void maybeCreateIndexes() {
        if ( indexInitialized.getAndSet( true ) ) {
            return;
        }

//        entityIndex.initializeIndex();
    }


    private List<ApplicationEntityIndex> getManagementIndexes() {

        return Arrays.asList(
            managerCache.getEntityIndex( // management app
                new ApplicationScopeImpl(new SimpleId(getManagementAppId(), "application"))));
    }


    public void rebuildAllIndexes( ProgressObserver po ) throws Exception {

        logger.info("\n\nRebuilding all indexes\n");

        rebuildInternalIndexes( po );

        Map<String, UUID> appMap = getApplications();

        logger.info("About to rebuild indexes for {} applications", appMap.keySet().size());

        for ( UUID appUuid : appMap.values() ) {
            try {
                rebuildApplicationIndexes(appUuid, po);
            } catch ( Exception e) {
                logger.error("Error rebuilding index for app " + appUuid + " continuing...", e );
            }
        }
    }


    @Override
    public void rebuildInternalIndexes( ProgressObserver po ) throws Exception {
        rebuildApplicationIndexes( CpNamingUtils.SYSTEM_APP_ID, po);
        rebuildApplicationIndexes( CpNamingUtils.MANAGEMENT_APPLICATION_ID, po );
    }


    @Override
    public void rebuildApplicationIndexes( UUID appId, ProgressObserver po ) throws Exception {

        EntityManager em = getEntityManager( appId );
        em.reindex( po );

        logger.info("\n\nRebuilt index for applicationId {} \n", appId);
    }



    @Override
    public void flushEntityManagerCaches() {

        managerCache.invalidate();

        applicationIdCache.evictAll();

        Map<UUID, EntityManager>  entityManagersMap = entityManagers.asMap();
        for ( UUID appUuid : entityManagersMap.keySet() ) {
            EntityManager em = entityManagersMap.get(appUuid);
            em.flushManagerCaches();
        }
    }

    @Override
    public void rebuildCollectionIndex(
        UUID appId, String collectionName, boolean reverse, ProgressObserver po ) throws Exception  {

        EntityManager em = getEntityManager( appId );

        //explicitly invoke create index, we don't know if it exists or not in ES during a rebuild.
        Application app = em.getApplication();

        em.reindexCollection(po, collectionName, reverse);

        logger.info("\n\nRebuilt index for application {} id {} collection {}\n",
            new Object[]{app.getName(), appId, collectionName});
    }

    @Override
    public void addIndex(final UUID applicationId,final String indexSuffix,final int shards,final int replicas, final String writeConsistency){
        entityIndex.addIndex(indexSuffix, shards, replicas,writeConsistency);
    }

    @Override
    public Health getEntityStoreHealth() {

        // could use any collection scope here, does not matter
        EntityCollectionManager ecm = getManagerCache().getEntityCollectionManager(
<<<<<<< HEAD
            new ApplicationScopeImpl(
                new SimpleId( CpNamingUtils.SYSTEM_APP_ID, "application"))
        );
=======
            new CollectionScopeImpl(
                new SimpleId( getManagementAppId(), "application"),
                new SimpleId( getManagementAppId(), "application"),
                "dummy"
        ));
>>>>>>> c1643a7f

        return ecm.getHealth();
    }


    @Override
<<<<<<< HEAD
    public Health getIndexHealth() {
        return entityIndex.getIndexHealth();
    }
=======
    public UUID createApplication(String organizationName, String name) throws Exception {
        throw new UnsupportedOperationException("Not supported in v2");
    }


    @Override
    public UUID createApplication(
        String organizationName, String name, Map<String, Object> properties) throws Exception {
        throw new UnsupportedOperationException("Not supported in v2");
    }

    @Override
    public UUID initializeApplication(
        String orgName, UUID appId, String appName, Map<String, Object> props) throws Exception {
        throw new UnsupportedOperationException("Not supported in v2");
    }

>>>>>>> c1643a7f
}<|MERGE_RESOLUTION|>--- conflicted
+++ resolved
@@ -202,7 +202,7 @@
 
     @Override
     public Entity createApplicationV2(String organizationName, String name) throws Exception {
-        return createApplicationV2(organizationName, name, null);
+        return createApplicationV2( organizationName, name, null );
     }
 
 
@@ -222,7 +222,7 @@
         UUID applicationId = UUIDGenerator.newTimeUUID();
 
         logger.debug( "New application orgName {} orgAppName {} id {} ",
-                new Object[] { orgName, name, applicationId.toString() } );
+            new Object[] { orgName, name, applicationId.toString() } );
 
         return initializeApplicationV2(orgName, applicationId, appName, properties);
     }
@@ -424,44 +424,22 @@
 
         Map<String, UUID> appMap = new HashMap<>();
 
-<<<<<<< HEAD
         ApplicationScope appScope = CpNamingUtils.getApplicationScope( CpNamingUtils.SYSTEM_APP_ID );
         GraphManager gm = managerCache.getGraphManager( appScope );
 
         EntityManager em = getEntityManager( CpNamingUtils.SYSTEM_APP_ID );
         Application app = em.getApplication();
         Id fromEntityId = new SimpleId( app.getUuid(), app.getType() );
-=======
-        ApplicationScope mgmtAppScope = CpNamingUtils.getApplicationScope(getManagementAppId());
-        GraphManager gm = managerCache.getGraphManager(mgmtAppScope);
-
-        EntityManager em = getEntityManager(getManagementAppId());
-        Application mgmtApp = em.getApplication();
-        Id fromEntityId = new SimpleId( mgmtApp.getUuid(), mgmtApp.getType() );
->>>>>>> c1643a7f
 
 //        final String scopeName;
         final String edgeType;
 
         if ( deleted ) {
-<<<<<<< HEAD
             edgeType = CpNamingUtils.getEdgeTypeFromCollectionName( CpNamingUtils.DELETED_APPINFOS );
 //            scopeName = CpNamingUtils.getCollectionScopeNameFromCollectionName(CpNamingUtils.DELETED_APPINFOS);
         } else {
             edgeType = CpNamingUtils.getEdgeTypeFromCollectionName( CpNamingUtils.APPINFOS );
 //            scopeName = CpNamingUtils.getCollectionScopeNameFromCollectionName(CpNamingUtils.APPINFOS);
-=======
-            edgeType = CpNamingUtils.getEdgeTypeFromCollectionName(
-                CpNamingUtils.DELETED_APPLICATION_INFOS);
-            scopeName = CpNamingUtils.getCollectionScopeNameFromCollectionName(
-                CpNamingUtils.DELETED_APPLICATION_INFOS);
-
-        } else {
-            edgeType = CpNamingUtils.getEdgeTypeFromCollectionName(
-                CpNamingUtils.APPLICATION_INFOS );
-            scopeName = CpNamingUtils.getCollectionScopeNameFromCollectionName(
-                CpNamingUtils.APPLICATION_INFOS);
->>>>>>> c1643a7f
         }
 
         logger.debug("getApplications(): Loading edges of edgeType {} from {}:{}",
@@ -485,20 +463,10 @@
                 edge.getTargetNode().getType(), edge.getTargetNode().getUuid()
             });
 
-<<<<<<< HEAD
-
-
-            org.apache.usergrid.persistence.model.entity.Entity e =
+
+
+            org.apache.usergrid.persistence.model.entity.Entity appInfo =
                     managerCache.getEntityCollectionManager(  appScope ).load( targetId )
-=======
-            CollectionScope collScope = new CollectionScopeImpl(
-                mgmtAppScope.getApplication(),
-                mgmtAppScope.getApplication(),
-                scopeName);
-
-            org.apache.usergrid.persistence.model.entity.Entity appInfo =
-                    managerCache.getEntityCollectionManager( collScope ).load( targetId )
->>>>>>> c1643a7f
                         .toBlocking().lastOrDefault(null);
 
             if ( appInfo == null ) {
@@ -554,7 +522,7 @@
     public boolean updateServiceProperties(Map<String, String> properties) {
 
         EntityManager em = getEntityManager(getManagementAppId());
-        Query q = Query.fromQL("select *");
+        Query q = Query.fromQL( "select *");
         Results results = null;
         try {
             results = em.searchCollection( em.getApplicationRef(), "propertymaps", q);
@@ -605,7 +573,7 @@
         EntityManager em = getEntityManager(getManagementAppId());
 
 
-        Query q = Query.fromQL("select *");
+        Query q = Query.fromQL( "select *");
         Results results = null;
         try {
             results = em.searchCollection( em.getApplicationRef(), "propertymaps", q);
@@ -775,7 +743,7 @@
 
     @Override
     public void addIndex(final UUID applicationId,final String indexSuffix,final int shards,final int replicas, final String writeConsistency){
-        entityIndex.addIndex(indexSuffix, shards, replicas,writeConsistency);
+        entityIndex.addIndex( indexSuffix, shards, replicas, writeConsistency);
     }
 
     @Override
@@ -783,28 +751,13 @@
 
         // could use any collection scope here, does not matter
         EntityCollectionManager ecm = getManagerCache().getEntityCollectionManager(
-<<<<<<< HEAD
-            new ApplicationScopeImpl(
-                new SimpleId( CpNamingUtils.SYSTEM_APP_ID, "application"))
-        );
-=======
-            new CollectionScopeImpl(
-                new SimpleId( getManagementAppId(), "application"),
-                new SimpleId( getManagementAppId(), "application"),
-                "dummy"
-        ));
->>>>>>> c1643a7f
+            new ApplicationScopeImpl( new SimpleId( CpNamingUtils.SYSTEM_APP_ID, "application" ) ) );
 
         return ecm.getHealth();
     }
 
 
     @Override
-<<<<<<< HEAD
-    public Health getIndexHealth() {
-        return entityIndex.getIndexHealth();
-    }
-=======
     public UUID createApplication(String organizationName, String name) throws Exception {
         throw new UnsupportedOperationException("Not supported in v2");
     }
@@ -822,5 +775,9 @@
         throw new UnsupportedOperationException("Not supported in v2");
     }
 
->>>>>>> c1643a7f
+
+    @Override
+    public Health getIndexHealth() {
+        return entityIndex.getIndexHealth();
+    }
 }