--- conflicted
+++ resolved
@@ -297,41 +297,19 @@
     @Override
     public void deleteApplication(UUID applicationId) throws Exception {
 
-<<<<<<< HEAD
-        // remove old appinfo Entity, which is in the Management App's appinfos collection
+        // remove old application info Entity, which is in the Management App's application infos collection
         EntityManager em = getEntityManager( this.getManagementAppId() );
         Entity applicationInfo = em.get(new SimpleEntityRef(CpNamingUtils.APPLICATION_INFO, applicationId));
         em.delete( applicationInfo );
 
-        // create new Entity in deleted_appinfos collection, with same UUID and properties as deleted appinfo
+        // create new Entity in deleted_application_infos collection,
+        // with same UUID and properties as deleted application info
         em.create( applicationId, CpNamingUtils.DELETED_APPLICATION_INFO, applicationInfo.getProperties() );
 
         em.refreshIndex();
-=======
-        //throw new UnsupportedOperationException("Delete application not supported");
-
-        // remove old appinfo Entity, which is in the System App's appinfos collection
-        EntityManager em = getEntityManager(CpNamingUtils.SYSTEM_APP_ID);
-        Query q = Query.fromQL(String.format("select * where applicationUuid = '%s'", applicationId.toString()));
-        Results results = em.searchCollection(em.getApplicationRef(), "appinfos", q);
-
-        Entity appToDelete = results.getEntity();
-        if(appToDelete != null) {
-            // create new Entity in deleted_appinfos collection, with same UUID and properties as deleted appinfo
-            em.create("deleted_appinfo", appToDelete.getProperties());
-            em.delete(appToDelete);
->>>>>>> 710a1a3c
-
-        }
+
         // delete the application's index
-<<<<<<< HEAD
-        EntityIndex ei = managerCache.getEntityIndex(
-            new ApplicationScopeImpl( new SimpleId(applicationId, TYPE_APPLICATION)) );
-=======
-        EntityIndex ei = managerCache.getEntityIndex(new ApplicationScopeImpl(new SimpleId(applicationId, TYPE_APPLICATION)));
->>>>>>> 710a1a3c
-        ei.deleteIndex();
-        em.refreshIndex();
+        managerCache.getEntityIndex( new ApplicationScopeImpl(new SimpleId(applicationId, TYPE_APPLICATION)));
     }
 
 
