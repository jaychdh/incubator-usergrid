/*
 * Licensed to the Apache Software Foundation (ASF) under one or more
 * contributor license agreements.  See the NOTICE file distributed with
 * this work for additional information regarding copyright ownership.
 * The ASF licenses this file to You under the Apache License, Version 2.0
 * (the "License"); you may not use this file except in compliance with
 * the License.  You may obtain a copy of the License at
 *
 *      http://www.apache.org/licenses/LICENSE-2.0
 *
 * Unless required by applicable law or agreed to in writing, software
 * distributed under the License is distributed on an "AS IS" BASIS,
 * WITHOUT WARRANTIES OR CONDITIONS OF ANY KIND, either express or implied.
 * See the License for the specific language governing permissions and
 * limitations under the License.
 */
package org.apache.usergrid.persistence;


import java.util.Map;
import java.util.UUID;

import org.apache.usergrid.persistence.core.util.Health;
import org.apache.usergrid.persistence.index.EntityIndex;
import org.springframework.context.ApplicationContext;


/**
 * The interface that specifies the operations that can be performed on the Usergrid Datastore.
 * This interface is designed to be implemented by different backends. Although these
 * operations are meant to take advantage of the capabilities of Cassandra, they should be
 * implementable using other relational databases such as MySql or NoSQL databases such as GAE or
 * MongoDB.
 */
public interface EntityManagerFactory {

    /**
     * Gets the entity manager.
     *
     * @param applicationId the application id
     *
     * @return EntityDao for the specified parameters
     */
    public abstract EntityManager getEntityManager( UUID applicationId );

    /**
     * Creates a new application.
     *
     * @param name a unique application name.
     *
     * @return Entity of type application_info that represents the newly created Application
     *
     * @throws Exception the exception
     */
    public abstract Entity createApplicationV2( String organizationName, String name ) throws Exception;

    @Deprecated
    public abstract UUID createApplication( String organizationName, String name ) throws Exception;

    /**
     * Creates a Application entity. All entities except for applications must be attached to a
     * Application.
     *
     * @param name the name of the application to create.
     * @param properties property values to create in the new entity or null.
     *
     * @return Entity of type application_info that represents the newly created Application
     *
     * @throws Exception the exception
     */
    public abstract Entity createApplicationV2(
        String organizationName, String name, Map<String, Object> properties ) throws Exception;

    @Deprecated
    public abstract UUID createApplication(
        String organizationName, String name, Map<String, Object> properties ) throws Exception;

    /**
     * Delete Application.
     *
     * @param applicationId UUID of Application to be deleted.
     */
    public abstract void deleteApplication( UUID applicationId ) throws Exception;

    /**
     * Restore deleted application.
     */
    public Entity restoreApplication( UUID applicationId) throws Exception;

    public abstract UUID importApplication( String organization, UUID applicationId, String name,
                                            Map<String, Object> properties ) throws Exception;

    /**
     * Returns the application id for the application name.
     *
     * @param name a unique application name.
     *
     * @return the Application id or null.
     *
     * @throws Exception the exception
     */
    public abstract UUID lookupApplication( String name ) throws Exception;

    /**
     * Returns all the applications in the system.
     *
     * @return all the applications.
     *
     * @throws Exception the exception
     */
    public abstract Map<String, UUID> getApplications() throws Exception;

    public Map<String, UUID> getDeletedApplications() throws Exception;

    public abstract void setup() throws Exception;

    public abstract Map<String, String> getServiceProperties();

    public abstract boolean updateServiceProperties( Map<String, String> properties );

    public abstract boolean setServiceProperty( String name, String value );

    public abstract boolean deleteServiceProperty( String name );

    /**
     * @return Entity of type application_info that represents the newly created application.
     */
    public Entity initializeApplicationV2(
        String orgName, UUID appId, String appName, Map<String, Object> props) throws Exception;

    @Deprecated
    public UUID initializeApplication(
        String orgName, UUID appId, String appName, Map<String, Object> props) throws Exception;

    public UUID getManagementAppId();

    public void refreshIndex();

    public void rebuildAllIndexes( ProgressObserver po ) throws Exception;

    public void rebuildInternalIndexes( ProgressObserver po ) throws Exception;

    public void rebuildApplicationIndexes( UUID appId, ProgressObserver po ) throws Exception;


    /**
     * Perform a realtime count of every entity in the system.  This can be slow as it traverses the entire system graph
     */
    public long performEntityCount();

    /** For testing purposes */
    public void flushEntityManagerCaches();

    void rebuildCollectionIndex(
        UUID appId, String collection, boolean reverse, ProgressObserver po) throws Exception;

    /**
     * Add a new index to the application for scale
     * @param appId application id
     * @param suffix unique indentifier for additional index
     * @param shards number of shards
     * @param replicas number of replicas
     * @param writeConsistency only "one, quorum, or all"
     */
    public void addIndex(final UUID appId,final String suffix,final int shards,final int replicas, final String writeConsistency);

    public Health getEntityStoreHealth();

<<<<<<< HEAD
    public Health getIndexHealth();

    void restoreApplication(UUID applicationId) throws Exception;

=======
>>>>>>> c1643a7f
    public interface ProgressObserver {

     public void onProgress( EntityRef entity);

    }
}<|MERGE_RESOLUTION|>--- conflicted
+++ resolved
@@ -21,8 +21,6 @@
 import java.util.UUID;
 
 import org.apache.usergrid.persistence.core.util.Health;
-import org.apache.usergrid.persistence.index.EntityIndex;
-import org.springframework.context.ApplicationContext;
 
 
 /**
@@ -166,13 +164,8 @@
 
     public Health getEntityStoreHealth();
 
-<<<<<<< HEAD
     public Health getIndexHealth();
 
-    void restoreApplication(UUID applicationId) throws Exception;
-
-=======
->>>>>>> c1643a7f
     public interface ProgressObserver {
 
      public void onProgress( EntityRef entity);
