--- conflicted
+++ resolved
@@ -34,18 +34,6 @@
 public interface EntityManagerFactory {
 
     /**
-<<<<<<< HEAD
-=======
-     * A string description provided by the implementing class.
-     *
-     * @return description text
-     *
-     * @throws Exception the exception
-     */
-    public abstract String getImplementationDescription() throws Exception;
-
-    /**
->>>>>>> 198f4795
      * Gets the entity manager.
      *
      * @param applicationId the application id
