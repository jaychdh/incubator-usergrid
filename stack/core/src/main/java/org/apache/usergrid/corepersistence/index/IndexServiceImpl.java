--- conflicted
+++ resolved
@@ -187,9 +187,7 @@
 
 
                 batch = deindexBatchIteratorResolver( fromSource, targetEdgesToBeDeindexed, batch );
-
-
-
+                
                 final IndexEdge fromTarget = generateScopeFromTarget( edge );
                 final Id sourceId = edge.getSourceNode();
 
@@ -232,25 +230,6 @@
         return ObservableTimer.time(batches, indexTimer);
     }
 
-
-<<<<<<< HEAD
-    /**
-     * Get index edges to the target.  Used in only certain entity types, such as roles, users, groups etc
-     * where we doubly index on both directions of the edge
-     *
-     * @param graphManager The graph manager
-     * @param entityId The entity's id
-     */
-    private Observable<IndexEdge> getIndexEdgesAsTarget( final GraphManager graphManager, final Id entityId ) {
-
-            final String collectionName = InflectionUtils.pluralize( entityId.getType() );
-
-
-        final CollectionInfo collection = getDefaultSchema().getCollection( Application.ENTITY_TYPE, collectionName );
-=======
->>>>>>> 1396ebe1
-
-
     /**
      * Takes in candidate results and uses the iterator to create batch commands
      */
@@ -263,8 +242,4 @@
         return batch;
     }
 
-
-
-
-
 }