/*
 * Licensed to the Apache Software Foundation (ASF) under one or more
 * contributor license agreements.  The ASF licenses this file to You
 * under the Apache License, Version 2.0 (the "License"); you may not
 * use this file except in compliance with the License.
 * You may obtain a copy of the License at
 *
 *     http://www.apache.org/licenses/LICENSE-2.0
 *
 * Unless required by applicable law or agreed to in writing, software
 * distributed under the License is distributed on an "AS IS" BASIS,
 * WITHOUT WARRANTIES OR CONDITIONS OF ANY KIND, either express or implied.
 * See the License for the specific language governing permissions and
 * limitations under the License.  For additional information regarding
 * copyright in this work, please see the NOTICE file in the top level
 * directory of this distribution.
 */
package org.apache.usergrid.corepersistence.events;

import com.google.inject.Inject;
import com.google.inject.Singleton;

import java.util.List;
import org.apache.usergrid.corepersistence.CpEntityManagerFactory;
import static org.apache.usergrid.corepersistence.CoreModule.EVENTS_DISABLED;
import org.apache.usergrid.persistence.EntityManagerFactory;
import org.apache.usergrid.persistence.collection.CollectionScope;
import org.apache.usergrid.persistence.collection.MvccEntity;
import org.apache.usergrid.persistence.collection.MvccLogEntry;
import org.apache.usergrid.persistence.collection.event.EntityVersionDeleted;
import org.apache.usergrid.persistence.collection.serialization.SerializationFig;
import org.apache.usergrid.persistence.index.EntityIndex;
import org.apache.usergrid.persistence.index.EntityIndexBatch;
import org.apache.usergrid.persistence.index.IndexScope;
import org.apache.usergrid.persistence.index.impl.IndexScopeImpl;
import org.apache.usergrid.persistence.model.entity.Id;
import org.apache.usergrid.persistence.model.entity.SimpleId;
import org.slf4j.Logger;
import org.slf4j.LoggerFactory;

import rx.Observable;
import rx.functions.Action1;
import rx.functions.Action2;
import rx.functions.Func1;
import rx.schedulers.Schedulers;


/**
 * Remove Entity index when specific version of Entity is deleted.
 * TODO: do we need this? Don't our version-created and entity-deleted handlers take care of this?
 * If we do need it then it should be wired in via GuiceModule in the corepersistence package.
 */
@Singleton
public class EntityVersionDeletedHandler implements EntityVersionDeleted {
    private static final Logger logger = LoggerFactory.getLogger(EntityVersionDeletedHandler.class );




    private final EntityManagerFactory emf;

    @Inject
    public EntityVersionDeletedHandler( final EntityManagerFactory emf ) {this.emf = emf;}



    @Override
    public void versionDeleted( final CollectionScope scope, final Id entityId,
                                final List<MvccLogEntry> entityVersions ) {


        // This check is for testing purposes and for a test that to be able to dynamically turn
        // off and on delete previous versions so that it can test clean-up on read.
        if ( System.getProperty( EVENTS_DISABLED, "false" ).equals( "true" )) {
            return;
        }

        if(logger.isDebugEnabled()) {
            logger.debug( "Handling versionDeleted count={} event for entity {}:{} v {} " + "scope\n   name: {}\n   owner: {}\n   app: {}",
                new Object[] {
                    entityVersions.size(), entityId.getType(), entityId.getUuid(), scope.getName(), scope.getOwner(),
                    scope.getApplication()
                } );
        }

        CpEntityManagerFactory cpemf = (CpEntityManagerFactory)emf;

        final EntityIndex ei = cpemf.getManagerCache().getEntityIndex(scope);

        final IndexScope indexScope = new IndexScopeImpl(
                new SimpleId(scope.getOwner().getUuid(), scope.getOwner().getType()),
                scope.getName()
        );

<<<<<<< HEAD
        rx.Observable.from( entityVersions )
            .buffer(serializationFig.getBufferSize())
            .map(new Func1<List<MvccLogEntry>, List<MvccLogEntry>>() {
                @Override
                public List<MvccLogEntry> call(List<MvccLogEntry> entityList) {
                    for (MvccLogEntry entity : entityList) {
                        eibatch.deindex(indexScope, entityId, entity.getVersion());
                    }
                    eibatch.execute();
                    return entityList;
=======
        Observable.from( entityVersions )
            .collect( ei.createBatch(), new Action2<EntityIndexBatch, MvccEntity>() {
                @Override
                public void call( final EntityIndexBatch entityIndexBatch, final MvccEntity mvccEntity ) {
                    entityIndexBatch.deindex( indexScope, mvccEntity.getId(), mvccEntity.getVersion() );
>>>>>>> b53cb07f
                }
            } ).doOnNext( new Action1<EntityIndexBatch>() {
            @Override
            public void call( final EntityIndexBatch entityIndexBatch ) {
                entityIndexBatch.execute();
            }
        } ).toBlocking().last();
    }


}<|MERGE_RESOLUTION|>--- conflicted
+++ resolved
@@ -92,24 +92,11 @@
                 scope.getName()
         );
 
-<<<<<<< HEAD
-        rx.Observable.from( entityVersions )
-            .buffer(serializationFig.getBufferSize())
-            .map(new Func1<List<MvccLogEntry>, List<MvccLogEntry>>() {
-                @Override
-                public List<MvccLogEntry> call(List<MvccLogEntry> entityList) {
-                    for (MvccLogEntry entity : entityList) {
-                        eibatch.deindex(indexScope, entityId, entity.getVersion());
-                    }
-                    eibatch.execute();
-                    return entityList;
-=======
         Observable.from( entityVersions )
             .collect( ei.createBatch(), new Action2<EntityIndexBatch, MvccEntity>() {
                 @Override
                 public void call( final EntityIndexBatch entityIndexBatch, final MvccEntity mvccEntity ) {
                     entityIndexBatch.deindex( indexScope, mvccEntity.getId(), mvccEntity.getVersion() );
->>>>>>> b53cb07f
                 }
             } ).doOnNext( new Action1<EntityIndexBatch>() {
             @Override
