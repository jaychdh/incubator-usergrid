--- conflicted
+++ resolved
@@ -31,6 +31,7 @@
 import org.apache.usergrid.persistence.geo.model.Point;
 import org.apache.usergrid.persistence.hector.CountingMutator;
 
+import me.prettyprint.cassandra.serializers.ByteBufferSerializer;
 import me.prettyprint.hector.api.Keyspace;
 import me.prettyprint.hector.api.beans.DynamicComposite;
 import me.prettyprint.hector.api.beans.HColumn;
@@ -46,7 +47,6 @@
 import static org.apache.usergrid.persistence.cassandra.CassandraPersistenceUtils.key;
 import static org.apache.usergrid.persistence.cassandra.CassandraPersistenceUtils.logBatchOperation;
 import static org.apache.usergrid.utils.ConversionUtils.bytebuffer;
-import static org.apache.usergrid.persistence.cassandra.Serializers.*;
 
 
 public class GeoIndexManager {
@@ -87,8 +87,8 @@
         logBatchOperation( "Insert", ENTITY_INDEX, key, columnName, columnValue, ts );
 
         HColumn<ByteBuffer, ByteBuffer> column =
-                createColumn( columnName.serialize(), columnValue.serialize(), ts, be,
-                        be );
+                createColumn( columnName.serialize(), columnValue.serialize(), ts, ByteBufferSerializer.get(),
+                        ByteBufferSerializer.get() );
         m.addInsertion( bytebuffer( key ), ENTITY_INDEX.toString(), column );
 
         return m;
@@ -171,7 +171,7 @@
 
         logBatchOperation( "Delete", ENTITY_INDEX, key, columnName, null, ts );
 
-        m.addDeletion( bytebuffer( key ), ENTITY_INDEX.toString(), columnName.serialize(), be,
+        m.addDeletion( bytebuffer( key ), ENTITY_INDEX.toString(), columnName.serialize(), ByteBufferSerializer.get(),
                 ts + 1 );
 
         return m;
@@ -210,19 +210,19 @@
 
         // composite(property_value,connected_entity_id,connection_type,entity_type,entry_timestamp)
         m.addDeletion( bytebuffer( property_index_key ), ENTITY_INDEX.toString(), columnName,
-                be, timestamp );
+                ByteBufferSerializer.get(), timestamp );
 
         // composite(property_value,connected_entity_id,connection_type,entry_timestamp)
         m.addDeletion( bytebuffer( entity_type_prop_index_key ), ENTITY_INDEX.toString(), columnName,
-                be, timestamp );
+                ByteBufferSerializer.get(), timestamp );
 
         // composite(property_value,connected_entity_id,entity_type,entry_timestamp)
         m.addDeletion( bytebuffer( connection_type_prop_index_key ), ENTITY_INDEX.toString(), columnName,
-                be, timestamp );
+                ByteBufferSerializer.get(), timestamp );
 
         // composite(property_value,connected_entity_id,entry_timestamp)
         m.addDeletion( bytebuffer( connection_type_and_entity_type_prop_index_key ), ENTITY_INDEX.toString(),
-                columnName, be, timestamp );
+                columnName, ByteBufferSerializer.get(), timestamp );
 
         return m;
     }
@@ -277,11 +277,7 @@
                                                 String propertyName, EntityLocationRef location ) {
 
         Keyspace ko = cass.getApplicationKeyspace( em.getApplicationId() );
-<<<<<<< HEAD
-        Mutator<ByteBuffer> m = createMutator( ko, be );
-=======
         Mutator<ByteBuffer> m = CountingMutator.createFlushingMutator( ko, ByteBufferSerializer.get() );
->>>>>>> bfedb3ec
 
         batchStoreLocationInCollectionIndex( m, em.getIndexBucketLocator(), em.getApplicationId(),
                 key( owner.getUuid(), collectionName, propertyName ), owner.getUuid(), location );
@@ -319,11 +315,7 @@
                                                    EntityLocationRef location ) {
 
         Keyspace ko = cass.getApplicationKeyspace( em.getApplicationId() );
-<<<<<<< HEAD
-        Mutator<ByteBuffer> m = createMutator( ko, be );
-=======
         Mutator<ByteBuffer> m = CountingMutator.createFlushingMutator( ko, ByteBufferSerializer.get() );
->>>>>>> bfedb3ec
 
         batchRemoveLocationFromCollectionIndex( m, em.getIndexBucketLocator(), em.getApplicationId(),
                 key( owner.getUuid(), collectionName, propertyName ), location );
