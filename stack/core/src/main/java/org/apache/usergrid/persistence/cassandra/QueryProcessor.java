--- conflicted
+++ resolved
@@ -17,18 +17,6 @@
 package org.apache.usergrid.persistence.cassandra;
 
 import java.nio.ByteBuffer;
-<<<<<<< HEAD
-=======
-import java.util.ArrayList;
-import java.util.Iterator;
-import java.util.List;
-import java.util.Stack;
-import java.util.UUID;
-
-import org.slf4j.Logger;
-import org.slf4j.LoggerFactory;
-
->>>>>>> 314b0e56
 import org.apache.usergrid.persistence.EntityManager;
 import org.apache.usergrid.persistence.index.query.Query;
 import org.apache.usergrid.persistence.Results;
@@ -39,149 +27,8 @@
 
 import me.prettyprint.cassandra.serializers.UUIDSerializer;
 
-<<<<<<< HEAD
 public interface QueryProcessor {
     int PAGE_SIZE = 1000;
-=======
-import static org.apache.usergrid.persistence.Schema.getDefaultSchema;
-
-
-public class QueryProcessor {
-
-    public static final int PAGE_SIZE = 1000;
-    private static final Logger logger = LoggerFactory.getLogger( QueryProcessor.class );
-
-    private static final Schema SCHEMA = getDefaultSchema();
-
-    private final CollectionInfo collectionInfo;
-    private final EntityManager em;
-    private final ResultsLoaderFactory loaderFactory;
-
-    private Operand rootOperand;
-    private List<SortPredicate> sorts;
-    private CursorCache cursorCache;
-    private QueryNode rootNode;
-    private String entityType;
-
-    private int size;
-    private Query query;
-    private int sliceCount;
-
-
-    public QueryProcessor( Query query, CollectionInfo collectionInfo, EntityManager em,
-                           ResultsLoaderFactory loaderFactory ) throws PersistenceException {
-        setQuery( query );
-        this.collectionInfo = collectionInfo;
-        this.em = em;
-        this.loaderFactory = loaderFactory;
-        process();
-    }
-
-
-    public Query getQuery() {
-        return query;
-    }
-
-
-    public void setQuery( Query query ) {
-        this.sorts = query.getSortPredicates();
-        this.cursorCache = new CursorCache( query.getCursor() );
-        this.rootOperand = query.getRootOperand();
-        this.entityType = query.getEntityType();
-        this.size = query.getLimit();
-        this.query = query;
-    }
-
-
-    public CollectionInfo getCollectionInfo() {
-        return collectionInfo;
-    }
-
-
-    private void process() throws PersistenceException {
-
-
-        sliceCount = 0;
-
-        // no operand. Check for sorts
-        if ( rootOperand != null ) {
-            // visit the tree
-
-            TreeEvaluator visitor = new TreeEvaluator();
-
-            rootOperand.visit( visitor );
-
-            rootNode = visitor.getRootNode();
-
-            sliceCount = rootNode.getCount();
-        }
-
-        // see if we have sorts, if so, we can add them all as a single node at
-        // the root
-        if ( sorts.size() > 0 ) {
-
-            OrderByNode order = generateSorts( sliceCount );
-
-            sliceCount += order.getCount();
-
-            rootNode = order;
-        }
-
-
-        //if we still don't have a root node, no query nor order by was specified,
-        // just use the all node or the identifiers
-        if ( rootNode == null ) {
-
-
-            //a name alias or email alias was specified
-            if ( query.containsSingleNameOrEmailIdentifier() ) {
-
-                Identifier ident = query.getSingleIdentifier();
-
-                //an email was specified.  An edge case that only applies to users.  This is fulgy to put here,
-                // but required
-                if ( query.getEntityType().equals( User.ENTITY_TYPE ) && ident.isEmail() ) {
-                    rootNode = new EmailIdentifierNode( ident );
-                }
-
-                //use the ident with the default alias.  could be an email
-                else {
-                    rootNode = new NameIdentifierNode( ident.getName() );
-                }
-            }
-            //a uuid was specified
-            else if ( query.containsSingleUuidIdentifier() ) {
-                rootNode = new UuidIdentifierNode( query.getSingleUuidIdentifier() );
-            }
-
-
-            //nothing was specified, order it by uuid
-            else {
-
-
-                //this is a bit ugly, but how we handle the start parameter
-                UUID startResult = query.getStartResult();
-
-                boolean startResultSet = startResult != null;
-
-                AllNode allNode = new AllNode( 0, startResultSet );
-
-                if ( startResultSet ) {
-                    cursorCache.setNextCursor( allNode.getSlice().hashCode(),
-                            UUIDSerializer.get().toByteBuffer( startResult ) );
-                }
-
-                rootNode = allNode;
-            }
-        }
-    }
-
-
-    public QueryNode getFirstNode() {
-        return rootNode;
-    }
-
->>>>>>> 314b0e56
 
     /**
      * Apply cursor position and sort order to this slice. This should only be invoke 
@@ -194,426 +41,14 @@
     /**
      * Return the node id from the cursor cache
      */
-<<<<<<< HEAD
     ByteBuffer getCursorCache(int nodeId);
 
     EntityManager getEntityManager();
-=======
-    public ByteBuffer getCursorCache( int nodeId ) {
-        return cursorCache.getCursorBytes( nodeId );
-    }
-
-
-    private SortPredicate getSort( String propertyName ) {
-        for ( SortPredicate sort : sorts ) {
-            if ( sort.getPropertyName().equals( propertyName ) ) {
-                return sort;
-            }
-        }
-        return null;
-    }
-
-
-    /**
-     * Return the iterator results, ordered if required
-     */
-    public Results getResults( SearchVisitor visitor ) throws Exception {
-        // if we have no order by just load the results
-
-        if ( rootNode == null ) {
-            return null;
-        }
-
-        rootNode.visit( visitor );
-
-        ResultIterator itr = visitor.getResults();
-
-        List<ScanColumn> entityIds = new ArrayList<ScanColumn>( Math.min( size, Query.MAX_LIMIT ) );
-
-        CursorCache resultsCursor = new CursorCache();
-
-        while ( entityIds.size() < size && itr.hasNext() ) {
-            entityIds.addAll( itr.next() );
-        }
-
-        //set our cursor, we paged through more entities than we want to return
-        if ( entityIds.size() > 0 ) {
-            int resultSize = Math.min( entityIds.size(), size );
-            entityIds = entityIds.subList( 0, resultSize );
-
-            if ( resultSize == size ) {
-                itr.finalizeCursor( resultsCursor, entityIds.get( resultSize - 1 ).getUUID() );
-            }
-        }
-        if ( logger.isDebugEnabled() ) {
-            logger.debug( "Getting result for query: [{}],  returning entityIds size: {}", getQuery(),
-                    entityIds.size() );
-        }
-
-        final ResultsLoader loader = loaderFactory.getResultsLoader( em, query, query.getResultsLevel() );
-        final Results results = loader.getResults( entityIds );
-
-        if ( results == null ) {
-            return null;
-        }
-
-        // now we need to set the cursor from our tree evaluation for return
-        results.setCursor( resultsCursor.asString() );
-
-        results.setQuery( query );
-        results.setQueryProcessor( this );
-        results.setSearchVisitor( visitor );
-
-        return results;
-    }
-
-
-    private class TreeEvaluator implements QueryVisitor {
-
-        // stack for nodes that will be used to construct the tree and create
-        // objects
-        private Stack<QueryNode> nodes = new Stack<QueryNode>();
-
-
-        private int contextCount = -1;
-
-
-        /**
-         * Get the root node in our tree for runtime evaluation
-         */
-        public QueryNode getRootNode() {
-            return nodes.peek();
-        }
-
-
-        /*
-         * (non-Javadoc)
-         *
-         * @see org.apache.usergrid.persistence.query.tree.QueryVisitor#visit(org.apache.usergrid
-         * .persistence.query.tree.AndOperand)
-         */
-        @Override
-        public void visit( AndOperand op ) throws PersistenceException {
-
-            op.getLeft().visit( this );
-
-            QueryNode leftResult = nodes.peek();
-
-            op.getRight().visit( this );
-
-            QueryNode rightResult = nodes.peek();
-
-            // if the result of the left and right are the same, we don't want
-            // to create an AND. We'll use the same SliceNode. Do nothing
-            if ( leftResult == rightResult ) {
-                return;
-            }
-
-            // otherwise create a new AND node from the result of the visit
-
-            QueryNode right = nodes.pop();
-            QueryNode left = nodes.pop();
-
-            AndNode newNode = new AndNode( left, right );
-
-            nodes.push( newNode );
-        }
-
-
-        /*
-         * (non-Javadoc)
-         *
-         * @see org.apache.usergrid.persistence.query.tree.QueryVisitor#visit(org.apache.usergrid
-         * .persistence.query.tree.OrOperand)
-         */
-        @Override
-        public void visit( OrOperand op ) throws PersistenceException {
-
-            // we need to create a new slicenode for the children of this
-            // operation
-
-            Operand left = op.getLeft();
-            Operand right = op.getRight();
-
-            // we only create a new slice node if our children are && and ||
-            // operations
-            createNewSlice( left );
-
-            left.visit( this );
-
-            // we only create a new slice node if our children are && and ||
-            // operations
-            createNewSlice( right );
-
-            right.visit( this );
-
-            QueryNode rightResult = nodes.pop();
-            QueryNode leftResult = nodes.pop();
-
-            // rewrite with the new Or operand
-            OrNode orNode = new OrNode( leftResult, rightResult, ++contextCount );
-
-            nodes.push( orNode );
-        }
-
-
-        /*
-         * (non-Javadoc)
-         *
-         * @see org.apache.usergrid.persistence.query.tree.QueryVisitor#visit(org.apache.usergrid
-         * .persistence.query.tree.NotOperand)
-         */
-        @Override
-        public void visit( NotOperand op ) throws PersistenceException {
-
-            // create a new context since any child of NOT will need to be
-            // evaluated independently
-            Operand child = op.getOperation();
-            createNewSlice( child );
-            child.visit( this );
-
-            nodes.push( new NotNode( nodes.pop(), new AllNode( ++contextCount, false ) ) );
-        }
-
-
-        /*
-         * (non-Javadoc)
-         *
-         * @see org.apache.usergrid.persistence.query.tree.QueryVisitor#visit(org.apache.usergrid
-         * .persistence.query.tree.ContainsOperand)
-         */
-        @Override
-        public void visit( ContainsOperand op ) throws NoFullTextIndexException {
-
-            String propertyName = op.getProperty().getValue();
-
-            if ( !SCHEMA.isPropertyFulltextIndexed( entityType, propertyName ) ) {
-                throw new NoFullTextIndexException( entityType, propertyName );
-            }
-
-            StringLiteral string = op.getString();
-
-            String indexName = op.getProperty().getIndexedValue();
-
-            SliceNode node = null;
-
-            // sdg - if left & right have same field name, we need to create a new
-            // slice
-            if ( !nodes.isEmpty() && nodes.peek() instanceof SliceNode
-                    && ( ( SliceNode ) nodes.peek() ).getSlice( indexName ) != null ) {
-                node = newSliceNode();
-            }
-            else {
-                node = getUnionNode( op );
-            }
-
-            String fieldName = op.getProperty().getIndexedValue();
-
-            node.setStart( fieldName, string.getValue(), true );
-            node.setFinish( fieldName, string.getEndValue(), true );
-        }
-
-
-        /*
-         * (non-Javadoc)
-         *
-         * @see org.apache.usergrid.persistence.query.tree.QueryVisitor#visit(org.apache.usergrid
-         * .persistence.query.tree.WithinOperand)
-         */
-        @Override
-        public void visit( WithinOperand op ) {
-
-            // change the property name to coordinates
-            nodes.push( new WithinNode( op.getProperty().getIndexedName(), op.getDistance().getFloatValue(),
-                    op.getLattitude().getFloatValue(), op.getLongitude().getFloatValue(), ++contextCount ) );
-        }
-
-
-        /*
-         * (non-Javadoc)
-         *
-         * @see org.apache.usergrid.persistence.query.tree.QueryVisitor#visit(org.apache.usergrid
-         * .persistence.query.tree.LessThan)
-         */
-        @Override
-        public void visit( LessThan op ) throws NoIndexException {
-            String propertyName = op.getProperty().getValue();
-
-            checkIndexed( propertyName );
-
-            getUnionNode( op ).setFinish( propertyName, op.getLiteral().getValue(), false );
-        }
-
-
-        /*
-         * (non-Javadoc)
-         *
-         * @see org.apache.usergrid.persistence.query.tree.QueryVisitor#visit(org.apache.usergrid
-         * .persistence.query.tree.LessThanEqual)
-         */
-        @Override
-        public void visit( LessThanEqual op ) throws NoIndexException {
-
-            String propertyName = op.getProperty().getValue();
-
-            checkIndexed( propertyName );
-
-            getUnionNode( op ).setFinish( propertyName, op.getLiteral().getValue(), true );
-        }
-
-
-        /*
-         * (non-Javadoc)
-         *
-         * @see org.apache.usergrid.persistence.query.tree.QueryVisitor#visit(org.apache.usergrid
-         * .persistence.query.tree.Equal)
-         */
-        @Override
-        public void visit( Equal op ) throws NoIndexException {
-            String fieldName = op.getProperty().getValue();
-
-            //checkIndexed( fieldName );
-
-            Literal<?> literal = op.getLiteral();
-            SliceNode node = getUnionNode( op );
-
-            // this is an edge case. If we get more edge cases, we need to push
-            // this down into the literals and let the objects
-            // handle this
-            if ( literal instanceof StringLiteral ) {
-
-                StringLiteral stringLiteral = ( StringLiteral ) literal;
-
-                String endValue = stringLiteral.getEndValue();
-
-                if ( endValue != null ) {
-                    node.setFinish( fieldName, endValue, true );
-                }
-            }
-            else {
-                node.setFinish( fieldName, literal.getValue(), true );
-            }
-
-            node.setStart( fieldName, literal.getValue(), true );
-        }
-
-
-        /*
-         * (non-Javadoc)
-         *
-         * @see org.apache.usergrid.persistence.query.tree.QueryVisitor#visit(org.apache.usergrid
-         * .persistence.query.tree.GreaterThan)
-         */
-        @Override
-        public void visit( GreaterThan op ) throws NoIndexException {
-            String propertyName = op.getProperty().getValue();
-
-            checkIndexed( propertyName );
-
-            getUnionNode( op ).setStart( propertyName, op.getLiteral().getValue(), false );
-        }
-
-
-        /*
-         * (non-Javadoc)
-         *
-         * @see org.apache.usergrid.persistence.query.tree.QueryVisitor#visit(org.apache.usergrid
-         * .persistence.query.tree.GreaterThanEqual)
-         */
-        @Override
-        public void visit( GreaterThanEqual op ) throws NoIndexException {
-            String propertyName = op.getProperty().getValue();
-
-            checkIndexed( propertyName );
-
-            getUnionNode( op ).setStart( propertyName, op.getLiteral().getValue(), true );
-        }
-
-
-        /**
-         * Return the current leaf node to add to if it exists. This means that we can compress multiple 'AND'
-         * operations and ranges into a single node. Otherwise a new node is created and pushed to the stack
-         *
-         * @param current The current operand node
-         */
-        private SliceNode getUnionNode( EqualityOperand current ) {
-
-            /**
-             * we only create a new slice node in 3 situations 1. No nodes exist 2.
-             * The parent node is not an AND node. Meaning we can't add this slice to
-             * the current set of slices 3. Our current top of stack is not a slice
-             * node.
-             */
-            // no nodes exist
-            if ( nodes.size() == 0 || !( nodes.peek() instanceof SliceNode ) ) {
-                return newSliceNode();
-            }
-
-            return ( SliceNode ) nodes.peek();
-        }
-
-
-        /**
-         * The new slice node
-         */
-        private SliceNode newSliceNode() {
-            SliceNode sliceNode = new SliceNode( ++contextCount );
-
-            nodes.push( sliceNode );
-
-            return sliceNode;
-        }
-
-
-        /**
-         * Create a new slice if one will be required within the context of this node
-         */
-        private void createNewSlice( Operand child ) {
-            if ( child instanceof EqualityOperand || child instanceof AndOperand || child instanceof ContainsOperand ) {
-                newSliceNode();
-            }
-        }
-
-    }
-
-
->>>>>>> 314b0e56
 
     QueryNode getFirstNode();
 
-<<<<<<< HEAD
     /** @return the pageSizeHint */
     int getPageSizeHint(QueryNode node);
-=======
-    /**
-     * @return the pageSizeHint
-     */
-    public int getPageSizeHint( QueryNode node ) {
-        /*****
-         * DO NOT REMOVE THIS PIECE OF CODE!!!!!!!!!!!
-         * It is crucial that the root iterator only needs the result set size per page
-         * otherwise our cursor logic will fail when passing cursor data to the leaf nodes
-         *******/
-
-        //if it's a root node, and there's only 1 slice to check in the entire tree, then just select what we need
-        //so we short circuit on range scans faster.  otherwise it's more efficient to make less trips with candidates we discard from cassandra
-        if ( node == rootNode && !node.ignoreHintSize()) {
-            return size;
-        }
-
-        return PAGE_SIZE;
-    }
-
-
-    /**
-     * Generate a slice node with scan ranges for all the properties in our sort cache
-     */
-    private OrderByNode generateSorts( int opCount ) throws NoIndexException {
-
-        // the value is irrelevant since we'll only ever have 1 slice node
-        // if this is called
-        SliceNode slice = new SliceNode( opCount );
->>>>>>> 314b0e56
 
     Query getQuery();
 
