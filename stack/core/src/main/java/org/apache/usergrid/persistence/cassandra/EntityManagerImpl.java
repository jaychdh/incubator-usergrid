/*
 * Licensed to the Apache Software Foundation (ASF) under one or more
 * contributor license agreements.  See the NOTICE file distributed with
 * this work for additional information regarding copyright ownership.
 * The ASF licenses this file to You under the Apache License, Version 2.0
 * (the "License"); you may not use this file except in compliance with
 * the License.  You may obtain a copy of the License at
 *
 *      http://www.apache.org/licenses/LICENSE-2.0
 *
 * Unless required by applicable law or agreed to in writing, software
 * distributed under the License is distributed on an "AS IS" BASIS,
 * WITHOUT WARRANTIES OR CONDITIONS OF ANY KIND, either express or implied.
 * See the License for the specific language governing permissions and
 * limitations under the License.
 */
package org.apache.usergrid.persistence.cassandra;


import java.nio.ByteBuffer;
import java.util.ArrayList;
import java.util.Arrays;
import java.util.Collection;
import java.util.Collections;
import java.util.Comparator;
import java.util.HashMap;
import java.util.HashSet;
import java.util.LinkedHashMap;
import java.util.LinkedHashSet;
import java.util.List;
import java.util.Map;
import java.util.Set;
import java.util.TreeMap;
import java.util.TreeSet;
import java.util.UUID;

import javax.annotation.Resource;

import org.slf4j.Logger;
import org.slf4j.LoggerFactory;
import org.springframework.context.ApplicationContext;
import org.springframework.util.Assert;

import org.apache.usergrid.persistence.IndexBucketLocator.IndexType;
import static org.apache.usergrid.persistence.cassandra.ApplicationCF.ENTITY_ID_SETS;

import org.apache.usergrid.locking.Lock;
import org.apache.usergrid.mq.Message;
import org.apache.usergrid.mq.QueueManager;
import org.apache.usergrid.mq.cassandra.QueueManagerFactoryImpl;
import org.apache.usergrid.persistence.AggregateCounter;
import org.apache.usergrid.persistence.AggregateCounterSet;
import org.apache.usergrid.persistence.CollectionRef;
import org.apache.usergrid.persistence.ConnectedEntityRef;
import org.apache.usergrid.persistence.ConnectionRef;
import org.apache.usergrid.persistence.DynamicEntity;
import org.apache.usergrid.persistence.Entity;
import org.apache.usergrid.persistence.EntityFactory;
import org.apache.usergrid.persistence.EntityManager;
import org.apache.usergrid.persistence.EntityManagerFactory;
import org.apache.usergrid.persistence.EntityRef;
import org.apache.usergrid.persistence.IndexBucketLocator;
import org.apache.usergrid.persistence.Results;
import org.apache.usergrid.persistence.RoleRef;
import org.apache.usergrid.persistence.Schema;
import org.apache.usergrid.persistence.SimpleCollectionRef;
import org.apache.usergrid.persistence.SimpleEntityRef;
import org.apache.usergrid.persistence.SimpleRoleRef;
import org.apache.usergrid.persistence.TypedEntity;
import org.apache.usergrid.persistence.cassandra.CounterUtils.AggregateCounterSelection;
import org.apache.usergrid.persistence.cassandra.util.TraceParticipant;
import org.apache.usergrid.persistence.entities.Application;
import org.apache.usergrid.persistence.entities.Event;
import org.apache.usergrid.persistence.entities.Group;
import org.apache.usergrid.persistence.entities.Role;
import org.apache.usergrid.persistence.entities.User;
import org.apache.usergrid.persistence.exceptions.DuplicateUniquePropertyExistsException;
import org.apache.usergrid.persistence.exceptions.EntityNotFoundException;
import org.apache.usergrid.persistence.exceptions.RequiredPropertyNotFoundException;
import org.apache.usergrid.persistence.exceptions.UnexpectedEntityTypeException;
import org.apache.usergrid.persistence.index.query.CounterResolution;
import org.apache.usergrid.persistence.index.query.Identifier;
import org.apache.usergrid.persistence.index.query.Query;
import org.apache.usergrid.persistence.index.query.Query.CounterFilterPredicate;
import org.apache.usergrid.persistence.index.query.Query.Level;
import org.apache.usergrid.persistence.schema.CollectionInfo;
import org.apache.usergrid.utils.ClassUtils;
import org.apache.usergrid.utils.CompositeUtils;
import org.apache.usergrid.utils.UUIDUtils;

import com.google.common.collect.BiMap;
import com.google.common.collect.HashBiMap;

import me.prettyprint.hector.api.Keyspace;
import me.prettyprint.hector.api.beans.ColumnSlice;
import me.prettyprint.hector.api.beans.CounterRow;
import me.prettyprint.hector.api.beans.CounterRows;
import me.prettyprint.hector.api.beans.CounterSlice;
import me.prettyprint.hector.api.beans.DynamicComposite;
import me.prettyprint.hector.api.beans.HColumn;
import me.prettyprint.hector.api.beans.HCounterColumn;
import me.prettyprint.hector.api.beans.Row;
import me.prettyprint.hector.api.beans.Rows;
import me.prettyprint.hector.api.factory.HFactory;
import me.prettyprint.hector.api.mutation.Mutator;
import me.prettyprint.hector.api.query.MultigetSliceCounterQuery;
import me.prettyprint.hector.api.query.QueryResult;
import me.prettyprint.hector.api.query.SliceCounterQuery;

import static java.lang.String.CASE_INSENSITIVE_ORDER;
import static java.util.Arrays.asList;

import static me.prettyprint.hector.api.factory.HFactory.createCounterSliceQuery;

import static org.apache.commons.lang.StringUtils.capitalize;
import static org.apache.commons.lang.StringUtils.isBlank;
import static org.apache.usergrid.locking.LockHelper.getUniqueUpdateLock;
import static org.apache.usergrid.persistence.Results.fromEntities;
import static org.apache.usergrid.persistence.Schema.COLLECTION_ROLES;
import static org.apache.usergrid.persistence.Schema.COLLECTION_USERS;
import static org.apache.usergrid.persistence.Schema.DICTIONARY_COLLECTIONS;
import static org.apache.usergrid.persistence.Schema.DICTIONARY_PERMISSIONS;
import static org.apache.usergrid.persistence.Schema.DICTIONARY_PROPERTIES;
import static org.apache.usergrid.persistence.Schema.DICTIONARY_ROLENAMES;
import static org.apache.usergrid.persistence.Schema.DICTIONARY_ROLETIMES;
import static org.apache.usergrid.persistence.Schema.DICTIONARY_SETS;
import static org.apache.usergrid.persistence.Schema.PROPERTY_ASSOCIATED;
import static org.apache.usergrid.persistence.Schema.PROPERTY_CREATED;
import static org.apache.usergrid.persistence.Schema.PROPERTY_INACTIVITY;
import static org.apache.usergrid.persistence.Schema.PROPERTY_MODIFIED;
import static org.apache.usergrid.persistence.Schema.PROPERTY_NAME;
import static org.apache.usergrid.persistence.Schema.PROPERTY_TIMESTAMP;
import static org.apache.usergrid.persistence.Schema.PROPERTY_TYPE;
import static org.apache.usergrid.persistence.Schema.PROPERTY_UUID;
import static org.apache.usergrid.persistence.Schema.TYPE_APPLICATION;
import static org.apache.usergrid.persistence.Schema.TYPE_CONNECTION;
import static org.apache.usergrid.persistence.Schema.TYPE_ENTITY;
import static org.apache.usergrid.persistence.Schema.TYPE_MEMBER;
import static org.apache.usergrid.persistence.Schema.TYPE_ROLE;
import static org.apache.usergrid.persistence.Schema.defaultCollectionName;
import static org.apache.usergrid.persistence.Schema.deserializeEntityProperties;
import static org.apache.usergrid.persistence.Schema.getDefaultSchema;
import static org.apache.usergrid.persistence.SimpleEntityRef.getUuid;
import static org.apache.usergrid.persistence.SimpleEntityRef.ref;
import static org.apache.usergrid.persistence.SimpleRoleRef.getIdForGroupIdAndRoleName;
import static org.apache.usergrid.persistence.SimpleRoleRef.getIdForRoleName;
import static org.apache.usergrid.persistence.cassandra.ApplicationCF.APPLICATION_AGGREGATE_COUNTERS;
import static org.apache.usergrid.persistence.cassandra.ApplicationCF.ENTITY_COMPOSITE_DICTIONARIES;
import static org.apache.usergrid.persistence.cassandra.ApplicationCF.ENTITY_COUNTERS;
import static org.apache.usergrid.persistence.cassandra.ApplicationCF.ENTITY_DICTIONARIES;
import static org.apache.usergrid.persistence.cassandra.ApplicationCF.ENTITY_PROPERTIES;
import static org.apache.usergrid.persistence.cassandra.ApplicationCF.ENTITY_UNIQUE;
import static org.apache.usergrid.persistence.cassandra.CassandraPersistenceUtils.addDeleteToMutator;
import static org.apache.usergrid.persistence.cassandra.CassandraPersistenceUtils.addInsertToMutator;
import static org.apache.usergrid.persistence.cassandra.CassandraPersistenceUtils.addPropertyToMutator;
import static org.apache.usergrid.persistence.cassandra.CassandraPersistenceUtils.batchExecute;
import static org.apache.usergrid.persistence.cassandra.CassandraPersistenceUtils.key;
import static org.apache.usergrid.persistence.cassandra.CassandraPersistenceUtils.toStorableBinaryValue;
import static org.apache.usergrid.persistence.cassandra.CassandraService.ALL_COUNT;
import static org.apache.usergrid.persistence.cassandra.Serializers.be;
import static org.apache.usergrid.persistence.cassandra.Serializers.le;
import static org.apache.usergrid.persistence.cassandra.Serializers.se;
import static org.apache.usergrid.persistence.cassandra.Serializers.ue;
import org.apache.usergrid.persistence.core.util.Health;
import org.apache.usergrid.persistence.hector.CountingMutator;
import static org.apache.usergrid.persistence.index.query.Query.Level.REFS;
import static org.apache.usergrid.utils.ClassUtils.cast;
import static org.apache.usergrid.utils.ConversionUtils.bytebuffer;
import static org.apache.usergrid.utils.ConversionUtils.getLong;
import static org.apache.usergrid.utils.ConversionUtils.object;
import static org.apache.usergrid.utils.ConversionUtils.string;
import static org.apache.usergrid.utils.ConversionUtils.uuid;
import static org.apache.usergrid.utils.InflectionUtils.singularize;
import static org.apache.usergrid.utils.UUIDUtils.getTimestampInMicros;
import static org.apache.usergrid.utils.UUIDUtils.getTimestampInMillis;
import static org.apache.usergrid.utils.UUIDUtils.isTimeBased;
import static org.apache.usergrid.utils.UUIDUtils.newTimeUUID;


/**
 * Cassandra-specific implementation of Datastore
 *
 * @author edanuff
 * @author tnine
 */
public class EntityManagerImpl implements EntityManager {

    /** The log4j logger. */
    private static final Logger logger = LoggerFactory.getLogger( EntityManagerImpl.class );
    public static final String APPLICATION_COLLECTION = "application.collection.";
    public static final String APPLICATION_ENTITIES = "application.entities";
    public static final long ONE_COUNT = 1L;

    @Resource
    private EntityManagerFactoryImpl emf;
    @Resource
    private QueueManagerFactoryImpl qmf;
    @Resource
    private IndexBucketLocator indexBucketLocator;

    private UUID applicationId;

    private Application application;
    @Resource
    private CassandraService cass;
    @Resource
    private CounterUtils counterUtils;

    private boolean skipAggregateCounters;

    public EntityManagerImpl() {
    }


    @Override
    public void init(EntityManagerFactory emf, UUID applicationId) {
        init( (EntityManagerFactoryImpl)emf, null, null, applicationId, false);
    }


    public EntityManager init(
            EntityManagerFactoryImpl emf, CassandraService cass, CounterUtils counterUtils,
            UUID applicationId, boolean skipAggregateCounters ) {

        this.emf = emf;
        this.cass = cass;
        this.counterUtils = counterUtils;
        this.applicationId = applicationId;
        this.skipAggregateCounters = skipAggregateCounters;
        qmf = ( QueueManagerFactoryImpl ) getApplicationContext().getBean( "queueManagerFactory" );
        indexBucketLocator = ( IndexBucketLocator ) getApplicationContext().getBean( "indexBucketLocator" );
        // prime the application entity for the EM
        try {
            getApplication();
        }
        catch ( Exception ex ) {
            ex.printStackTrace();
        }
        return this;
    }


    public void setApplicationId( UUID applicationId ) {
        this.applicationId = applicationId;
    }


    public ApplicationContext getApplicationContext() {
        return emf.applicationContext;
    }


    @Override
    public EntityRef getApplicationRef() {
        return ref( TYPE_APPLICATION, applicationId );
    }


    @Override
    public Application getApplication() throws Exception {
        if ( application == null ) {
            application = get( applicationId, Application.class );
        }
        return application;
    }


    @Override
    public void updateApplication( Application app ) throws Exception {
        update( app );
        this.application = app;
    }


    @Override
    public void updateApplication( Map<String, Object> properties ) throws Exception {
        this.updateProperties( applicationId, Application.ENTITY_TYPE, properties );
        this.application = get( applicationId, Application.class );
    }


    @Override
    public RelationManagerImpl getRelationManager( EntityRef entityRef ) {
        //RelationManagerImpl rmi = applicationContext.getBean(RelationManagerImpl.class);
        RelationManagerImpl rmi = new RelationManagerImpl();
        rmi.init( this, cass, applicationId, entityRef, indexBucketLocator );
        return rmi;
    }


    /**
     * Batch dictionary property.
     *
     * @param batch The batch to set the property into
     * @param entity The entity that owns the property
     * @param propertyName the property name
     * @param propertyValue the property value
     * @param timestampUuid The update timestamp as a uuid
     *
     * @return batch
     *
     * @throws Exception the exception
     */
    public Mutator<ByteBuffer> batchSetProperty( Mutator<ByteBuffer> batch, EntityRef entity, String propertyName,
                                                 Object propertyValue, UUID timestampUuid ) throws Exception {
        return this.batchSetProperty( batch, entity, propertyName, propertyValue, false, false, timestampUuid );
    }


    public Mutator<ByteBuffer> batchSetProperty( Mutator<ByteBuffer> batch, EntityRef entity, String propertyName,
                                                 Object propertyValue, boolean force, boolean noRead,
                                                 UUID timestampUuid ) throws Exception {

        long timestamp = getTimestampInMicros( timestampUuid );

        // propertyName = propertyName.toLowerCase();

        boolean entitySchemaHasProperty = getDefaultSchema().hasProperty( entity.getType(), propertyName );

        propertyValue = getDefaultSchema().validateEntityPropertyValue( entity.getType(), propertyName, propertyValue );

        Schema defaultSchema = Schema.getDefaultSchema();

        if ( PROPERTY_TYPE.equalsIgnoreCase( propertyName ) && ( propertyValue != null ) ) {
            if ( "entity".equalsIgnoreCase( propertyValue.toString() ) || "dynamicentity"
                    .equalsIgnoreCase( propertyValue.toString() ) ) {
                String errorMsg =
                        "Unable to dictionary entity type to " + propertyValue + " because that is not a valid type.";
                logger.error( errorMsg );
                throw new IllegalArgumentException( errorMsg );
            }
        }

        if ( entitySchemaHasProperty ) {

            if ( !force ) {
                if ( !defaultSchema.isPropertyMutable( entity.getType(), propertyName ) ) {
                    return batch;
                }

                // Passing null for propertyValue indicates delete the property
                // so if required property, exit
                if ( ( propertyValue == null ) && defaultSchema.isRequiredProperty( entity.getType(), propertyName ) ) {
                    return batch;
                }
            }


            /**
             * Unique property, load the old value and remove it, check if it's not a duplicate
             */
            if ( defaultSchema.getEntityInfo( entity.getType() ).isPropertyUnique( propertyName ) ) {

                Lock lock = getUniqueUpdateLock( cass.getLockManager(), applicationId, propertyValue, entity.getType(),
                        propertyName );

                try {
                    lock.lock();

                    if ( !isPropertyValueUniqueForEntity( entity.getUuid(), entity.getType(), propertyName,
                            propertyValue ) ) {
                        throw new DuplicateUniquePropertyExistsException( entity.getType(), propertyName,
                                propertyValue );
                    }


                    String collectionName = Schema.defaultCollectionName( entity.getType() );

                    uniquePropertyDelete( batch, collectionName, entity.getType(), propertyName, propertyValue,
                            entity.getUuid(), timestamp - 1 );
                    uniquePropertyWrite( batch, collectionName, propertyName, propertyValue, entity.getUuid(),
                            timestamp );
                }
                finally {
                    lock.unlock();
                }
            }
        }

        if ( getDefaultSchema().isPropertyIndexed( entity.getType(), propertyName ) ) {
            //this call is incorrect.  The current entity is NOT the head entity
            getRelationManager( entity )
                    .batchUpdatePropertyIndexes( batch, propertyName, propertyValue, entitySchemaHasProperty, noRead,
                            timestampUuid );
        }


        if ( propertyValue != null ) {
            // Set the new value
            addPropertyToMutator( batch, key( entity.getUuid() ), entity.getType(), propertyName, propertyValue,
                    timestamp );

            if ( !entitySchemaHasProperty ) {
                // Make a list of all the properties ever dictionary on this
                // entity
                addInsertToMutator( batch, ENTITY_DICTIONARIES, key( entity.getUuid(), DICTIONARY_PROPERTIES ),
                        propertyName, null, timestamp );
            }
        }
        else {
            addDeleteToMutator( batch, ENTITY_PROPERTIES, key( entity.getUuid() ), propertyName, timestamp );
        }

        return batch;
    }


    /**
     * Batch update properties.
     *
     * @param batch the batch
     * @param entity The owning entity reference
     * @param properties the properties to set
     * @param timestampUuid the timestamp of the update operation as a time uuid
     *
     * @return batch
     *
     * @throws Exception the exception
     */
    public Mutator<ByteBuffer> batchUpdateProperties( Mutator<ByteBuffer> batch, EntityRef entity,
                                                      Map<String, Object> properties, UUID timestampUuid )
            throws Exception {

        for ( String propertyName : properties.keySet() ) {
            Object propertyValue = properties.get( propertyName );

            batch = batchSetProperty( batch, entity, propertyName, propertyValue, timestampUuid );
        }

        return batch;
    }


    /**
     * Batch update set.
     *
     * @param batch the batch
     * @param entity The owning entity
     * @param dictionaryName the dictionary name
     * @param elementValue the dictionary value
     * @param removeFromDictionary True to delete from the dictionary
     * @param timestampUuid the timestamp
     *
     * @return batch
     *
     * @throws Exception the exception
     */
    public Mutator<ByteBuffer> batchUpdateDictionary( Mutator<ByteBuffer> batch, EntityRef entity,
                                                      String dictionaryName, Object elementValue,
                                                      boolean removeFromDictionary, UUID timestampUuid )
            throws Exception {
        return batchUpdateDictionary( batch, entity, dictionaryName, elementValue, null, removeFromDictionary,
                timestampUuid );
    }


    public Mutator<ByteBuffer> batchUpdateDictionary( Mutator<ByteBuffer> batch, EntityRef entity,
                                                      String dictionaryName, Object elementValue, Object elementCoValue,
                                                      boolean removeFromDictionary, UUID timestampUuid )
            throws Exception {

        long timestamp = getTimestampInMicros( timestampUuid );

        // dictionaryName = dictionaryName.toLowerCase();
        if ( elementCoValue == null ) {
            elementCoValue = ByteBuffer.allocate( 0 );
        }

        boolean entityHasDictionary = getDefaultSchema().hasDictionary( entity.getType(), dictionaryName );

        // Don't index dynamic dictionaries not defined by the schema
        if ( entityHasDictionary ) {
            getRelationManager( entity )
                    .batchUpdateSetIndexes( batch, dictionaryName, elementValue, removeFromDictionary, timestampUuid );
        }

        ApplicationCF dictionary_cf = entityHasDictionary ? ENTITY_DICTIONARIES : ENTITY_COMPOSITE_DICTIONARIES;

        if ( elementValue != null ) {
            if ( !removeFromDictionary ) {
                // Set the new value

                elementCoValue = toStorableBinaryValue( elementCoValue, !entityHasDictionary );

                addInsertToMutator( batch, dictionary_cf, key( entity.getUuid(), dictionaryName ),
                        entityHasDictionary ? elementValue : asList( elementValue ), elementCoValue, timestamp );

                if ( !entityHasDictionary ) {
                    addInsertToMutator( batch, ENTITY_DICTIONARIES, key( entity.getUuid(), DICTIONARY_SETS ),
                            dictionaryName, null, timestamp );
                }
            }
            else {
                addDeleteToMutator( batch, dictionary_cf, key( entity.getUuid(), dictionaryName ),
                        entityHasDictionary ? elementValue : asList( elementValue ), timestamp );
            }
        }

        return batch;
    }


    /**
     * Returns true if the property is unique, and the entity can be saved.  If it's not unique, false is returned
     *
     * @return True if this entity can safely "own" this property name and value unique combination
     */
    public boolean isPropertyValueUniqueForEntity( UUID ownerEntityId, String entityType, String propertyName,
                                                   Object propertyValue ) throws Exception {

        if ( !getDefaultSchema().isPropertyUnique( entityType, propertyName ) ) {
            return true;
        }

        if ( propertyValue == null ) {
            return true;
        }

        /**
         * Doing this in a loop sucks, but we need to account for possibly having more than 1 entry in the index due
         * to corruption.  We need to allow them to update, otherwise
         * both entities will be unable to update and must be deleted
         */

        Set<UUID> ownerEntityIds = getUUIDsForUniqueProperty(
            new SimpleEntityRef(Application.ENTITY_TYPE, applicationId), entityType, propertyName, propertyValue );

        //if there are no entities for this property, we know it's unique.  If there are,
        // we have to make sure the one we were passed is in the set.  otherwise it belongs
        //to a different entity
        return ownerEntityIds.size() == 0 || ownerEntityIds.contains( ownerEntityId );
    }


    /**
     * Return all UUIDs that have this unique value
     *
<<<<<<< HEAD
=======
     * @param ownerEntityRef The entity id that owns this entity collection
>>>>>>> b0a07baa
     * @param collectionName The entity collection name
     * @param propertyName The name of the unique property
     * @param propertyValue The value of the unique property
     */
    private Set<UUID> getUUIDsForUniqueProperty(
            EntityRef ownerEntityRef, String collectionName, String propertyName,
            Object propertyValue ) throws Exception {


        String collectionNameInternal = defaultCollectionName( collectionName );

        Object key = createUniqueIndexKey(
            ownerEntityRef.getUuid(), collectionNameInternal, propertyName, propertyValue );

        List<HColumn<ByteBuffer, ByteBuffer>> cols = cass.getColumns(
            cass.getApplicationKeyspace( applicationId ), ENTITY_UNIQUE, key, null, null, 2, false );


        //No columns at all, it's unique
        if ( cols.size() == 0 ) {
            return Collections.emptySet();
        }

        //shouldn't happen, but it's an error case
        if ( cols.size() > 1 ) {
            logger.error( "INDEX CORRUPTION: More than 1 unique value exists for entities in "
                + "ownerId {} of type {} on property {} with value {}",
                new Object[] { ownerEntityRef, collectionNameInternal, propertyName, propertyValue } );
        }

        /**
         * Doing this in a loop sucks, but we need to account for possibly having more than
         * 1 entry in the index due
         * to corruption.  We need to allow them to update, otherwise
         * both entities will be unable to update and must be deleted
         */

        Set<UUID> results = new HashSet<UUID>( cols.size() );

        for ( HColumn<ByteBuffer, ByteBuffer> col : cols ) {
            results.add( ue.fromByteBuffer( col.getName() ) );
        }

        return results;
    }


    /** Add this unique index to the delete */
    private void uniquePropertyDelete( Mutator<ByteBuffer> m, String collectionName, String entityType,
        String propertyName, Object propertyValue, UUID entityId, long timestamp ) throws Exception {

        //read the old value and delete it

        Object oldValue = getProperty( new SimpleEntityRef( entityType, entityId ), propertyName );

        //we have an old value.  If the new value is empty, we want to delete the old value.  If the new value is
        // different we want to delete, otherwise we don't issue the delete
        if ( oldValue != null && ( propertyValue == null || !oldValue.equals( propertyValue ) ) ) {
            Object key = createUniqueIndexKey( applicationId, collectionName, propertyName, oldValue );

            addDeleteToMutator( m, ENTITY_UNIQUE, key, timestamp, entityId );
        }
    }


    /** Add this unique index to the delete */
    private void uniquePropertyWrite( Mutator<ByteBuffer> m, String collectionName, String propertyName,
                                      Object propertyValue, UUID entityId, long timestamp ) throws Exception {
        Object key = createUniqueIndexKey( applicationId, collectionName, propertyName, propertyValue );

        addInsertToMutator( m, ENTITY_UNIQUE, key, entityId, null, timestamp );
    }


    /**
     * Create a row key for the entity of the given type with the name and value in the property.
     * Used for fast unique
     * index lookups
     */
    private Object createUniqueIndexKey(
            UUID ownerId, String collectionName, String propertyName, Object value ) {
        return key( ownerId, collectionName, propertyName, value );
    }


    @Override
    public EntityRef getAlias( EntityRef ownerRef, String collectionType, String aliasValue )
            throws Exception {

        Assert.notNull( ownerRef, "ownerRef is required" );
        Assert.notNull( collectionType, "collectionType is required" );
        Assert.notNull( aliasValue, "aliasValue is required" );

        Map<String, EntityRef> results = getAlias(
                ownerRef, collectionType, Collections.singletonList( aliasValue ) );

        if ( results == null || results.size() == 0 ) {
            return null;
        }

        //add a warn statement so we can see if we have data migration issues.
        //TODO When we get an event system, trigger a repair if this is detected
        if ( results.size() > 1 ) {
            logger.warn(
                "More than 1 entity with Owner id '{}' of type '{}' and alias '{}' exists.  "
              + "This is a duplicate alias, and needs audited",
                    new Object[] { ownerRef, collectionType, aliasValue } );
        }

        return results.get( aliasValue );
    }


    @Override
    public Map<String, EntityRef> getAlias( String aliasType, List<String> aliases ) throws Exception {
        return getAlias( new SimpleEntityRef(Application.ENTITY_TYPE, applicationId), aliasType, aliases );
    }


    @Override
    public Map<String, EntityRef> getAlias(
            EntityRef ownerRef, String collectionName, List<String> aliases ) throws Exception {

        Assert.notNull( ownerRef, "ownerRef is required" );
        Assert.notNull( collectionName, "collectionName is required" );
        Assert.notEmpty( aliases, "aliases are required" );

        String propertyName = Schema.getDefaultSchema().aliasProperty( collectionName );
        String entityType = Schema.getDefaultSchema().getCollectionType(ownerRef.getType(), collectionName);

        Map<String, EntityRef> results = new HashMap<String, EntityRef>();

        for ( String alias : aliases ) {
            for ( UUID id : getUUIDsForUniqueProperty( ownerRef, collectionName, propertyName, alias ) ) {
                results.put( alias, new SimpleEntityRef( entityType, id ) );
            }
        }

        return results;
    }


    @SuppressWarnings( "unchecked" )
    @Override
    public <A extends Entity> A create(
            String entityType, Class<A> entityClass, Map<String, Object> properties )
            throws Exception {

        if ( ( entityType != null ) && ( entityType.startsWith( TYPE_ENTITY ) || entityType
                .startsWith( "entities" ) ) ) {
            throw new IllegalArgumentException( "Invalid entity type" );
        }
        A e = null;
        try {
            e = ( A ) create( entityType, ( Class<Entity> ) entityClass, properties, null );
        }
        catch ( ClassCastException e1 ) {
            logger.error( "Unable to create typed entity", e1 );
        }
        return e;
    }


    @Override
    public Entity create( UUID importId, String entityType, Map<String, Object> properties )
            throws Exception {
        return create( entityType, null, properties, importId );
    }


    @SuppressWarnings( "unchecked" )
    @Override
    public <A extends TypedEntity> A create( A entity ) throws Exception {
        return ( A ) create( entity.getType(), entity.getClass(), entity.getProperties() );
    }


    @Override
    @TraceParticipant
    public Entity create( String entityType, Map<String, Object> properties ) throws Exception {
        return create( entityType, null, properties );
    }


    /**
     * Creates a new entity.
     *
     * @param entityType the entity type
     * @param entityClass the entity class
     * @param properties the properties
     * @param importId an existing external uuid to use as the id for the new entity
     *
     * @return new entity
     *
     * @throws Exception the exception
     */
    @TraceParticipant
    public <A extends Entity> A create(
            String entityType, Class<A> entityClass, Map<String, Object> properties,
            UUID importId ) throws Exception {

        UUID timestampUuid = newTimeUUID();

        Keyspace ko = cass.getApplicationKeyspace( applicationId );
        Mutator<ByteBuffer> m = CountingMutator.createFlushingMutator( ko, be );
        A entity = batchCreate( m, entityType, entityClass, properties, importId, timestampUuid );

        batchExecute( m, CassandraService.RETRY_COUNT );

        return entity;
    }


    @SuppressWarnings( "unchecked" )
    public <A extends Entity> A batchCreate(
            Mutator<ByteBuffer> m, String entityType, Class<A> entityClass,
            Map<String, Object> properties, UUID importId, UUID timestampUuid )
            throws Exception {

        String eType = Schema.normalizeEntityType( entityType );

        Schema schema = getDefaultSchema();

        boolean is_application = TYPE_APPLICATION.equals( eType );

        if ( ( ( applicationId == null ) || applicationId.equals( UUIDUtils.ZERO_UUID ) ) && !is_application ) {
            return null;
        }

        long timestamp = getTimestampInMicros( timestampUuid );

        UUID itemId = null;

        if ( is_application ) {
            itemId = applicationId;
        }
        if ( importId != null ) {
            itemId = importId;
        }
        if (itemId == null) {
            itemId = UUIDUtils.newTimeUUID();
        }
        boolean emptyPropertyMap = false;
        if ( properties == null ) {
            properties = new TreeMap<String, Object>( CASE_INSENSITIVE_ORDER );
        }
        if ( properties.isEmpty() ) {
            emptyPropertyMap = true;
        }

        if ( importId != null ) {
            if ( isTimeBased( importId ) ) {
                timestamp = UUIDUtils.getTimestampInMicros( importId );
            }
            else if ( properties.get( PROPERTY_CREATED ) != null ) {
                timestamp = getLong( properties.get( PROPERTY_CREATED ) ) * 1000;
            }
        }

        if ( entityClass == null ) {
            entityClass = ( Class<A> ) Schema.getDefaultSchema().getEntityClass( entityType );
        }

        Set<String> required = schema.getRequiredProperties( entityType );

        if ( required != null ) {
            for ( String p : required ) {
                if ( !PROPERTY_UUID.equals( p ) && !PROPERTY_TYPE.equals( p ) && !PROPERTY_CREATED.equals( p )
                        && !PROPERTY_MODIFIED.equals( p ) ) {
                    Object v = properties.get( p );
                    if ( schema.isPropertyTimestamp( entityType, p ) ) {
                        if ( v == null ) {
                            properties.put( p, timestamp / 1000 );
                        }
                        else {
                            long ts = getLong( v );
                            if ( ts <= 0 ) {
                                properties.put( p, timestamp / 1000 );
                            }
                        }
                        continue;
                    }
                    if ( v == null ) {
                        throw new RequiredPropertyNotFoundException( entityType, p );
                    }
                    else if ( ( v instanceof String ) && isBlank( ( String ) v ) ) {
                        throw new RequiredPropertyNotFoundException( entityType, p );
                    }
                }
            }
        }

        // Create collection name based on entity: i.e. "users"
        String collection_name = Schema.defaultCollectionName( eType );
        // Create collection key based collection name
        String bucketId = indexBucketLocator.getBucket( applicationId, IndexType.COLLECTION, itemId, collection_name );

        Object collection_key = key( applicationId, Schema.DICTIONARY_COLLECTIONS, collection_name, bucketId );

        CollectionInfo collection = null;

        if ( !is_application ) {
            // Add entity to collection


            if ( !emptyPropertyMap ) {
                addInsertToMutator( m, ENTITY_ID_SETS, collection_key, itemId, null, timestamp );
            }

            // Add name of collection to dictionary property
            // Application.collections
            addInsertToMutator( m, ENTITY_DICTIONARIES, key( applicationId, Schema.DICTIONARY_COLLECTIONS ),
                    collection_name, null, timestamp );

            addInsertToMutator( m, ENTITY_COMPOSITE_DICTIONARIES, key( itemId, Schema.DICTIONARY_CONTAINER_ENTITIES ),
                    asList( TYPE_APPLICATION, collection_name, applicationId ), null, timestamp );
        }

        if ( emptyPropertyMap ) {
            return null;
        }
        properties.put( PROPERTY_UUID, itemId );
        properties.put( PROPERTY_TYPE, Schema.normalizeEntityType( entityType, false ) );

        if ( importId != null ) {
            if ( properties.get( PROPERTY_CREATED ) == null ) {
                properties.put( PROPERTY_CREATED, timestamp / 1000 );
            }

            if ( properties.get( PROPERTY_MODIFIED ) == null ) {
                properties.put( PROPERTY_MODIFIED, timestamp / 1000 );
            }
        }
        else {
            properties.put( PROPERTY_CREATED, timestamp / 1000 );
            properties.put( PROPERTY_MODIFIED, timestamp / 1000 );
        }

        // special case timestamp and published properties
        // and dictionary their timestamp values if not set
        // this is sure to break something for someone someday

        if ( properties.containsKey( PROPERTY_TIMESTAMP ) ) {
            long ts = getLong( properties.get( PROPERTY_TIMESTAMP ) );
            if ( ts <= 0 ) {
                properties.put( PROPERTY_TIMESTAMP, timestamp / 1000 );
            }
        }

        A entity = EntityFactory.newEntity( itemId, eType, entityClass );
        logger.info( "Entity created of type {}", entity.getClass().getName() );

        if ( Event.ENTITY_TYPE.equals( eType ) ) {
            Event event = ( Event ) entity.toTypedEntity();
            for ( String prop_name : properties.keySet() ) {
                Object propertyValue = properties.get( prop_name );
                if ( propertyValue != null ) {
                    event.setProperty( prop_name, propertyValue );
                }
            }
            Message message = storeEventAsMessage( m, event, timestamp );
            incrementEntityCollection( "events", timestamp );

            entity.setUuid( message.getUuid() );
            return entity;
        }

        for ( String prop_name : properties.keySet() ) {

            Object propertyValue = properties.get( prop_name );

            if ( propertyValue == null ) {
                continue;
            }


            if ( User.ENTITY_TYPE.equals( entityType ) && "me".equals( prop_name ) ) {
                throw new DuplicateUniquePropertyExistsException( entityType, prop_name, propertyValue );
            }

            entity.setProperty( prop_name, propertyValue );

            batchSetProperty( m, entity, prop_name, propertyValue, true, true, timestampUuid );
        }

        if ( !is_application ) {
            incrementEntityCollection( collection_name, timestamp );
        }

        return entity;
    }


    private void incrementEntityCollection( String collection_name, long cassandraTimestamp ) {
        try {
            incrementAggregateCounters( null, null, null, APPLICATION_COLLECTION + collection_name,
                    ONE_COUNT, cassandraTimestamp );
        }
        catch ( Exception e ) {
            logger.error( "Unable to increment counter application.collection: {}.", new Object[]{ collection_name, e} );
        }
        try {
            incrementAggregateCounters( null, null, null, APPLICATION_ENTITIES, ONE_COUNT, cassandraTimestamp );
        }
        catch ( Exception e ) {
            logger.error( "Unable to increment counter application.entities for collection: {} with timestamp: {}", new Object[]{collection_name, cassandraTimestamp,e} );
        }
    }


    public void decrementEntityCollection( String collection_name ) {

        long cassandraTimestamp = cass.createTimestamp();
        decrementEntityCollection( collection_name, cassandraTimestamp );
    }


    public void decrementEntityCollection( String collection_name, long cassandraTimestamp ) {
        try {
            incrementAggregateCounters( null, null, null, APPLICATION_COLLECTION + collection_name, -ONE_COUNT,
                    cassandraTimestamp );
        }
        catch ( Exception e ) {
            logger.error( "Unable to decrement counter application.collection: {}.", new Object[]{collection_name, e} );
        }
        try {
            incrementAggregateCounters( null, null, null, APPLICATION_ENTITIES, -ONE_COUNT, cassandraTimestamp );
        }
        catch ( Exception e ) {
        	logger.error( "Unable to decrement counter application.entities for collection: {} with timestamp: {}", new Object[]{collection_name, cassandraTimestamp,e} );
        }
    }


    public void insertEntity( EntityRef entityRef ) throws Exception {

        String type = entityRef.getType();
        UUID entityId = entityRef.getUuid();

        Keyspace ko = cass.getApplicationKeyspace( applicationId );
        Mutator<ByteBuffer> m = CountingMutator.createFlushingMutator( ko, be );

        Object itemKey = key( entityId );

        long timestamp = cass.createTimestamp();

        addPropertyToMutator( m, itemKey, type, PROPERTY_UUID, entityId, timestamp );
        addPropertyToMutator( m, itemKey, type, PROPERTY_TYPE, type, timestamp );

        batchExecute( m, CassandraService.RETRY_COUNT );
    }


    public Message storeEventAsMessage( Mutator<ByteBuffer> m, Event event, long timestamp ) {

        counterUtils.addEventCounterMutations( m, applicationId, event, timestamp );

        QueueManager q = qmf.getQueueManager( applicationId );

        Message message = new Message();
        message.setType( "event" );
        message.setCategory( event.getCategory() );
        message.setStringProperty( "message", event.getMessage() );
        message.setTimestamp( timestamp );
        q.postToQueue( "events", message );

        return message;
    }


    /**
     * Gets the type.
     *
     * @param entityId the entity id
     *
     * @return entity type
     *
     * @throws Exception the exception
     */
    public String getEntityType( UUID entityId ) throws Exception {

        HColumn<String, String> column =
                cass.getColumn( cass.getApplicationKeyspace( applicationId ), ENTITY_PROPERTIES, key( entityId ),
                        PROPERTY_TYPE, se, se );
        if ( column != null ) {
            return column.getValue();
        }
        return null;
    }


    /**
     * Gets the entity info. If no propertyNames are passed it loads the ENTIRE entity!
     *
     * @param entityId the entity id
     * @param propertyNames the property names
     *
     * @return DynamicEntity object holding properties
     *
     * @throws Exception the exception
     */
    public DynamicEntity loadPartialEntity( UUID entityId, String... propertyNames ) throws Exception {

        List<HColumn<String, ByteBuffer>> results = null;
        if ( ( propertyNames != null ) && ( propertyNames.length > 0 ) ) {
            Set<String> column_names = new TreeSet<String>( CASE_INSENSITIVE_ORDER );

            column_names.add( PROPERTY_TYPE );
            column_names.add( PROPERTY_UUID );

            Collections.addAll(column_names, propertyNames);

            results = cass.getColumns( cass.getApplicationKeyspace( applicationId ), ENTITY_PROPERTIES, key( entityId ),
                    column_names, se, be );
        }
        else {
            results = cass.getAllColumns( cass.getApplicationKeyspace( applicationId ), ENTITY_PROPERTIES,
                    key( entityId ) );
        }

        Map<String, Object> entityProperties = deserializeEntityProperties( results );
        if ( entityProperties == null ) {
            return null;
        }

        String entityType = ( String ) entityProperties.get( PROPERTY_TYPE );
        UUID id = ( UUID ) entityProperties.get( PROPERTY_UUID );

        return new DynamicEntity( entityType, id, entityProperties );
    }


    /**
     * Gets the specified entity.
     *
     * @param entityId the entity id
     * @param entityClass the entity class
     *
     * @return entity
     *
     * @throws Exception the exception
     */
    public <A extends Entity> A getEntity( UUID entityId, Class<A> entityClass ) throws Exception {

        Object entity_key = key( entityId );
        Map<String, Object> results = null;

        // if (entityType == null) {
        results = deserializeEntityProperties( cass.getAllColumns(
                cass.getApplicationKeyspace( applicationId ), ENTITY_PROPERTIES, entity_key ) );
        // } else {
        // Set<String> columnNames = Schema.getPropertyNames(entityType);
        // results = getColumns(getApplicationKeyspace(applicationId),
        // EntityCF.PROPERTIES, entity_key, columnNames, se, be);
        // }

        if ( results == null ) {
            logger.warn( "getEntity(): No properties found for entity {}, "
                    + "probably doesn't exist...", entityId );
            return null;
        }

        UUID id = uuid( results.get( PROPERTY_UUID ) );
        String type = string( results.get( PROPERTY_TYPE ) );

        if ( !entityId.equals( id ) ) {

            logger.error( "Expected entity id {}, found {}. Returning null entity",
                    new Object[]{entityId, id, new Throwable()} );
            return null;
        }

        A entity = EntityFactory.newEntity( id, type, entityClass );
        entity.setProperties( results );

        return entity;
    }


    /**
     * Gets the specified list of entities.
     *
     * @param entityIds the entity ids
     * @param entityClass the entity class
     *
     * @return entity
     *
     * @throws Exception the exception
     */
    public <A extends Entity> List<A> getEntities(
            Collection<UUID> entityIds, Class<A> entityClass ) throws Exception {

        List<A> entities = new ArrayList<A>();

        if ( ( entityIds == null ) || ( entityIds.size() == 0 ) ) {
            return entities;
        }

        Map<UUID, A> resultSet = new LinkedHashMap<UUID, A>();

        Rows<UUID, String, ByteBuffer> results = null;

        // if (entityType == null) {
        results = cass.getRows( cass.getApplicationKeyspace( applicationId ),
                ENTITY_PROPERTIES, entityIds, ue, se, be );
        // } else {
        // Set<String> columnNames = Schema.getPropertyNames(entityType);
        // results = getRows(getApplicationKeyspace(applicationId),
        // EntityCF.PROPERTIES,
        // entityIds, columnNames, ue, se, be);
        // }

        if ( results != null ) {
            for ( UUID key : entityIds ) {
                Map<String, Object> properties = deserializeEntityProperties( results.getByKey( key ) );

                if ( properties == null ) {
                    logger.error( "Error deserializing entity with key {} entity probaby "
                            + "doesn't exist, where did this key come from?", key );
                    continue;
                }

                UUID id = uuid( properties.get( PROPERTY_UUID ) );
                String type = string( properties.get( PROPERTY_TYPE ) );

                if ( ( id == null ) || ( type == null ) ) {
                    logger.error( "Error retrieving entity with key {}, no type or id deseriazable, where did this key come from?", key );
                    continue;
                }
                A entity = EntityFactory.newEntity( id, type, entityClass );
                entity.setProperties( properties );

                resultSet.put( id, entity );
            }

            for ( UUID entityId : entityIds ) {
                A entity = resultSet.get( entityId );
                if ( entity != null ) {
                    entities.add( entity );
                }
            }
        }

        return entities;
    }


    public Set<String> getPropertyNames( EntityRef entity ) throws Exception {

        Set<String> propertyNames = new TreeSet<String>( CASE_INSENSITIVE_ORDER );
        List<HColumn<String, ByteBuffer>> results =
                cass.getAllColumns( cass.getApplicationKeyspace( applicationId ), ENTITY_DICTIONARIES,
                        key( entity.getUuid(), DICTIONARY_PROPERTIES ) );
        for ( HColumn<String, ByteBuffer> result : results ) {
            String str = string( result.getName() );
            if ( str != null ) {
                propertyNames.add( str );
            }
        }

        Set<String> schemaProperties = getDefaultSchema().getPropertyNames( entity.getType() );
        if ( ( schemaProperties != null ) && !schemaProperties.isEmpty() ) {
            propertyNames.addAll( schemaProperties );
        }

        return propertyNames;
    }


    public Set<String> getDictionaryNames( EntityRef entity ) throws Exception {

        Set<String> dictionaryNames = new TreeSet<String>( CASE_INSENSITIVE_ORDER );
        List<HColumn<String, ByteBuffer>> results =
                cass.getAllColumns( cass.getApplicationKeyspace( applicationId ), ENTITY_DICTIONARIES,
                        key( entity.getUuid(), DICTIONARY_SETS ) );
        for ( HColumn<String, ByteBuffer> result : results ) {
            String str = string( result.getName() );
            if ( str != null ) {
                dictionaryNames.add( str );
            }
        }

        Set<String> schemaSets = getDefaultSchema().getDictionaryNames( entity.getType() );
        if ( ( schemaSets != null ) && !schemaSets.isEmpty() ) {
            dictionaryNames.addAll( schemaSets );
        }

        return dictionaryNames;
    }


    @Override
    public Object getDictionaryElementValue( EntityRef entity, String dictionaryName, String elementName )
            throws Exception {

        Object value = null;

        ApplicationCF dictionaryCf = null;

        boolean entityHasDictionary = getDefaultSchema().hasDictionary( entity.getType(), dictionaryName );

        if ( entityHasDictionary ) {
            dictionaryCf = ENTITY_DICTIONARIES;
        }
        else {
            dictionaryCf = ENTITY_COMPOSITE_DICTIONARIES;
        }

        Class<?> dictionaryCoType = getDefaultSchema().getDictionaryValueType( entity.getType(), dictionaryName );
        boolean coTypeIsBasic = ClassUtils.isBasicType( dictionaryCoType );

        HColumn<ByteBuffer, ByteBuffer> result =
                cass.getColumn( cass.getApplicationKeyspace( applicationId ), dictionaryCf,
                        key( entity.getUuid(), dictionaryName ),
                        entityHasDictionary ? bytebuffer( elementName ) : DynamicComposite.toByteBuffer( elementName ),
                        be, be );
        if ( result != null ) {
            if ( entityHasDictionary && coTypeIsBasic ) {
                value = object( dictionaryCoType, result.getValue() );
            }
            else if ( result.getValue().remaining() > 0 ) {
                value = Schema.deserializePropertyValueFromJsonBinary( result.getValue().slice(), dictionaryCoType );
            }
        }
        else {
            logger.info( "Results of EntityManagerImpl.getDictionaryElementValue is null" );
        }

        return value;
    }


    public Map<String, Object> getDictionaryElementValues( EntityRef entity, String dictionaryName,
                                                           String... elementNames ) throws Exception {

        Map<String, Object> values = null;

        ApplicationCF dictionaryCf = null;

        boolean entityHasDictionary = getDefaultSchema().hasDictionary( entity.getType(), dictionaryName );

        if ( entityHasDictionary ) {
            dictionaryCf = ENTITY_DICTIONARIES;
        }
        else {
            dictionaryCf = ENTITY_COMPOSITE_DICTIONARIES;
        }

        Class<?> dictionaryCoType = getDefaultSchema().getDictionaryValueType( entity.getType(), dictionaryName );
        boolean coTypeIsBasic = ClassUtils.isBasicType( dictionaryCoType );

        ByteBuffer[] columnNames = new ByteBuffer[elementNames.length];
        for ( int i = 0; i < elementNames.length; i++ ) {
            columnNames[i] = entityHasDictionary ? bytebuffer( elementNames[i] ) :
                             DynamicComposite.toByteBuffer( elementNames[i] );
        }

        ColumnSlice<ByteBuffer, ByteBuffer> results =
                cass.getColumns( cass.getApplicationKeyspace( applicationId ), dictionaryCf,
                        key( entity.getUuid(), dictionaryName ), columnNames, be, be );
        if ( results != null ) {
            values = new HashMap<String, Object>();
            for ( HColumn<ByteBuffer, ByteBuffer> result : results.getColumns() ) {
                String name = entityHasDictionary ? string( result.getName() ) :
                              DynamicComposite.fromByteBuffer( result.getName() ).get( 0, se );
                if ( entityHasDictionary && coTypeIsBasic ) {
                    values.put( name, object( dictionaryCoType, result.getValue() ) );
                }
                else if ( result.getValue().remaining() > 0 ) {
                    values.put( name, Schema.deserializePropertyValueFromJsonBinary( result.getValue().slice(),
                            dictionaryCoType ) );
                }
            }
        }
        else {
            logger.error( "Results of EntityManagerImpl.getDictionaryElementValues is null" );
        }

        return values;
    }


    /**
     * Gets the set.
     *
     * @param entity The owning entity
     * @param dictionaryName the dictionary name
     *
     * @return contents of dictionary property
     *
     * @throws Exception the exception
     */
    @Override
    public Map<Object, Object> getDictionaryAsMap( EntityRef entity, String dictionaryName ) throws Exception {

        entity = validate( entity );

        Map<Object, Object> dictionary = new LinkedHashMap<Object, Object>();

        ApplicationCF dictionaryCf = null;

        boolean entityHasDictionary = getDefaultSchema().hasDictionary( entity.getType(), dictionaryName );

        if ( entityHasDictionary ) {
            dictionaryCf = ENTITY_DICTIONARIES;
        }
        else {
            dictionaryCf = ENTITY_COMPOSITE_DICTIONARIES;
        }

        Class<?> setType = getDefaultSchema().getDictionaryKeyType( entity.getType(), dictionaryName );
        Class<?> setCoType = getDefaultSchema().getDictionaryValueType( entity.getType(), dictionaryName );
        boolean coTypeIsBasic = ClassUtils.isBasicType( setCoType );

        List<HColumn<ByteBuffer, ByteBuffer>> results =
                cass.getAllColumns( cass.getApplicationKeyspace( applicationId ), dictionaryCf,
                        key( entity.getUuid(), dictionaryName ), be, be );
        for ( HColumn<ByteBuffer, ByteBuffer> result : results ) {
            Object name = null;
            if ( entityHasDictionary ) {
                name = object( setType, result.getName() );
            }
            else {
                name = CompositeUtils.deserialize( result.getName() );
            }
            Object value = null;
            if ( entityHasDictionary && coTypeIsBasic ) {
                value = object( setCoType, result.getValue() );
            }
            else if ( result.getValue().remaining() > 0 ) {
                value = Schema.deserializePropertyValueFromJsonBinary( result.getValue().slice(), setCoType );
            }
            if ( name != null ) {
                dictionary.put( name, value );
            }
        }

        return dictionary;
    }


    @Override
    public Set<Object> getDictionaryAsSet( EntityRef entity, String dictionaryName ) throws Exception {
        return new LinkedHashSet<Object>( getDictionaryAsMap( entity, dictionaryName ).keySet() );
    }


    /**
     * Update properties.
     *
     * @param entityId the entity id
     * @param properties the properties
     *
     * @throws Exception the exception
     */
    public void updateProperties(
            UUID entityId, String type, Map<String, Object> properties ) throws Exception {

        EntityRef entity = new SimpleEntityRef( type, entityId );

        Keyspace ko = cass.getApplicationKeyspace( applicationId );
        Mutator<ByteBuffer> m = CountingMutator.createFlushingMutator( ko, be );

        UUID timestampUuid = newTimeUUID();
        properties.put( PROPERTY_MODIFIED, getTimestampInMillis( timestampUuid ) );

        batchUpdateProperties( m, entity, properties, timestampUuid );

        batchExecute( m, CassandraService.RETRY_COUNT );
    }


    public void deleteEntity( UUID entityId, String type ) throws Exception {

        logger.info( "deleteEntity {} of application {}", entityId, applicationId );

        EntityRef entity = new SimpleEntityRef( type, entityId );

        logger.info( "deleteEntity: {} is of type {}", entityId, entity.getType() );

        Keyspace ko = cass.getApplicationKeyspace( applicationId );
        Mutator<ByteBuffer> m = CountingMutator.createFlushingMutator( ko, be );

        UUID timestampUuid = newTimeUUID();
        long timestamp = getTimestampInMicros( timestampUuid );

        // get all connections and disconnect them
        getRelationManager( ref( type, entityId ) ).batchDisconnect( m, timestampUuid );

        // delete all core properties and any dynamic property that's ever been
        // dictionary for this entity
        Set<String> properties = getPropertyNames( entity );
        if ( properties != null ) {
            for ( String propertyName : properties ) {
                m = batchSetProperty( m, entity, propertyName, null, true, false, timestampUuid );
            }
        }

        // delete any core dictionaries and dynamic dictionaries associated with
        // this entity
        Set<String> dictionaries = getDictionaryNames( entity );
        if ( dictionaries != null ) {
            for ( String dictionary : dictionaries ) {
                Set<Object> values = getDictionaryAsSet( entity, dictionary );
                if ( values != null ) {
                    for ( Object value : values ) {
                        batchUpdateDictionary( m, entity, dictionary, value, true, timestampUuid );
                    }
                }
            }
        }

        // find all the containing collections
        getRelationManager( entity ).batchRemoveFromContainers( m, timestampUuid );

        //decrease entity count
        if ( !TYPE_APPLICATION.equals( entity.getType() ) ) {
            String collection_name = Schema.defaultCollectionName( entity.getType() );
            decrementEntityCollection( collection_name );
        }


        timestamp += 1;

        if ( dictionaries != null ) {
            for ( String dictionary : dictionaries ) {

                ApplicationCF cf =
                        getDefaultSchema().hasDictionary( entity.getType(), dictionary ) ? ENTITY_DICTIONARIES :
                        ENTITY_COMPOSITE_DICTIONARIES;

                addDeleteToMutator( m, cf, key( entity.getUuid(), dictionary ), timestamp );
            }
        }

        addDeleteToMutator( m, ENTITY_PROPERTIES, key( entityId ), timestamp );

        batchExecute( m, CassandraService.RETRY_COUNT );
    }


    @Override
    public void delete( EntityRef entityRef ) throws Exception {
        deleteEntity( entityRef.getUuid(), entityRef.getType() );
    }


    public void batchCreateRole( Mutator<ByteBuffer> batch, UUID groupId, String roleName, String roleTitle,
                                 long inactivity, RoleRef roleRef, UUID timestampUuid ) throws Exception {

        long timestamp = getTimestampInMicros( timestampUuid );

        if ( roleRef == null ) {
            roleRef = new SimpleRoleRef( groupId, roleName );
        }
        if ( roleTitle == null ) {
            roleTitle = roleRef.getRoleName();
        }

        EntityRef ownerRef = null;
        if ( roleRef.getGroupId() != null ) {
            ownerRef = new SimpleEntityRef( Group.ENTITY_TYPE, roleRef.getGroupId() );
        }
        else {
            ownerRef = new SimpleEntityRef( Application.ENTITY_TYPE, applicationId );
        }

        Map<String, Object> properties = new TreeMap<String, Object>( CASE_INSENSITIVE_ORDER );
        properties.put( PROPERTY_TYPE, Role.ENTITY_TYPE );
        properties.put( "group", roleRef.getGroupId() );
        properties.put( PROPERTY_NAME, roleRef.getApplicationRoleName() );
        properties.put( "roleName", roleRef.getRoleName() );
        properties.put( "title", roleTitle );
        properties.put( PROPERTY_INACTIVITY, inactivity );

        Entity role = batchCreate( batch, Role.ENTITY_TYPE, null, properties, roleRef.getUuid(), timestampUuid );

        addInsertToMutator( batch, ENTITY_DICTIONARIES, key( ownerRef.getUuid(), Schema.DICTIONARY_ROLENAMES ),
                roleRef.getRoleName(), roleTitle, timestamp );

        addInsertToMutator( batch, ENTITY_DICTIONARIES, key( ownerRef.getUuid(), Schema.DICTIONARY_ROLETIMES ),
                roleRef.getRoleName(), inactivity, timestamp );

        addInsertToMutator( batch, ENTITY_DICTIONARIES, key( ownerRef.getUuid(), DICTIONARY_SETS ),
                Schema.DICTIONARY_ROLENAMES, null, timestamp );

        if ( roleRef.getGroupId() != null ) {
            getRelationManager( ownerRef ).batchAddToCollection( batch, COLLECTION_ROLES, role, timestampUuid );
        }
    }


    @Override
    public EntityRef getUserByIdentifier( Identifier identifier ) throws Exception {
        if ( identifier == null ) {
            return null;
        }
        if ( identifier.isUUID() ) {
            return new SimpleEntityRef( "user", identifier.getUUID() );
        }
        if ( identifier.isName() ) {
            return this.getAlias(
                    new SimpleEntityRef(Application.ENTITY_TYPE, applicationId),
                    "user", identifier.getName() );
        }
        if ( identifier.isEmail() ) {

            Query query = new Query();
            query.setEntityType( "user" );
            query.addEqualityFilter( "email", identifier.getEmail() );
            query.setLimit( 1 );
            query.setResultsLevel( REFS );

            Results r = getRelationManager(
                ref( Application.ENTITY_TYPE, applicationId ) ).searchCollection( "users", query );
            if ( r != null && r.getRef() != null ) {
                return r.getRef();
            }
            else {
                // look-aside as it might be an email in the name field
                return this.getAlias(
                        new SimpleEntityRef(Application.ENTITY_TYPE, applicationId),
                        "user", identifier.getEmail() );
            }
        }
        return null;
    }


    @Override
    public EntityRef getGroupByIdentifier( Identifier identifier ) throws Exception {
        if ( identifier == null ) {
            return null;
        }
        if ( identifier.isUUID() ) {
            return new SimpleEntityRef( "group", identifier.getUUID() );
        }
        if ( identifier.isName() ) {
            return this.getAlias(
                    new SimpleEntityRef(Application.ENTITY_TYPE, applicationId),
                    "group", identifier.getName() );
        }
        return null;
    }


    @Override
    public Results getAggregateCounters( UUID userId, UUID groupId, String category,
        String counterName, CounterResolution resolution, long start, long finish, boolean pad ) {

        return this.getAggregateCounters(
                userId, groupId, null, category, counterName, resolution, start, finish, pad );
    }


    @Override
    public Results getAggregateCounters( UUID userId, UUID groupId, UUID queueId, String category,
            String counterName, CounterResolution resolution, long start, long finish, boolean pad ) {

        start = resolution.round( start );
        finish = resolution.round( finish );
        long expected_time = start;
        Keyspace ko = cass.getApplicationKeyspace( applicationId );
        SliceCounterQuery<String, Long> q = createCounterSliceQuery( ko, se, le );
        q.setColumnFamily( APPLICATION_AGGREGATE_COUNTERS.toString() );
        q.setRange( start, finish, false, ALL_COUNT );

        QueryResult<CounterSlice<Long>> r = q.setKey(
                counterUtils.getAggregateCounterRow(
                        counterName, userId, groupId, queueId, category, resolution ) ).execute();

        List<AggregateCounter> counters = new ArrayList<AggregateCounter>();
        for ( HCounterColumn<Long> column : r.get().getColumns() ) {
            AggregateCounter count = new AggregateCounter( column.getName(), column.getValue() );
            if ( pad && !( resolution == CounterResolution.ALL ) ) {
                while ( count.getTimestamp() != expected_time ) {
                    counters.add( new AggregateCounter( expected_time, 0 ) );
                    expected_time = resolution.next( expected_time );
                }
                expected_time = resolution.next( expected_time );
            }
            counters.add( count );
        }
        if ( pad && !( resolution == CounterResolution.ALL ) ) {
            while ( expected_time <= finish ) {
                counters.add( new AggregateCounter( expected_time, 0 ) );
                expected_time = resolution.next( expected_time );
            }
        }
        return Results.fromCounters( new AggregateCounterSet( counterName, userId, groupId, category, counters ) );
    }


    @Override
    public Results getAggregateCounters( Query query ) throws Exception {
        CounterResolution resolution = query.getResolution();
        if ( resolution == null ) {
            resolution = CounterResolution.ALL;
        }
        long start = query.getStartTime() != null ? query.getStartTime() : 0;
        long finish = query.getFinishTime() != null ? query.getFinishTime() : 0;
        boolean pad = query.isPad();
        if ( start <= 0 ) {
            start = 0;
        }
        if ( ( finish <= 0 ) || ( finish < start ) ) {
            finish = System.currentTimeMillis();
        }
        start = resolution.round( start );
        finish = resolution.round( finish );
        long expected_time = start;

        if ( pad && ( resolution != CounterResolution.ALL ) ) {
            long max_counters = ( finish - start ) / resolution.interval();
            if ( max_counters > 1000 ) {
                finish = resolution.round( start + ( resolution.interval() * 1000 ) );
            }
        }

        List<CounterFilterPredicate> filters = query.getCounterFilters();
        if ( filters == null ) {
            return null;
        }
        Map<String, AggregateCounterSelection> selections = new HashMap<String, AggregateCounterSelection>();
        Keyspace ko = cass.getApplicationKeyspace( applicationId );

        for ( CounterFilterPredicate filter : filters ) {
            AggregateCounterSelection selection =
                    new AggregateCounterSelection( filter.getName(), getUuid( getUserByIdentifier( filter.getUser() ) ),
                            getUuid( getGroupByIdentifier( filter.getGroup() ) ),
                            org.apache.usergrid.mq.Queue.getQueueId( filter.getQueue() ), filter.getCategory() );
            selections.put( selection.getRow( resolution ), selection );
        }

        MultigetSliceCounterQuery<String, Long> q = HFactory.createMultigetSliceCounterQuery( ko, se, le );
        q.setColumnFamily( APPLICATION_AGGREGATE_COUNTERS.toString() );
        q.setRange( start, finish, false, ALL_COUNT );
        QueryResult<CounterRows<String, Long>> rows = q.setKeys( selections.keySet() ).execute();

        List<AggregateCounterSet> countSets = new ArrayList<AggregateCounterSet>();
        for ( CounterRow<String, Long> r : rows.get() ) {
            expected_time = start;
            List<AggregateCounter> counters = new ArrayList<AggregateCounter>();
            for ( HCounterColumn<Long> column : r.getColumnSlice().getColumns() ) {
                AggregateCounter count = new AggregateCounter( column.getName(), column.getValue() );
                if ( pad && ( resolution != CounterResolution.ALL ) ) {
                    while ( count.getTimestamp() != expected_time ) {
                        counters.add( new AggregateCounter( expected_time, 0 ) );
                        expected_time = resolution.next( expected_time );
                    }
                    expected_time = resolution.next( expected_time );
                }
                counters.add( count );
            }
            if ( pad && ( resolution != CounterResolution.ALL ) ) {
                while ( expected_time <= finish ) {
                    counters.add( new AggregateCounter( expected_time, 0 ) );
                    expected_time = resolution.next( expected_time );
                }
            }
            AggregateCounterSelection selection = selections.get( r.getKey() );
            countSets.add( new AggregateCounterSet( selection.getName(), selection.getUserId(), selection.getGroupId(),
                    selection.getCategory(), counters ) );
        }

        Collections.sort( countSets, new Comparator<AggregateCounterSet>() {
            @Override
            public int compare( AggregateCounterSet o1, AggregateCounterSet o2 ) {
                String s1 = o1.getName();
                String s2 = o2.getName();
                return s1.compareTo( s2 );
            }
        } );
        return Results.fromCounters( countSets );
    }


    @Override
    public Map<String, Long> getEntityCounters( UUID entityId ) throws Exception {

        Map<String, Long> counters = new HashMap<String, Long>();
        Keyspace ko = cass.getApplicationKeyspace( applicationId );
        SliceCounterQuery<UUID, String> q = createCounterSliceQuery( ko, ue, se );
        q.setColumnFamily( ENTITY_COUNTERS.toString() );
        q.setRange( null, null, false, ALL_COUNT );
        QueryResult<CounterSlice<String>> r = q.setKey( entityId ).execute();
        for ( HCounterColumn<String> column : r.get().getColumns() ) {
            counters.put( column.getName(), column.getValue() );
        }
        return counters;
    }


    @Override
    public Map<String, Long> getApplicationCounters() throws Exception {
        return getEntityCounters( applicationId );
    }


    @Override
    public void createApplicationCollection( String entityType ) throws Exception {

        Keyspace ko = cass.getApplicationKeyspace( applicationId );
        Mutator<ByteBuffer> m = CountingMutator.createFlushingMutator( ko, be );

        long timestamp = cass.createTimestamp();

        String collection_name = Schema.defaultCollectionName( entityType );
        // Add name of collection to dictionary property Application.collections
        addInsertToMutator( m, ENTITY_DICTIONARIES, key( applicationId, Schema.DICTIONARY_COLLECTIONS ),
                collection_name, null, timestamp );

        batchExecute( m, CassandraService.RETRY_COUNT );
    }

    @Override
    public EntityRef getAlias( String aliasType, String alias ) throws Exception {
        return getAlias( new SimpleEntityRef(Application.ENTITY_TYPE, applicationId), aliasType, alias );
    }


    @Override
    public EntityRef validate( EntityRef entityRef ) throws Exception {
        return validate( entityRef, true );
    }


    public EntityRef validate( EntityRef entityRef, boolean verify ) throws Exception {
        if ( ( entityRef == null ) || ( entityRef.getUuid() == null ) ) {
            if(verify){
                throw new EntityNotFoundException( "An unknown entity cannot be verified" );
            }
            return null;
        }
        if ( ( entityRef.getType() == null ) || verify ) {
            UUID entityId = entityRef.getUuid();
            String entityType = entityRef.getType();
            try {
                get( entityRef ).getType();
            }
            catch ( Exception e ) {
                logger.error( "Unable to load entity: {}", new Object[] {entityRef.getUuid(), e} );
            }
            if ( entityRef == null ) {
                throw new EntityNotFoundException( "Entity " + entityId.toString() + " cannot be verified" );
            }
            if ( ( entityType != null ) && !entityType.equalsIgnoreCase( entityRef.getType() ) ) {
                throw new UnexpectedEntityTypeException(
                        "Entity " + entityId + " is not the expected type, expected " + entityType + ", found "
                                + entityRef.getType() );
            }
        }
        return entityRef;
    }


    public String getType( EntityRef entity ) throws Exception {
        if ( entity.getType() != null ) {
            return entity.getType();
        }
        return getEntityType( entity.getUuid() );
    }


    @Override
    public Entity get(UUID id) throws Exception {
        return getEntity( id, null );
    }


    @Override
    public Entity get( EntityRef entityRef ) throws Exception {
        if ( entityRef == null ) {
            return null;
        }
        return getEntity( entityRef.getUuid(), null );
    }


    @Override
    public <A extends Entity> A get( EntityRef entityRef, Class<A> entityClass ) throws Exception {
        if ( entityRef == null ) {
            return null;
        }
        return get( entityRef.getUuid(), entityClass );
    }


    @SuppressWarnings( "unchecked" )
    @Override
    public <A extends Entity> A get( UUID entityId, Class<A> entityClass ) throws Exception {
        A e = null;
        try {
            e = ( A ) getEntity( entityId, ( Class<Entity> ) entityClass );
        }
        catch ( ClassCastException e1 ) {
            logger.error( "Unable to get typed entity: {} of class {}",
                    new Object[] {entityId, entityClass.getCanonicalName(), e1} );
        }
        return e;
    }


    @Override
    public Results get( Collection<UUID> entityIds, Class<? extends Entity> entityClass,
            Level resultsLevel ) throws Exception {
        return fromEntities( getEntities( entityIds, entityClass ) );
    }


    @Override
    public Results get( Collection<UUID> entityIds, String entityType, Class<? extends Entity> entityClass,
                        Level resultsLevel ) throws Exception {
        return fromEntities( getEntities( entityIds, entityClass ) );
    }


    public Results loadEntities( Results results, Level resultsLevel, int count ) throws Exception {
        return loadEntities( results, resultsLevel, null, count );
    }


    public Results loadEntities( Results results, Level resultsLevel,
            Map<UUID, UUID> associatedMap, int count ) throws Exception {

        results = results.trim( count );
        if ( resultsLevel.ordinal() <= results.getLevel().ordinal() ) {
            return results;
        }

        results.setEntities( getEntities( results.getIds(), (Class)null ) );

        if ( resultsLevel == Level.LINKED_PROPERTIES ) {
            List<Entity> entities = results.getEntities();
            BiMap<UUID, UUID> associatedIds = null;

            if ( associatedMap != null ) {
                associatedIds = HashBiMap.create( associatedMap );
            }
            else {
                associatedIds = HashBiMap.create( entities.size() );
                for ( Entity entity : entities ) {
                    Object id = entity.getMetadata( PROPERTY_ASSOCIATED );
                    if ( id instanceof UUID ) {
                        associatedIds.put( entity.getUuid(), ( UUID ) id );
                    }
                }
            }
            List<DynamicEntity> linked = getEntities(
                    new ArrayList<UUID>( associatedIds.values() ), (Class)null );

            for ( DynamicEntity l : linked ) {
                Map<String, Object> p = l.getDynamicProperties();
                if ( ( p != null ) && ( p.size() > 0 ) ) {
                    Entity e = results.getEntitiesMap().get( associatedIds.inverse().get( l.getUuid() ) );
                    if ( l.getType().endsWith( TYPE_MEMBER ) ) {
                        e.setProperty( TYPE_MEMBER, p );
                    }
                    else if ( l.getType().endsWith( TYPE_CONNECTION ) ) {
                        e.setProperty( TYPE_CONNECTION, p );
                    }
                }
            }
        }

        return results;
    }


    @Override
    public void update( Entity entity ) throws Exception {
        updateProperties( entity.getUuid(), entity.getType(), entity.getProperties() );
    }


    @Override
    public Object getProperty( EntityRef entityRef, String propertyName ) throws Exception {
        Entity entity = loadPartialEntity( entityRef.getUuid(), propertyName );

        if ( entity == null ) {
            return null;
        }

        return entity.getProperty( propertyName );
    }


    @Override
    public Map<String, Object> getProperties( EntityRef entityRef ) throws Exception {
        Entity entity = loadPartialEntity( entityRef.getUuid() );
        Map<String, Object> props = entity.getProperties();
        return props;
    }


    @Override
    public List<Entity> getPartialEntities( Collection<UUID> ids, Collection<String> fields ) throws Exception {

        List<Entity> entities = new ArrayList<Entity>( ids.size() );

        if ( ids == null || ids.size() == 0 ) {
            return entities;
        }

        fields.add( PROPERTY_UUID );
        fields.add( PROPERTY_TYPE );

        Rows<UUID, String, ByteBuffer> results = null;

        results = cass.getRows( cass.getApplicationKeyspace( applicationId ), ENTITY_PROPERTIES, ids, fields, ue, se,
                be );

        if ( results == null ) {
            return entities;
        }

        for ( Row<UUID, String, ByteBuffer> row : results ) {


            Map<String, Object> properties =
                    deserializeEntityProperties( results.getByKey( row.getKey() ).getColumnSlice().getColumns(), true,
                            false );

            //Could get a tombstoned row if the index is behind, just ignore it
            if ( properties == null ) {
                logger.warn( "Received row key {} with no type or properties, skipping", row.getKey() );
                continue;
            }

            UUID id = uuid( properties.get( PROPERTY_UUID ) );
            String type = string( properties.get( PROPERTY_TYPE ) );

            if ( id == null || type == null ) {
                logger.warn( "Error retrieving entity with key {} no type or id deseriazable, skipping", row.getKey() );
                continue;
            }

            Entity entity = EntityFactory.newEntity( id, type );
            entity.setProperties( properties );

            entities.add( entity );
        }


        return entities;
    }


    @Override
    public void setProperty( EntityRef entityRef, String propertyName, Object propertyValue ) throws Exception {

        setProperty( entityRef, propertyName, propertyValue, false );
    }


    @Override
    public void setProperty( EntityRef entityRef, String propertyName, Object propertyValue, boolean override )
            throws Exception {

        if ( ( propertyValue instanceof String ) && ( ( String ) propertyValue ).equals( "" ) ) {
            propertyValue = null;
        }

        // todo: would this ever need to load more?
        DynamicEntity entity = loadPartialEntity( entityRef.getUuid(), propertyName );

        UUID timestampUuid = newTimeUUID();
        Mutator<ByteBuffer> batch = CountingMutator.createFlushingMutator( cass.getApplicationKeyspace( applicationId ),
                be );

        propertyValue = getDefaultSchema().validateEntityPropertyValue( entity.getType(), propertyName, propertyValue );

        entity.setProperty( propertyName, propertyValue );
        batch = batchSetProperty( batch, entity, propertyName, propertyValue, override, false, timestampUuid );
        batchExecute( batch, CassandraService.RETRY_COUNT );
    }


    @Override
    public void updateProperties( EntityRef entityRef, Map<String, Object> properties ) throws Exception {
        entityRef = validate( entityRef );
        properties = getDefaultSchema().cleanUpdatedProperties( entityRef.getType(), properties, false );
        updateProperties( entityRef.getUuid(), entityRef.getType(), properties );
    }


    @Override
    public void addToDictionary( EntityRef entityRef, String dictionaryName, Object elementValue ) throws Exception {
        addToDictionary( entityRef, dictionaryName, elementValue, null );
    }


    @Override
    public void addToDictionary( EntityRef entityRef, String dictionaryName, Object elementValue,
                                 Object elementCoValue ) throws Exception {

        if ( elementValue == null ) {
            return;
        }

        EntityRef entity = get( entityRef );

        UUID timestampUuid = newTimeUUID();
        Mutator<ByteBuffer> batch = CountingMutator.createFlushingMutator( cass.getApplicationKeyspace( applicationId ),
                be );

        batch = batchUpdateDictionary( batch, entity, dictionaryName, elementValue, elementCoValue, false,
                timestampUuid );

        batchExecute( batch, CassandraService.RETRY_COUNT );
    }


    @Override
    public void addSetToDictionary( EntityRef entityRef, String dictionaryName, Set<?> elementValues )
            throws Exception {

        if ( ( elementValues == null ) || elementValues.isEmpty() ) {
            return;
        }

        EntityRef entity = get( entityRef );

        UUID timestampUuid = newTimeUUID();
        Mutator<ByteBuffer> batch = CountingMutator.createFlushingMutator( cass.getApplicationKeyspace( applicationId ),
                be );

        for ( Object elementValue : elementValues ) {
            batch = batchUpdateDictionary( batch, entity, dictionaryName, elementValue, null, false, timestampUuid );
        }

        batchExecute( batch, CassandraService.RETRY_COUNT );
    }


    @Override
    public void addMapToDictionary( EntityRef entityRef, String dictionaryName, Map<?, ?> elementValues )
            throws Exception {

        if ( ( elementValues == null ) || elementValues.isEmpty() || entityRef == null ) {
            return;
        }

        EntityRef entity = get( entityRef );

        UUID timestampUuid = newTimeUUID();
        Mutator<ByteBuffer> batch = CountingMutator.createFlushingMutator( cass.getApplicationKeyspace( applicationId ),
                be );

        for ( Map.Entry<?, ?> elementValue : elementValues.entrySet() ) {
            batch = batchUpdateDictionary( batch, entity, dictionaryName, elementValue.getKey(),
                    elementValue.getValue(), false, timestampUuid );
        }

        batchExecute( batch, CassandraService.RETRY_COUNT );
    }


    @Override
    public void removeFromDictionary( EntityRef entityRef, String dictionaryName, Object elementValue )
            throws Exception {

        if ( elementValue == null ) {
            return;
        }

        EntityRef entity = get( entityRef );

        UUID timestampUuid = newTimeUUID();
        Mutator<ByteBuffer> batch = CountingMutator.createFlushingMutator( cass.getApplicationKeyspace( applicationId ),
                be );

        batch = batchUpdateDictionary( batch, entity, dictionaryName, elementValue, true, timestampUuid );

        batchExecute( batch, CassandraService.RETRY_COUNT );
    }


    @Override
    public Set<String> getDictionaries( EntityRef entity ) throws Exception {
        return getDictionaryNames( entity );
    }


    @Override
    public void deleteProperty( EntityRef entityRef, String propertyName ) throws Exception {
        setProperty( entityRef, propertyName, null );
    }


    @Override
    public Set<String> getApplicationCollections() throws Exception {
        Set<String> collections = new TreeSet<String>( CASE_INSENSITIVE_ORDER );
        Set<String> dynamic_collections = cast( getDictionaryAsSet( getApplicationRef(), DICTIONARY_COLLECTIONS ) );
        if ( dynamic_collections != null ) {
            for ( String collection : dynamic_collections ) {
                if ( !Schema.isAssociatedEntityType( collection ) ) {
                    collections.add( collection );
                }
            }
        }
        Set<String> system_collections = getDefaultSchema().getCollectionNames( Application.ENTITY_TYPE );
        if ( system_collections != null ) {
            for ( String collection : system_collections ) {
                if ( !Schema.isAssociatedEntityType( collection ) ) {
                    collections.add( collection );
                }
            }
        }
        return collections;
    }


    @Override
    public long getApplicationCollectionSize( String collectionName ) throws Exception {
        Long count = null;
        if ( !Schema.isAssociatedEntityType( collectionName ) ) {
            Map<String, Long> counts = getApplicationCounters();
            count = counts.get( new String( APPLICATION_COLLECTION + collectionName ) );
        }
        return count != null ? count : 0;
    }


    @Override
    public Map<String, Object> getApplicationCollectionMetadata() throws Exception {
        Set<String> collections = getApplicationCollections();
        Map<String, Long> counts = getApplicationCounters();
        Map<String, Object> metadata = new HashMap<String, Object>();
        if ( collections != null ) {
            for ( String collectionName : collections ) {
                if ( !Schema.isAssociatedEntityType( collectionName ) ) {
                    Long count = counts.get( APPLICATION_COLLECTION + collectionName );
                    /*
                     * int count = emf .countColumns(
					 * getApplicationKeyspace(applicationId),
					 * ApplicationCF.ENTITY_ID_SETS, key(applicationId,
					 * DICTIONARY_COLLECTIONS, collectionName));
					 */
                    Map<String, Object> entry = new HashMap<String, Object>();
                    entry.put( "count", count != null ? count : 0 );
                    entry.put( "type", singularize( collectionName ) );
                    entry.put( "name", collectionName );
                    entry.put( "title", capitalize( collectionName ) );
                    metadata.put( collectionName, entry );
                }
            }
        }
		/*
		 * if ((counts != null) && !counts.isEmpty()) { metadata.put("counters",
		 * counts); }
		 */
        return metadata;
    }


    public Object getRolePermissionsKey( String roleName ) {
        return key( getIdForRoleName( roleName ), DICTIONARY_PERMISSIONS );
    }


    public Object getRolePermissionsKey( UUID groupId, String roleName ) {
        return key( getIdForGroupIdAndRoleName( groupId, roleName ), DICTIONARY_PERMISSIONS );
    }


    public EntityRef userRef( UUID userId ) {
        return ref( User.ENTITY_TYPE, userId );
    }


    public EntityRef groupRef( UUID groupId ) {
        return ref( Group.ENTITY_TYPE, groupId );
    }


    public EntityRef roleRef( String roleName ) {
        return ref( TYPE_ROLE, getIdForRoleName( roleName ) );
    }


    public EntityRef roleRef( UUID groupId, String roleName ) {
        return ref( TYPE_ROLE, getIdForGroupIdAndRoleName( groupId, roleName ) );
    }


    @Override
    public Map<String, String> getRoles() throws Exception {
        return cast( getDictionaryAsMap( getApplicationRef(), DICTIONARY_ROLENAMES ) );
    }


    @Override
    public String getRoleTitle( String roleName ) throws Exception {
        String title = string( getDictionaryElementValue( getApplicationRef(), DICTIONARY_ROLENAMES, roleName ) );
        if ( title == null ) {
            title = roleName;
        }
        return title;
    }


    @Override
    public Map<String, Role> getRolesWithTitles( Set<String> roleNames ) throws Exception {

        Map<String, Role> rolesWithTitles = new HashMap<String, Role>();

        Map<String, Object> nameResults = null;

        if ( roleNames != null ) {
            nameResults = getDictionaryElementValues( getApplicationRef(), DICTIONARY_ROLENAMES,
                    roleNames.toArray(new String[roleNames.size()]));
        }
        else {
            nameResults = cast( getDictionaryAsMap( getApplicationRef(), DICTIONARY_ROLENAMES ) );
            roleNames = nameResults.keySet();
        }
        Map<String, Object> timeResults = getDictionaryElementValues( getApplicationRef(), DICTIONARY_ROLETIMES,
                roleNames.toArray(new String[roleNames.size()]));

        for ( String roleName : roleNames ) {

            String savedTitle = string( nameResults.get( roleName ) );

            // no title, skip the role
            if ( savedTitle == null ) {
                continue;
            }

            Role newRole = new Role();
            newRole.setName( roleName );
            newRole.setTitle( savedTitle );
            newRole.setInactivity( getLong( timeResults.get( roleName ) ) );

            rolesWithTitles.put( roleName, newRole );
        }

        return rolesWithTitles;
    }


    @Override
    public Entity createRole( String roleName, String roleTitle, long inactivity ) throws Exception {
        UUID timestampUuid = newTimeUUID();
        Mutator<ByteBuffer> batch = CountingMutator.createFlushingMutator( cass.getApplicationKeyspace( applicationId ),
                be );
        batchCreateRole( batch, null, roleName, roleTitle, inactivity, null, timestampUuid );
        batchExecute( batch, CassandraService.RETRY_COUNT );
        return get( roleRef( roleName ) );
    }


    @Override
    public void grantRolePermission( String roleName, String permission ) throws Exception {
        roleName = roleName.toLowerCase();
        permission = permission.toLowerCase();
        long timestamp = cass.createTimestamp();
        Mutator<ByteBuffer> batch = CountingMutator.createFlushingMutator( cass.getApplicationKeyspace( applicationId ),
                be );
        addInsertToMutator( batch, ApplicationCF.ENTITY_DICTIONARIES, getRolePermissionsKey( roleName ), permission,
                ByteBuffer.allocate( 0 ), timestamp );
        batchExecute( batch, CassandraService.RETRY_COUNT );
    }


    @Override
    public void grantRolePermissions( String roleName, Collection<String> permissions ) throws Exception {
        roleName = roleName.toLowerCase();
        long timestamp = cass.createTimestamp();
        Mutator<ByteBuffer> batch = CountingMutator.createFlushingMutator( cass.getApplicationKeyspace( applicationId ),
                be );
        for ( String permission : permissions ) {
            permission = permission.toLowerCase();
            addInsertToMutator( batch, ApplicationCF.ENTITY_DICTIONARIES, getRolePermissionsKey( roleName ), permission,
                    ByteBuffer.allocate( 0 ), timestamp );
        }
        batchExecute( batch, CassandraService.RETRY_COUNT );
    }


    @Override
    public void revokeRolePermission( String roleName, String permission ) throws Exception {
        roleName = roleName.toLowerCase();
        permission = permission.toLowerCase();
        long timestamp = cass.createTimestamp();
        Mutator<ByteBuffer> batch = CountingMutator.createFlushingMutator( cass.getApplicationKeyspace( applicationId ),
                be );
        CassandraPersistenceUtils
                .addDeleteToMutator( batch, ApplicationCF.ENTITY_DICTIONARIES, getRolePermissionsKey( roleName ),
                        permission, timestamp );
        batchExecute( batch, CassandraService.RETRY_COUNT );
    }


    @Override
    public Set<String> getRolePermissions( String roleName ) throws Exception {
        roleName = roleName.toLowerCase();
        return cass.getAllColumnNames( cass.getApplicationKeyspace( applicationId ), ApplicationCF.ENTITY_DICTIONARIES,
                getRolePermissionsKey( roleName ) );
    }


    @Override
    public void deleteRole( String roleName ) throws Exception {
        roleName = roleName.toLowerCase();
        removeFromDictionary( getApplicationRef(), DICTIONARY_ROLENAMES, roleName );
        removeFromDictionary( getApplicationRef(), DICTIONARY_ROLETIMES, roleName );
        delete( roleRef( roleName ) );
    }


    public CollectionRef memberRef( UUID groupId, UUID userId ) {
        return new SimpleCollectionRef( groupRef( groupId ), COLLECTION_USERS, userRef( userId ) );
    }


    @Override
    public Map<String, String> getGroupRoles( UUID groupId ) throws Exception {
        return cast( getDictionaryAsMap( groupRef( groupId ), DICTIONARY_ROLENAMES ) );
    }


    @Override
    public Entity createGroupRole( UUID groupId, String roleName, long inactivity ) throws Exception {
        UUID timestampUuid = newTimeUUID();
        Mutator<ByteBuffer> batch = CountingMutator.createFlushingMutator( cass.getApplicationKeyspace( applicationId ),
                be );
        batchCreateRole( batch, groupId, roleName, null, inactivity, null, timestampUuid );
        batchExecute( batch, CassandraService.RETRY_COUNT );
        return get( roleRef( groupId, roleName ) );
    }


    @Override
    public void grantGroupRolePermission( UUID groupId, String roleName, String permission ) throws Exception {
        roleName = roleName.toLowerCase();
        permission = permission.toLowerCase();
        long timestamp = cass.createTimestamp();
        Mutator<ByteBuffer> batch = CountingMutator.createFlushingMutator( cass.getApplicationKeyspace( applicationId ),
                be );
        addInsertToMutator( batch, ApplicationCF.ENTITY_DICTIONARIES, getRolePermissionsKey( groupId, roleName ),
                permission, ByteBuffer.allocate( 0 ), timestamp );
        batchExecute( batch, CassandraService.RETRY_COUNT );
    }


    @Override
    public void revokeGroupRolePermission( UUID groupId, String roleName, String permission ) throws Exception {
        roleName = roleName.toLowerCase();
        permission = permission.toLowerCase();
        long timestamp = cass.createTimestamp();
        Mutator<ByteBuffer> batch = CountingMutator.createFlushingMutator( cass.getApplicationKeyspace( applicationId ),
                be );
        CassandraPersistenceUtils.addDeleteToMutator( batch, ApplicationCF.ENTITY_DICTIONARIES,
                getRolePermissionsKey( groupId, roleName ), permission, timestamp );
        batchExecute( batch, CassandraService.RETRY_COUNT );
    }


    @Override
    public Set<String> getGroupRolePermissions( UUID groupId, String roleName ) throws Exception {
        roleName = roleName.toLowerCase();
        return cass.getAllColumnNames( cass.getApplicationKeyspace( applicationId ), ApplicationCF.ENTITY_DICTIONARIES,
                getRolePermissionsKey( groupId, roleName ) );
    }


    @Override
    public void deleteGroupRole( UUID groupId, String roleName ) throws Exception {
        roleName = roleName.toLowerCase();
        removeFromDictionary( groupRef( groupId ), DICTIONARY_ROLENAMES, roleName );
        cass.deleteRow( cass.getApplicationKeyspace( applicationId ), ApplicationCF.ENTITY_DICTIONARIES,
                getIdForGroupIdAndRoleName( groupId, roleName ) );
    }


    @Override
    public Set<String> getUserRoles( UUID userId ) throws Exception {
        return cast( getDictionaryAsSet( userRef( userId ), DICTIONARY_ROLENAMES ) );
    }


    @SuppressWarnings( "unchecked" )
    @Override
    public Map<String, Role> getUserRolesWithTitles( UUID userId ) throws Exception {
        return getRolesWithTitles(
                ( Set<String> ) cast( getDictionaryAsSet( userRef( userId ), DICTIONARY_ROLENAMES ) ) );
    }


    @Override
    public void addUserToRole( UUID userId, String roleName ) throws Exception {
        roleName = roleName.toLowerCase();
        addToDictionary( userRef( userId ), DICTIONARY_ROLENAMES, roleName, roleName );
        addToCollection( userRef( userId ), COLLECTION_ROLES, roleRef( roleName ) );
        // addToCollection(roleRef(roleName), COLLECTION_USERS,
        // userRef(userId));
    }


    @Override
    public void removeUserFromRole( UUID userId, String roleName ) throws Exception {
        roleName = roleName.toLowerCase();
        removeFromDictionary( userRef( userId ), DICTIONARY_ROLENAMES, roleName );
        removeFromCollection( userRef( userId ), COLLECTION_ROLES, roleRef( roleName ) );
        // removeFromCollection(roleRef(roleName), COLLECTION_USERS,
        // userRef(userId));
    }


    @Override
    public Set<String> getUserPermissions( UUID userId ) throws Exception {
        return cast( getDictionaryAsSet( userRef( userId ), Schema.DICTIONARY_PERMISSIONS ) );
    }


    @Override
    public void grantUserPermission( UUID userId, String permission ) throws Exception {
        permission = permission.toLowerCase();
        addToDictionary( userRef( userId ), DICTIONARY_PERMISSIONS, permission );
    }


    @Override
    public void revokeUserPermission( UUID userId, String permission ) throws Exception {
        permission = permission.toLowerCase();
        removeFromDictionary( userRef( userId ), DICTIONARY_PERMISSIONS, permission );
    }


    @Override
    public Map<String, String> getUserGroupRoles( UUID userId, UUID groupId ) throws Exception {
        // TODO this never returns anything - write path not invoked
        return cast( getDictionaryAsMap( memberRef( groupId, userId ), DICTIONARY_ROLENAMES ) );
    }


    @Override
    public void addUserToGroupRole( UUID userId, UUID groupId, String roleName ) throws Exception {
        roleName = roleName.toLowerCase();
        EntityRef memberRef = memberRef( groupId, userId );
        EntityRef roleRef = roleRef( groupId, roleName );
        addToDictionary( memberRef, DICTIONARY_ROLENAMES, roleName, roleName );
        addToCollection( memberRef, COLLECTION_ROLES, roleRef );
        addToCollection( roleRef, COLLECTION_USERS, userRef( userId ) );
    }


    @Override
    public void removeUserFromGroupRole( UUID userId, UUID groupId, String roleName ) throws Exception {
        roleName = roleName.toLowerCase();
        EntityRef memberRef = memberRef( groupId, userId );
        EntityRef roleRef = roleRef( groupId, roleName );
        removeFromDictionary( memberRef, DICTIONARY_ROLENAMES, roleName );
        removeFromCollection( memberRef, COLLECTION_ROLES, roleRef );
        removeFromCollection( roleRef, COLLECTION_USERS, userRef( userId ) );
    }


    @Override
    public Results getUsersInGroupRole( UUID groupId, String roleName, Level level ) throws Exception {
        EntityRef roleRef = roleRef( groupId, roleName );
        return this.getCollection( roleRef, COLLECTION_USERS, null, 10000, level, false );
    }


    @Override
    public void incrementAggregateCounters( UUID userId, UUID groupId, String category, String counterName,
                                            long value ) {
        long cassandraTimestamp = cass.createTimestamp();
        incrementAggregateCounters( userId, groupId, category, counterName, value, cassandraTimestamp );
    }


    private void incrementAggregateCounters( UUID userId, UUID groupId, String category, String counterName, long value,
                                             long cassandraTimestamp ) {
        // TODO short circuit
        if ( !skipAggregateCounters ) {
            Mutator<ByteBuffer> m = CountingMutator.createFlushingMutator( cass.getApplicationKeyspace( applicationId ),
                    be );

            counterUtils
                    .batchIncrementAggregateCounters( m, applicationId, userId, groupId, null, category, counterName,
                            value, cassandraTimestamp / 1000, cassandraTimestamp );

            batchExecute( m, CassandraService.RETRY_COUNT );
        }
    }


    @Override
    public void incrementAggregateCounters( UUID userId, UUID groupId, String category, Map<String, Long> counters ) {
        // TODO shortcircuit
        if ( !skipAggregateCounters ) {
            long timestamp = cass.createTimestamp();
            Mutator<ByteBuffer> m = CountingMutator.createFlushingMutator( cass.getApplicationKeyspace( applicationId ),
                    be );
            counterUtils.batchIncrementAggregateCounters( m, applicationId, userId, groupId, null, category, counters,
                    timestamp );

            batchExecute( m, CassandraService.RETRY_COUNT );
        }
    }


    @Override
    public Set<String> getCounterNames() throws Exception {
        Set<String> names = new TreeSet<String>( CASE_INSENSITIVE_ORDER );
        Set<String> nameSet = cast( getDictionaryAsSet( getApplicationRef(), Schema.DICTIONARY_COUNTERS ) );
        names.addAll( nameSet );
        return names;
    }


    @Override
    public boolean isPropertyValueUniqueForEntity( String entityType, String propertyName, Object propertyValue )
            throws Exception {
        return isPropertyValueUniqueForEntity( applicationId, entityType, propertyName, propertyValue );
    }


    @Override
    public Map<String, Map<UUID, Set<String>>> getOwners( EntityRef entityRef ) throws Exception {
        return getRelationManager( entityRef ).getOwners();
    }


    /* (non-Javadoc)
   * @see org.apache.usergrid.persistence.EntityManager#isOwner(org.apache.usergrid.persistence.EntityRef,
   * org.apache.usergrid.persistence.EntityRef)
   */
    @Override
    public boolean isCollectionMember( EntityRef owner, String collectionName, EntityRef entity ) throws Exception {
        return getRelationManager( owner ).isCollectionMember( collectionName, entity );
    }


    /* (non-Javadoc)
   * @see org.apache.usergrid.persistence.EntityManager#isConnectionMember(org.apache.usergrid.persistence.EntityRef,
   * java.lang.String, org.apache.usergrid.persistence.EntityRef)
   */
    @Override
    public boolean isConnectionMember( EntityRef owner, String connectionName, EntityRef entity ) throws Exception {
        return getRelationManager( owner ).isConnectionMember( connectionName, entity );
    }


    @Override
    public Set<String> getCollections( EntityRef entityRef ) throws Exception {
        return getRelationManager( entityRef ).getCollections();
    }


    @Override
    public Results getCollection( EntityRef entityRef, String collectionName, UUID startResult, int count,
                                  Level resultsLevel, boolean reversed ) throws Exception {
        return getRelationManager( entityRef )
                .getCollection( collectionName, startResult, count, resultsLevel, reversed );
    }


    @Override
    public Results getCollection( UUID entityId, String collectionName, Query query, Level resultsLevel )
            throws Exception {
        return getRelationManager( ref( entityId ) ).getCollection( collectionName, query, resultsLevel );
    }


    @Override
    public Entity addToCollection( EntityRef entityRef, String collectionName, EntityRef itemRef ) throws Exception {
        return getRelationManager( entityRef ).addToCollection( collectionName, itemRef );
    }


    @Override
    public Entity addToCollections( List<EntityRef> ownerEntities, String collectionName, EntityRef itemRef )
            throws Exception {
        return getRelationManager( itemRef ).addToCollections( ownerEntities, collectionName );
    }


    @Override
    public Entity createItemInCollection( EntityRef entityRef, String collectionName, String itemType,
                                          Map<String, Object> properties ) throws Exception {
        return getRelationManager( entityRef ).createItemInCollection( collectionName, itemType, properties );
    }


    @Override
    public void removeFromCollection( EntityRef entityRef, String collectionName, EntityRef itemRef ) throws Exception {
        getRelationManager( entityRef ).removeFromCollection( collectionName, itemRef );
    }


    @Override
    public void copyRelationships( EntityRef srcEntityRef, String srcRelationName, EntityRef dstEntityRef,
                                   String dstRelationName ) throws Exception {
        getRelationManager( srcEntityRef ).copyRelationships( srcRelationName, dstEntityRef, dstRelationName );
    }


    @Override
    public Results searchCollection( EntityRef entityRef, String collectionName, Query query ) throws Exception {
        return getRelationManager( entityRef ).searchCollection( collectionName, query );
    }


    @Override
    public Set<String> getCollectionIndexes( EntityRef entity, String collectionName ) throws Exception {
        return getRelationManager( entity ).getCollectionIndexes( collectionName );
    }


    @Override
    public ConnectionRef createConnection( ConnectionRef connection ) throws Exception {
        return getRelationManager( connection ).createConnection( connection );
    }


    @Override
    public ConnectionRef createConnection( EntityRef connectingEntity, String connectionType,
                                           EntityRef connectedEntityRef ) throws Exception {
        return getRelationManager( connectingEntity ).createConnection( connectionType, connectedEntityRef );
    }


    @Override
    public ConnectionRef createConnection( EntityRef connectingEntity, String pairedConnectionType,
                                           EntityRef pairedEntity, String connectionType, EntityRef connectedEntityRef )
            throws Exception {
        return getRelationManager( connectingEntity )
                .createConnection( pairedConnectionType, pairedEntity, connectionType, connectedEntityRef );
    }


    @Override
    public ConnectionRef createConnection( EntityRef connectingEntity, ConnectedEntityRef... connections )
            throws Exception {
        return getRelationManager( connectingEntity ).createConnection( connections );
    }


    @Override
    public ConnectionRef connectionRef( EntityRef connectingEntity, String connectionType,
                                        EntityRef connectedEntityRef ) throws Exception {
        return getRelationManager( connectingEntity ).connectionRef( connectionType, connectedEntityRef );
    }


    @Override
    public ConnectionRef connectionRef( EntityRef connectingEntity, String pairedConnectionType, EntityRef pairedEntity,
                                        String connectionType, EntityRef connectedEntityRef ) throws Exception {
        return getRelationManager( connectingEntity )
                .connectionRef( pairedConnectionType, pairedEntity, connectionType, connectedEntityRef );
    }


    @Override
    public ConnectionRef connectionRef( EntityRef connectingEntity, ConnectedEntityRef... connections ) {
        return getRelationManager( connectingEntity ).connectionRef( connections );
    }


    @Override
    public void deleteConnection( ConnectionRef connectionRef ) throws Exception {
        getRelationManager( connectionRef ).deleteConnection( connectionRef );
    }


    @Override
    public Set<String> getConnectionTypes( EntityRef ref ) throws Exception {
        return getRelationManager( ref ).getConnectionTypes();
    }


    @Override
    public Results getConnectedEntities( EntityRef entityRef, String connectionType,
            String connectedEntityType, Level resultsLevel ) throws Exception {

        return getRelationManager( entityRef )
                .getConnectedEntities( connectionType, connectedEntityType, resultsLevel );
    }


    @Override
    public Results getConnectingEntities( EntityRef entityRef, String connectionType,
            String connectedEntityType, Level resultsLevel ) throws Exception {

        return getConnectingEntities( entityRef, connectionType, connectedEntityType, resultsLevel, 0);
    }


    @Override
	public Results getConnectingEntities( EntityRef entityRef, String connectionType,
			String entityType, Level level, int count) throws Exception {

		return getRelationManager( entityRef )
                .getConnectingEntities( connectionType, entityType, level, count );
	}


	@Override
    public Results searchConnectedEntities( EntityRef connectingEntity, Query query ) throws Exception {

        return getRelationManager( connectingEntity ).searchConnectedEntities( query );
    }


    @Override
    public Set<String> getConnectionIndexes( EntityRef entity, String connectionType ) throws Exception {
        return getRelationManager( entity ).getConnectionIndexes( connectionType );
    }


    @Override
    public void resetRoles() throws Exception {

        try {
            createRole( "admin", "Administrator", 0 );
        }
        catch ( Exception e ) {
            logger.error( "Could not create admin role, may already exist", e );
        }

        try {
            createRole( "default", "Default", 0 );
        }
        catch ( Exception e ) {
            logger.error( "Could not create default role, may already exist", e );
        }

        try {
            createRole( "guest", "Guest", 0 );
        }
        catch ( Exception e ) {
            logger.error( "Could not create guest role, may already exist", e );
        }

        try {
            grantRolePermissions( "default", Arrays.asList( "get,put,post,delete:/**" ) );
        }
        catch ( Exception e ) {
            logger.error( "Could not populate default role", e );
        }

        try {
            grantRolePermissions( "guest", Arrays.asList( "post:/users", "post:/devices", "put:/devices/*" ) );
        }
        catch ( Exception e ) {
            logger.error( "Could not populate guest role", e );
        }
    }


    /** @return the applicationId */
    public UUID getApplicationId() {
        return applicationId;
    }


    /** @return the cass */
    public CassandraService getCass() {
        return cass;
    }


    public GeoIndexManager getGeoIndexManager() {
        GeoIndexManager gim = new GeoIndexManager();
        gim.init( this );
        return gim;
        //return applicationContext.getAutowireCapableBeanFactory()
        //		.createBean(GeoIndexManager.class).init(this);
    }


    /** @return the indexBucketLocator */
    public IndexBucketLocator getIndexBucketLocator() {
        return indexBucketLocator;
    }


    @SuppressWarnings( "unchecked" )
    @Override
    public Map<String, Role> getGroupRolesWithTitles( UUID groupId ) throws Exception {
        return getRolesWithTitles(
                ( Set<String> ) cast( getDictionaryAsSet( groupRef( groupId ), DICTIONARY_ROLENAMES ) ) );
    }


    @Override
    public void addGroupToRole( UUID groupId, String roleName ) throws Exception {
        roleName = roleName.toLowerCase();
        addToDictionary( groupRef( groupId ), DICTIONARY_ROLENAMES, roleName, roleName );
        addToCollection( groupRef( groupId ), COLLECTION_ROLES, roleRef( roleName ) );
    }


    @Override
    public void removeGroupFromRole( UUID groupId, String roleName ) throws Exception {
        roleName = roleName.toLowerCase();
        removeFromDictionary( groupRef( groupId ), DICTIONARY_ROLENAMES, roleName );
        removeFromCollection( groupRef( groupId ), COLLECTION_ROLES, roleRef( roleName ) );
    }


    @Override
    public Set<String> getGroupPermissions( UUID groupId ) throws Exception {
        return cast( getDictionaryAsSet( groupRef( groupId ), Schema.DICTIONARY_PERMISSIONS ) );
    }


    @Override
    public void grantGroupPermission( UUID groupId, String permission ) throws Exception {
        permission = permission.toLowerCase();
        addToDictionary( groupRef( groupId ), DICTIONARY_PERMISSIONS, permission );
    }


    @Override
    public void revokeGroupPermission( UUID groupId, String permission ) throws Exception {
        permission = permission.toLowerCase();
        removeFromDictionary( groupRef( groupId ), DICTIONARY_PERMISSIONS, permission );
    }

    @Override
    public Results getEntities(List<UUID> ids, String type) {

        ArrayList<Entity> entities = new ArrayList<Entity>();

        for ( UUID uuid : ids ) {
            EntityRef ref = new SimpleEntityRef( type, uuid );
            Entity entity = null;
            try {
                entity = get( ref );
            } catch (Exception ex) {
                logger.warn("Entity {}/{} not found", uuid, type);
            }

            if ( entity != null) {
                entities.add( entity );
            }
        }

        return Results.fromEntities( entities );
    }

    @Override
    public void refreshIndex() {
        // no action necessary
    }


    @Override
    public void createIndex() {
        //no op
    }


    @Override
    public void deleteIndex() {
        //no op
    }


    @Override
    public EntityRef getGroupRoleRef( UUID ownerId, String roleName) throws Exception {
        return new SimpleEntityRef( Role.ENTITY_TYPE, SimpleRoleRef.getIdForGroupIdAndRoleName( ownerId, roleName ));
    }

    @Override
    public void flushManagerCaches() {
        // no-op
    }

    @Override
    public void reindexCollection(
        EntityManagerFactory.ProgressObserver po, String collectionName, boolean reverse) throws Exception {

        throw new UnsupportedOperationException("Not supported.");
    }

    @Override
    public void reindex(EntityManagerFactory.ProgressObserver po) throws Exception {
        throw new UnsupportedOperationException("Not supported.");
    }

    @Override
    public Health getIndexHealth() {
        return Health.GREEN; // no good way to assess index status using old-school entity manager
    }


    @Override
    public Entity getUniqueEntityFromAlias( final String aliasType, final String aliasValue ) {
        throw new UnsupportedOperationException( "Not supported." );
    }
}<|MERGE_RESOLUTION|>--- conflicted
+++ resolved
@@ -535,10 +535,7 @@
     /**
      * Return all UUIDs that have this unique value
      *
-<<<<<<< HEAD
-=======
      * @param ownerEntityRef The entity id that owns this entity collection
->>>>>>> b0a07baa
      * @param collectionName The entity collection name
      * @param propertyName The name of the unique property
      * @param propertyValue The value of the unique property
