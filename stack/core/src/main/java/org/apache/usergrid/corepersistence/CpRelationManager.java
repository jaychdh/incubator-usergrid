/*
 * Copyright 2014 The Apache Software Foundation.
 *
 * Licensed under the Apache License, Version 2.0 (the "License");
 * you may not use this file except in compliance with the License.
 * You may obtain a copy of the License at
 *
 *      http://www.apache.org/licenses/LICENSE-2.0
 *
 * Unless required by applicable law or agreed to in writing, software
 * distributed under the License is distributed on an "AS IS" BASIS,
 * WITHOUT WARRANTIES OR CONDITIONS OF ANY KIND, either express or implied.
 * See the License for the specific language governing permissions and
 * limitations under the License.
 */

package org.apache.usergrid.corepersistence;

import java.nio.ByteBuffer;
import java.util.AbstractMap;
import java.util.ArrayList;
import java.util.Collections;
import java.util.HashSet;
import java.util.Iterator;
import java.util.LinkedHashMap;
import java.util.List;
import java.util.Map;
import java.util.Set;
import java.util.UUID;

import org.slf4j.Logger;
import org.slf4j.LoggerFactory;
import org.springframework.util.Assert;

import org.apache.usergrid.persistence.ConnectedEntityRef;
import org.apache.usergrid.persistence.ConnectionRef;
import org.apache.usergrid.persistence.Entity;
import org.apache.usergrid.persistence.EntityFactory;
import org.apache.usergrid.persistence.EntityManager;
import org.apache.usergrid.persistence.EntityRef;
import org.apache.usergrid.persistence.IndexBucketLocator;

import org.apache.usergrid.persistence.PagingResultsIterator;

import org.apache.usergrid.persistence.RelationManager;
import org.apache.usergrid.persistence.Results;
import org.apache.usergrid.persistence.Schema;
import org.apache.usergrid.persistence.SimpleEntityRef;
import org.apache.usergrid.persistence.cassandra.CassandraService;
import org.apache.usergrid.persistence.cassandra.ConnectionRefImpl;
import org.apache.usergrid.persistence.cassandra.IndexUpdate;
import org.apache.usergrid.persistence.cassandra.QueryProcessorImpl;
import org.apache.usergrid.persistence.cassandra.index.ConnectedIndexScanner;
import org.apache.usergrid.persistence.cassandra.index.IndexBucketScanner;
import org.apache.usergrid.persistence.cassandra.index.IndexScanner;
import org.apache.usergrid.persistence.cassandra.index.NoOpIndexScanner;
import org.apache.usergrid.persistence.collection.CollectionScope;
import org.apache.usergrid.persistence.collection.EntityCollectionManager;
import org.apache.usergrid.persistence.collection.impl.CollectionScopeImpl;
import org.apache.usergrid.persistence.core.scope.ApplicationScope;
import org.apache.usergrid.persistence.entities.User;
import org.apache.usergrid.persistence.geo.ConnectionGeoSearch;
import org.apache.usergrid.persistence.geo.EntityLocationRef;
import org.apache.usergrid.persistence.geo.model.Point;
import org.apache.usergrid.persistence.graph.Edge;
import org.apache.usergrid.persistence.graph.GraphManager;
import org.apache.usergrid.persistence.graph.impl.SimpleEdge;
import org.apache.usergrid.persistence.graph.impl.SimpleSearchByEdge;
import org.apache.usergrid.persistence.graph.impl.SimpleSearchByEdgeType;
import org.apache.usergrid.persistence.graph.impl.SimpleSearchEdgeType;
import org.apache.usergrid.persistence.index.EntityIndex;
import org.apache.usergrid.persistence.index.IndexScope;
import org.apache.usergrid.persistence.index.impl.IndexScopeImpl;
import org.apache.usergrid.persistence.index.query.CandidateResult;
import org.apache.usergrid.persistence.index.query.CandidateResults;
import org.apache.usergrid.persistence.index.query.Identifier;
import org.apache.usergrid.persistence.index.query.Query;
import org.apache.usergrid.persistence.index.query.Query.Level;
import org.apache.usergrid.persistence.model.entity.Id;
import org.apache.usergrid.persistence.model.entity.SimpleId;
import org.apache.usergrid.persistence.model.util.UUIDGenerator;

import org.apache.usergrid.persistence.query.ir.AllNode;
import org.apache.usergrid.persistence.query.ir.NameIdentifierNode;
import org.apache.usergrid.persistence.query.ir.QueryNode;
import org.apache.usergrid.persistence.query.ir.QuerySlice;
import org.apache.usergrid.persistence.query.ir.SearchVisitor;
import org.apache.usergrid.persistence.query.ir.WithinNode;
import org.apache.usergrid.persistence.query.ir.result.ConnectionIndexSliceParser;
import org.apache.usergrid.persistence.query.ir.result.ConnectionResultsLoaderFactory;
import org.apache.usergrid.persistence.query.ir.result.ConnectionTypesIterator;
import org.apache.usergrid.persistence.query.ir.result.EmptyIterator;
import org.apache.usergrid.persistence.query.ir.result.GeoIterator;
import org.apache.usergrid.persistence.query.ir.result.SliceIterator;
import org.apache.usergrid.persistence.query.ir.result.StaticIdIterator;

import org.apache.usergrid.persistence.schema.CollectionInfo;
import org.apache.usergrid.utils.IndexUtils;
import org.apache.usergrid.utils.MapUtils;

import com.yammer.metrics.annotation.Metered;

import me.prettyprint.hector.api.beans.DynamicComposite;
import me.prettyprint.hector.api.beans.HColumn;
import me.prettyprint.hector.api.mutation.Mutator;
import rx.Observable;

import static java.util.Arrays.asList;

import static org.apache.usergrid.persistence.Schema.DICTIONARY_CONNECTED_ENTITIES;
import static org.apache.usergrid.persistence.Schema.DICTIONARY_CONNECTING_ENTITIES;
import static org.apache.usergrid.persistence.Schema.INDEX_CONNECTIONS;
import static org.apache.usergrid.persistence.Schema.PROPERTY_CREATED;
import static org.apache.usergrid.persistence.Schema.TYPE_APPLICATION;
import static org.apache.usergrid.persistence.Schema.TYPE_ENTITY;
import static org.apache.usergrid.persistence.Schema.getDefaultSchema;
import static org.apache.usergrid.persistence.cassandra.ApplicationCF.ENTITY_DICTIONARIES;
import static org.apache.usergrid.persistence.cassandra.ApplicationCF.ENTITY_INDEX;
import static org.apache.usergrid.persistence.cassandra.ApplicationCF.ENTITY_INDEX_ENTRIES;
import static org.apache.usergrid.persistence.cassandra.CassandraPersistenceUtils.addDeleteToMutator;
import static org.apache.usergrid.persistence.cassandra.CassandraPersistenceUtils.addInsertToMutator;
import static org.apache.usergrid.persistence.cassandra.CassandraPersistenceUtils.key;
import static org.apache.usergrid.persistence.cassandra.CassandraService.INDEX_ENTRY_LIST_COUNT;
import static org.apache.usergrid.persistence.cassandra.GeoIndexManager.batchDeleteLocationInConnectionsIndex;
import static org.apache.usergrid.persistence.cassandra.GeoIndexManager.batchRemoveLocationFromCollectionIndex;
import static org.apache.usergrid.persistence.cassandra.GeoIndexManager.batchStoreLocationInCollectionIndex;
import static org.apache.usergrid.persistence.cassandra.GeoIndexManager.batchStoreLocationInConnectionsIndex;
import static org.apache.usergrid.persistence.cassandra.IndexUpdate.indexValueCode;
import static org.apache.usergrid.persistence.cassandra.IndexUpdate.toIndexableValue;
import static org.apache.usergrid.persistence.cassandra.IndexUpdate.validIndexableValue;
import static org.apache.usergrid.utils.CompositeUtils.setGreaterThanEqualityFlag;
import static org.apache.usergrid.utils.InflectionUtils.singularize;
import static org.apache.usergrid.utils.MapUtils.addMapSet;
import static org.apache.usergrid.utils.UUIDUtils.getTimestampInMicros;


/**
 * Implement good-old Usergrid RelationManager with the new-fangled Core Persistence API.
 */
public class CpRelationManager implements RelationManager {

    private static final Logger logger = LoggerFactory.getLogger( CpRelationManager.class );

    private static final String ALL_TYPES = "zzzalltypesnzzz";

    private static final String EDGE_COLL_SUFFIX = "zzzcollzzz";

    private CpEntityManagerFactory emf;
    
    private CpManagerCache managerCache;

    private EntityManager em;

    private UUID applicationId;

    private EntityRef headEntity;

    private org.apache.usergrid.persistence.model.entity.Entity cpHeadEntity;

    private ApplicationScope applicationScope;
    private CollectionScope headEntityScope;

    private CassandraService cass;

    private IndexBucketLocator indexBucketLocator;



    public CpRelationManager() {}


    public CpRelationManager init( 
        EntityManager em, 
        CpEntityManagerFactory emf, 
        UUID applicationId,
        EntityRef headEntity, 
        IndexBucketLocator indexBucketLocator ) {

        Assert.notNull( em, "Entity manager cannot be null" );
        Assert.notNull( emf, "Entity manager factory cannot be null" );
        Assert.notNull( applicationId, "Application Id cannot be null" );
        Assert.notNull( headEntity, "Head entity cannot be null" );
        Assert.notNull( headEntity.getUuid(), "Head entity uuid cannot be null" );
       
        // TODO: this assert should not be failing
        //Assert.notNull( indexBucketLocator, "indexBucketLocator cannot be null" );

        this.em = em;
        this.emf = emf;
        this.applicationId = applicationId;
        this.headEntity = headEntity;
        this.managerCache = emf.getManagerCache();
        this.applicationScope = emf.getApplicationScope(applicationId);

        this.cass = em.getCass(); // TODO: eliminate need for this via Core Persistence
        this.indexBucketLocator = indexBucketLocator; // TODO: this also


        // load the Core Persistence version of the head entity as well
        this.headEntityScope = new CollectionScopeImpl( 
            this.applicationScope.getApplication(), 
            this.applicationScope.getApplication(), 
            CpEntityManager.getCollectionScopeNameFromEntityType( headEntity.getType()));

        EntityCollectionManager ecm = managerCache.getEntityCollectionManager(headEntityScope);
        this.cpHeadEntity = ecm.load( new SimpleId( 
            headEntity.getUuid(), headEntity.getType() )).toBlockingObservable().last();

        return this;
    }

    
    static String getEdgeTypeFromCollectionName( String name ) {
        String csn = name + EDGE_COLL_SUFFIX;
        return csn;
    }


    static boolean isConnectionEdgeType( String type )  {
        return type.endsWith( EDGE_COLL_SUFFIX );
    }

    
    public String getConnectionName( String edgeType ) {
        return edgeType.substring( 0, edgeType.indexOf(EDGE_COLL_SUFFIX));
    }


    @Override
    public Set<String> getCollectionIndexes(String collectionName) throws Exception {
        final Set<String> indexes = new HashSet<String>();

        GraphManager gm = managerCache.getGraphManager(applicationScope);

        Observable<String> types= gm.getEdgeTypesFromSource( 
            new SimpleSearchEdgeType( cpHeadEntity.getId(), null ));

        Iterator<String> iter = types.toBlockingObservable().getIterator();
        while ( iter.hasNext() ) {
            indexes.add( iter.next() );
        }
        return indexes;
    }


    @Override
    public Map<String, Map<UUID, Set<String>>> getOwners() throws Exception {

        Map<EntityRef, Set<String>> containerEntities = getContainingCollections();

        Map<String, Map<UUID, Set<String>>> owners = new LinkedHashMap<String, Map<UUID, Set<String>>>();

        for ( EntityRef owner : containerEntities.keySet() ) {
            Set<String> collections = containerEntities.get( owner );
            for ( String collection : collections ) {
                MapUtils.addMapMapSet( owners, owner.getType(), owner.getUuid(), collection );
            }
        }

        return owners;
    }


    private Map<EntityRef, Set<String>> getContainingCollections() {
        return getContainingCollections( -1 );
    }


    private Map<EntityRef, Set<String>> getContainingCollections( int limit ) {

        Map<EntityRef, Set<String>> results = new LinkedHashMap<EntityRef, Set<String>>();

        GraphManager gm = managerCache.getGraphManager(applicationScope);

        Iterator<String> edgeTypes = gm.getEdgeTypesToTarget( new SimpleSearchEdgeType( 
            cpHeadEntity.getId(), null) ).toBlockingObservable().getIterator();

        while ( edgeTypes.hasNext() ) {

            String edgeType = edgeTypes.next();

            Observable<Edge> edges = gm.loadEdgesToTarget( new SimpleSearchByEdgeType( 
<<<<<<< HEAD
                cpHeadEntity.getId(), edgeType, cpHeadEntity.getVersion().timestamp(), null ));
=======
                cpHeadEntity.getId(), edgeType, Long.MAX_VALUE, null ));
>>>>>>> b9794a32

            Iterator<Edge> iter = edges.toBlockingObservable().getIterator();
            while ( iter.hasNext() ) {
                Edge edge = iter.next();

                if ( !isConnectionEdgeType( edge.getType()) ) {
                    continue;
                }

                EntityRef eref = new SimpleEntityRef( 
                    edge.getSourceNode().getType(), edge.getSourceNode().getUuid() );

                String connectionName = null;
                if ( isConnectionEdgeType( edge.getType() )) {
                    connectionName = getConnectionName( edge.getType() );
                }
                addMapSet( results, eref, connectionName );
            }

            if ( limit > 0 && results.keySet().size() >= limit ) {
                break;
            }
        }

        EntityRef applicationRef = new SimpleEntityRef( TYPE_APPLICATION, applicationId );
        if ( !results.containsKey( applicationRef ) ) {
            addMapSet( results, applicationRef, 
                    CpEntityManager.getCollectionScopeNameFromEntityType( headEntity.getType() ) );
        }
        return results;
    }


    @SuppressWarnings("unchecked")
    @Metered(group = "core", name = "RelationManager_isOwner")
    @Override
    public boolean isCollectionMember(String collName, EntityRef entity) throws Exception {

        Id entityId = new SimpleId( entity.getUuid(), entity.getType() );

        GraphManager gm = managerCache.getGraphManager(applicationScope);
        Observable<Edge> edges = gm.loadEdgeVersions( 
                new SimpleSearchByEdge(
                    new SimpleId(headEntity.getUuid(), headEntity.getType()), 
                    collName,  
                    entityId, 
<<<<<<< HEAD
                    UUIDGenerator.newTimeUUID().timestamp(), 
=======
                    Long.MAX_VALUE,
>>>>>>> b9794a32
                    null));

        return edges.toBlockingObservable().firstOrDefault(null) != null;
    }

    @Override
    public boolean isConnectionMember(String connectionName, EntityRef entity) throws Exception {

        return isCollectionMember(connectionName, entity);
    }

    @Override
    public Set<String> getCollections() throws Exception {

        Map<String, CollectionInfo> collections = getDefaultSchema().getCollections( headEntity.getType() );
        if ( collections == null ) {
            return null;
        }

        return collections.keySet();
    }

    @Override
    public Results getCollection(String collectionName, UUID startResult, int count, 
            Level resultsLevel, boolean reversed) throws Exception {

        // TODO: how to set Query startResult?

        Query query = Query.fromQL("select *");
        query.setLimit(count);
        query.setReversed(reversed);

        return searchCollection(collectionName, query);
    }

    @Override
    public Results getCollection(
            String collName, Query query, Level level) throws Exception {

        return searchCollection(collName, query);
    }


    // add to a named collection of the head entity
    @Override
    public Entity addToCollection(String collName, EntityRef memberRef) throws Exception {

        // load the new member entity to be added to the collection from its default scope
        CollectionScope memberScope = new CollectionScopeImpl( 
            applicationScope.getApplication(), 
            applicationScope.getApplication(), 
            CpEntityManager.getCollectionScopeNameFromEntityType( memberRef.getType()));
        EntityCollectionManager memberMgr = managerCache.getEntityCollectionManager(memberScope);

        if ( logger.isDebugEnabled() ) {
            logger.debug("Loading member entity {}:{} from scope\n   app {}\n   owner {}\n   name {}", 
                new Object[] { 
                    memberRef.getType(), 
                    memberRef.getUuid(), 
                    memberScope.getApplication(), 
                    memberScope.getOwner(), 
                    memberScope.getName() 
            });
        }

        org.apache.usergrid.persistence.model.entity.Entity memberEntity = memberMgr.load(
            new SimpleId( memberRef.getUuid(), memberRef.getType() )).toBlockingObservable().last();

        if ( memberEntity == null ) {
            throw new RuntimeException("Unable to load entity uuid=" 
                + memberRef.getUuid() + " type=" + memberRef.getType());
        }

        // create graph edge connection from head entity to member entity
        Edge edge = new SimpleEdge(
            cpHeadEntity.getId(), getEdgeTypeFromCollectionName( collName ), memberEntity.getId(), 
<<<<<<< HEAD
            UUIDGenerator.newTimeUUID().timestamp(), false );
=======
            memberEntity.getId().getUuid().timestamp() );
>>>>>>> b9794a32

        GraphManager gm = managerCache.getGraphManager(applicationScope);
        gm.writeEdge(edge).toBlockingObservable().last();

        // index member into entity connection | type scope
        IndexScope collectionIndexScope = new IndexScopeImpl(
            applicationScope.getApplication(), 
            cpHeadEntity.getId(), 
            CpEntityManager.getCollectionScopeNameFromCollectionName( collName ));
        EntityIndex collectionIndex = managerCache.getEntityIndex(collectionIndexScope);
        collectionIndex.index( memberEntity );

        // index member into entity connection | all-types scope
        IndexScope allCollectionsIndexScope = new IndexScopeImpl(
            applicationScope.getApplication(), 
            cpHeadEntity.getId(), 
            ALL_TYPES);
        EntityIndex allCollectionIndex = managerCache.getEntityIndex(allCollectionsIndexScope);
        allCollectionIndex.index( memberEntity );

        logger.debug("Added entity {}:{} to collection {}", new String[] { 
            memberRef.getUuid().toString(), memberRef.getType(), collName }); 

        logger.debug("With head entity scope is {}:{}:{}", new String[] { 
            headEntityScope.getApplication().toString(), 
            headEntityScope.getOwner().toString(),
            headEntityScope.getName()}); 

        return em.get( memberRef );
    }


    @Override
    public Entity addToCollections(List<EntityRef> owners, String collName) throws Exception {

        // TODO: this addToCollections() implementation seems wrong.
        for ( EntityRef eref : owners ) {
            addToCollection( collName, eref ); 
        }

        return null;
    }


    @Override
    @Metered(group = "core", name = "RelationManager_createItemInCollection")
    public Entity createItemInCollection(
        String collName, String itemType, Map<String, Object> properties) throws Exception {

        if ( headEntity.getUuid().equals( applicationId ) ) {
            if ( itemType.equals( TYPE_ENTITY ) ) {
                itemType = singularize( collName );
            }

// TODO: complete when Role support is ready 
//
//            if ( itemType.equals( TYPE_ROLE ) ) {
//                Long inactivity = ( Long ) properties.get( PROPERTY_INACTIVITY );
//                if ( inactivity == null ) {
//                    inactivity = 0L;
//                }
//                return em.createRole( ( String ) properties.get( PROPERTY_NAME ),
//                        ( String ) properties.get( PROPERTY_TITLE ), inactivity );
//            }
            return em.create( itemType, properties );
        }

// TODO: complete when Role support is ready 
//
//        else if ( headEntity.getType().equals( Group.ENTITY_TYPE ) 
//                && ( collectionName.equals( COLLECTION_ROLES ) ) ) {
//            UUID groupId = headEntity.getUuid();
//            String roleName = ( String ) properties.get( PROPERTY_NAME );
//            return em.createGroupRole( groupId, roleName, ( Long ) properties.get( PROPERTY_INACTIVITY ) );
//        }

        CollectionInfo collection = getDefaultSchema().getCollection(headEntity.getType(),collName);
        if ( ( collection != null ) && !collection.getType().equals( itemType ) ) {
            return null;
        }

        properties = getDefaultSchema().cleanUpdatedProperties( itemType, properties, true );

        Entity itemEntity = em.create( itemType, properties );

        if ( itemEntity != null ) {

            addToCollection( collName, itemEntity );

            if ( collection.getLinkedCollection() != null ) {
                getRelationManager(  getHeadEntity() )
                    .addToCollection( collection.getLinkedCollection(),itemEntity);
            }
        }

        return itemEntity;  
    }

    @Override
    public void removeFromCollection(String collName, EntityRef memberRef) throws Exception {

        // load the entity to be removed to the collection
        CollectionScope memberScope = new CollectionScopeImpl( 
            this.applicationScope.getApplication(), 
            this.applicationScope.getApplication(), 
            CpEntityManager.getCollectionScopeNameFromEntityType( memberRef.getType() ));
        EntityCollectionManager memberMgr = managerCache.getEntityCollectionManager(memberScope);

        if ( logger.isDebugEnabled() ) {
            logger.debug("Loading entity to remove from collection "
                    + "{}:{} from scope\n   app {}\n   owner {}\n   name {}", 
                new Object[] { 
                    memberRef.getType(), 
                    memberRef.getUuid(), 
                    memberScope.getApplication(), 
                    memberScope.getOwner(), 
                    memberScope.getName() 
            });
        }

        org.apache.usergrid.persistence.model.entity.Entity memberEntity = memberMgr.load(
            new SimpleId( memberRef.getUuid(), memberRef.getType() )).toBlockingObservable().last();

        IndexScope indexScope = new IndexScopeImpl(
            applicationScope.getApplication(), 
            cpHeadEntity.getId(), 
            CpEntityManager.getCollectionScopeNameFromCollectionName( collName ));

        // remove from collection index
        EntityIndex ei = managerCache.getEntityIndex(indexScope);
        ei.deindex( memberEntity );

        // remove collection edge
        Edge edge = new SimpleEdge( cpHeadEntity.getId(),
            getEdgeTypeFromCollectionName( collName ), memberEntity.getId(), 
<<<<<<< HEAD
            UUIDGenerator.newTimeUUID().timestamp(), false );
=======
            memberEntity.getId().getUuid().timestamp());
>>>>>>> b9794a32
        GraphManager gm = managerCache.getGraphManager(applicationScope);
        gm.deleteEdge(edge).toBlockingObservable().last();

        // does not actually remove the entity itself
    }


    @Override
    public void copyRelationships(String srcRelationName, EntityRef dstEntityRef, 
            String dstRelationName) throws Exception {

        throw new UnsupportedOperationException("Not supported yet."); 
    }

    @Override
    public Results searchCollection(String collName, Query query) throws Exception {

        if ( query == null ) {
            query = new Query();
        }

        headEntity = em.validate( headEntity );

        CollectionInfo collection = 
            getDefaultSchema().getCollection( headEntity.getType(), collName );

        IndexScope indexScope = new IndexScopeImpl(
            applicationScope.getApplication(), 
            cpHeadEntity.getId(), 
            CpEntityManager.getCollectionScopeNameFromCollectionName( collName ));
        EntityIndex ei = managerCache.getEntityIndex(indexScope);
      
        logger.debug("Searching collection {}", collName);
        logger.debug("Searching head entity scope {}:{}:{}",
            new String[] { 
                headEntityScope.getApplication().toString(), 
                headEntityScope.getOwner().toString(),
                collName }); 

        query.setEntityType( collection.getType() );
        query = adjustQuery( query );

        CandidateResults crs = ei.search( query );

        return buildResults( query, crs, collName );
    }


    @Override
    @Metered(group = "core", name = "RelationManager_createConnection_connection_ref")
    public ConnectionRef createConnection( ConnectionRef connection ) throws Exception {
        throw new UnsupportedOperationException("Not supported yet."); 
    }


    @Override
    @Metered(group = "core", name = "RelationManager_createConnection_connectionType")
    public ConnectionRef createConnection( 
            String connectionType, EntityRef connectedEntityRef ) throws Exception {

        headEntity = em.validate( headEntity );
        connectedEntityRef = em.validate( connectedEntityRef );

        ConnectionRefImpl connection = new ConnectionRefImpl( 
            headEntity, connectionType, connectedEntityRef );

        CollectionScope targetScope = new CollectionScopeImpl( 
            applicationScope.getApplication(), 
            applicationScope.getApplication(), 
            CpEntityManager.getCollectionScopeNameFromEntityType( connectedEntityRef.getType() ));

        EntityCollectionManager targetEcm = managerCache.getEntityCollectionManager(targetScope);

        if ( logger.isDebugEnabled() ) {
            logger.debug("Loading connection target entity {}:{} from scope\n   app {}\n   owner {}\n   name {}", 
                new Object[] { 
                    connectedEntityRef.getType(), 
                    connectedEntityRef.getUuid(), 
                    targetScope.getApplication(), 
                    targetScope.getOwner(), 
                    targetScope.getName() 
            });
        }

        org.apache.usergrid.persistence.model.entity.Entity targetEntity = targetEcm.load(
            new SimpleId( connectedEntityRef.getUuid(), connectedEntityRef.getType() ))
                .toBlockingObservable().last();

        // create graph edge connection from head entity to member entity
<<<<<<< HEAD
        Edge edge = new SimpleMarkedEdge( cpHeadEntity.getId(), connectionType, 
            targetEntity.getId(), UUIDGenerator.newTimeUUID().timestamp(), false );
=======
        Edge edge = new SimpleEdge( cpHeadEntity.getId(), connectionType,
            targetEntity.getId(), System.currentTimeMillis() );
>>>>>>> b9794a32

        GraphManager gm = managerCache.getGraphManager(applicationScope);
        gm.writeEdge(edge).toBlockingObservable().last();

        // Index the new connection in app|source|type context
        IndexScope indexScope = new IndexScopeImpl(
            applicationScope.getApplication(), 
            cpHeadEntity.getId(), 
            CpEntityManager.getCollectionScopeNameFromEntityType( connectionType ) );
        EntityIndex ei = managerCache.getEntityIndex(indexScope);
        ei.index( targetEntity );

        // Index the new connection in app|source|type context
        IndexScope allTypesIndexScope = new IndexScopeImpl(
            applicationScope.getApplication(), 
            cpHeadEntity.getId(), 
            ALL_TYPES);
        EntityIndex aei = managerCache.getEntityIndex(allTypesIndexScope);
        aei.index( targetEntity );

        return connection;
    }


    @Override
    @Metered(group = "core", name = "RelationManager_createConnection_paired_connection_type")
    public ConnectionRef createConnection( 
            String pairedConnectionType, EntityRef pairedEntity, String connectionType,
            EntityRef connectedEntityRef ) throws Exception {
        
        throw new UnsupportedOperationException("Paired connections not supported"); 
    }


    @Override
    @Metered(group = "core", name = "RelationManager_createConnection_connected_entity_ref")
    public ConnectionRef createConnection( ConnectedEntityRef... connections ) throws Exception {

        throw new UnsupportedOperationException("Paired connections not supported"); 
    }

    @Override
    public ConnectionRef connectionRef(
            String connectionType, 
            EntityRef connectedEntityRef) throws Exception {

        ConnectionRef connection = new ConnectionRefImpl( 
                headEntity, connectionType, connectedEntityRef );

        return connection;
    }

    @Override
    public ConnectionRef connectionRef(String pairedConnectionType, EntityRef pairedEntity, 
            String connectionType, EntityRef connectedEntityRef) throws Exception {

        throw new UnsupportedOperationException("Paired connections not supported"); 
    }

    @Override
    public ConnectionRef connectionRef(ConnectedEntityRef... connections) {

        throw new UnsupportedOperationException("Paired connections not supported"); 
    }

    @Override
    public void deleteConnection(ConnectionRef connectionRef) throws Exception {
        throw new UnsupportedOperationException("Not supported yet."); 
    }

    @Override
    public Set<String> getConnectionTypes(UUID connectedEntityId) throws Exception {

        throw new UnsupportedOperationException("Cannot specify entity by UUID alone."); 
    }

    @Override
    public Set<String> getConnectionTypes() throws Exception {
        throw new UnsupportedOperationException("Not supported yet."); 
    }

    @Override
    public Set<String> getConnectionTypes(boolean filterConnection) throws Exception {
        throw new UnsupportedOperationException("Not supported yet."); 
    }

    @Override
    public Results getConnectedEntities(String connectionType, String connectedEntityType, 
            Level resultsLevel) throws Exception {

        Query query = new Query();
        query.setConnectionType(connectionType);
        query.setEntityType(connectedEntityType);
        return searchConnectedEntities( query );
    }

    @Override
    public Results getConnectingEntities(String connectionType, String connectedEntityType, 
            Level resultsLevel) throws Exception {

        return getConnectingEntities( connectionType, connectedEntityType, resultsLevel, -1 );
    }

    @Override
    public Results getConnectingEntities(String connectionType, String entityType, 
            Level level, int count) throws Exception {

        Map<EntityRef, Set<String>> containers = getContainingCollections( count );

        if ( Level.REFS.equals(level ) ) {
            List<EntityRef> refList = new ArrayList<EntityRef>( containers.keySet() );
            return Results.fromRefList( refList );
        } 

        if ( Level.IDS.equals(level ) ) {
            // TODO: someday this should return a list of Core Persistence Ids
            List<UUID> idList = new ArrayList<UUID>();
            for ( EntityRef ref : containers.keySet() ) {
                idList.add( ref.getUuid() );
            }
            return Results.fromIdList( idList );
        }

        List<Entity> entities = new ArrayList<Entity>();
        for ( EntityRef ref : containers.keySet() ) {
            Entity entity = em.get( ref );
            entities.add( entity );
        }
        return Results.fromEntities( entities );
    }


    @Override
    public Results searchConnectedEntities( Query query ) throws Exception {

        if ( query == null ) {
            query = new Query();
        }

        headEntity = em.validate( headEntity );

        // search across all types of collections of the head-entity
        IndexScope indexScope = new IndexScopeImpl(
            applicationScope.getApplication(), 
            cpHeadEntity.getId(), 
            ALL_TYPES);
        EntityIndex ei = managerCache.getEntityIndex(indexScope);
      
        logger.debug("Searching connections from all-types scope {}:{}:{}", new String[] { 
            indexScope.getApplication().toString(), 
            indexScope.getOwner().toString(),
            indexScope.getName()}); 

        query = adjustQuery( query );
        CandidateResults crs = ei.search( query );

        return buildResults( query , crs, query.getConnectionType() );
    }


    private Query adjustQuery( Query query ) {

        // handle the select by identifier case
        if ( query.getRootOperand() == null ) {

            // a name alias or email alias was specified
            if ( query.containsSingleNameOrEmailIdentifier() ) {

                Identifier ident = query.getSingleIdentifier();

                // an email was specified.  An edge case that only applies to users.  
                // This is fulgy to put here, but required.
                if ( query.getEntityType().equals( User.ENTITY_TYPE ) && ident.isEmail() ) {

                    Query newQuery = Query.fromQL(
                        "select * where email='" + query.getSingleNameOrEmailIdentifier()+ "'");
                    query.setRootOperand( newQuery.getRootOperand() );
                }

                // use the ident with the default alias. could be an email
                else {

                    Query newQuery = Query.fromQL(
                        "select * where name='" + query.getSingleNameOrEmailIdentifier()+ "'");
                    query.setRootOperand( newQuery.getRootOperand() );
                }

            } else if ( query.containsSingleUuidIdentifier() ) {

                Query newQuery = Query.fromQL(
                        "select * where uuid='" + query.getSingleUuidIdentifier() + "'");
                query.setRootOperand( newQuery.getRootOperand() );
            }
        }

        if ( query.isReversed() ) {

            Query.SortPredicate newsp = new Query.SortPredicate( 
                PROPERTY_CREATED, Query.SortDirection.DESCENDING );
            query.addSort( newsp ); 
        }

        // reverse chrono order by default
        if ( query.getSortPredicates().isEmpty() ) {

            Query.SortPredicate newsp = new Query.SortPredicate( 
                PROPERTY_CREATED, Query.SortDirection.ASCENDING);
            query.addSort( newsp ); 
        }


        return query;
    }


    @Override
    public Set<String> getConnectionIndexes(String connectionType) throws Exception {
        throw new UnsupportedOperationException("Not supported yet."); 
    }

    
    private CpRelationManager getRelationManager( EntityRef headEntity ) {
        CpRelationManager rmi = new CpRelationManager();
        rmi.init( em, emf, applicationId, headEntity, null);
        return rmi;
    }


    /** side effect: converts headEntity into an Entity if it is an EntityRef! */
    private Entity getHeadEntity() throws Exception {
        Entity entity = null;
        if ( headEntity instanceof Entity ) {
            entity = ( Entity ) headEntity;
        }
        else {
            entity = em.get( headEntity );
            headEntity = entity;
        }
        return entity;
    }


    private Results buildResults(Query query, CandidateResults crs, String collName ) {

        Results results = null;

        if ( query.getLevel().equals( Level.IDS )) {
            
            // TODO: replace this with List<Id> someday
            List<UUID> ids = new ArrayList<UUID>();
            Iterator<CandidateResult> iter = crs.iterator();
            while ( iter.hasNext() ) {
                ids.add( iter.next().getId().getUuid() );
            }
            results = Results.fromIdList( ids );

        } else if ( query.getLevel().equals( Level.REFS )) {

            List<EntityRef> entityRefs = new ArrayList<EntityRef>();
            Iterator<CandidateResult> iter = crs.iterator();
            while ( iter.hasNext() ) {
                Id id = iter.next().getId();
                entityRefs.add( new SimpleEntityRef( id.getType(), id.getUuid() ));
            } 
            results = Results.fromRefList(entityRefs);

        } else {

            CollectionScope collScope = new CollectionScopeImpl( 
                applicationScope.getApplication(), 
                applicationScope.getApplication(), 
                CpEntityManager.getCollectionScopeNameFromEntityType( query.getEntityType() ));
            EntityCollectionManager ecm = managerCache.getEntityCollectionManager(collScope);

            if ( logger.isDebugEnabled() ) {
                logger.debug("Loading entities from scope\n   app {}\n   owner {}\n   name {}", 
                new Object[] { 
                    collScope.getApplication(), 
                    collScope.getOwner(), 
                    collScope.getName() 
                });
            }

            // first, build map of latest versions of entities
            Map<Id, org.apache.usergrid.persistence.model.entity.Entity> latestVersions = 
                new LinkedHashMap<Id, org.apache.usergrid.persistence.model.entity.Entity>();

            Iterator<CandidateResult> iter = crs.iterator();
            while ( iter.hasNext() ) {

                CandidateResult cr = iter.next();

                org.apache.usergrid.persistence.model.entity.Entity e =
                    ecm.load( cr.getId() ).toBlockingObservable().last();

                if ( cr.getVersion().compareTo( e.getVersion()) < 0 )  {
                    logger.debug("Stale version uuid:{} type:{} v:{}", 
                        new Object[] {cr.getId().getUuid(), cr.getId().getType(), cr.getVersion()});
                    continue;
                }

                org.apache.usergrid.persistence.model.entity.Entity alreadySeen = 
                    latestVersions.get( e.getId() );

                if ( alreadySeen == null ) { // never seen it, so add to map
                    latestVersions.put( e.getId(), e);

                } else {
                    // we seen this id before, only add entity if newer version
                    if ( e.getVersion().compareTo( alreadySeen.getVersion() ) > 0 ) {
                        latestVersions.put( e.getId(), e);
                    }
                }
            }

            // now build collection of old-school entities
            List<Entity> entities = new ArrayList<Entity>();
            for ( Id id : latestVersions.keySet() ) {

                org.apache.usergrid.persistence.model.entity.Entity e =
                    latestVersions.get( id );

                Entity entity = EntityFactory.newEntity(
                    e.getId().getUuid(), e.getField("type").getValue().toString() );

                Map<String, Object> entityMap = CpEntityMapUtils.toMap( e );
                entity.addProperties( entityMap ); 
                entities.add( entity );
            }

            results = Results.fromEntities( entities );
        }

        results.setCursor( crs.getCursor() );
        results.setQueryProcessor( new CpQueryProcessor(em, query, headEntity, collName) );

        return results;
    }

    @Override
    public void batchUpdateSetIndexes( Mutator<ByteBuffer> batch, String setName, Object elementValue,
                                       boolean removeFromSet, UUID timestampUuid ) throws Exception {

        Entity entity = getHeadEntity();

        elementValue = getDefaultSchema().validateEntitySetValue( entity.getType(), setName, elementValue );

        IndexUpdate indexUpdate =
                batchStartIndexUpdate( batch, entity, setName, elementValue, timestampUuid, true, true, removeFromSet,
                        false );

        // Update collections
        Map<String, Set<CollectionInfo>> containers =
                getDefaultSchema().getContainersIndexingDictionary( entity.getType(), setName );

        if ( containers != null ) {
            Map<EntityRef, Set<String>> containerEntities = getContainingCollections();
            for ( EntityRef containerEntity : containerEntities.keySet() ) {
                if ( containerEntity.getType().equals( TYPE_APPLICATION ) && Schema
                        .isAssociatedEntityType( entity.getType() ) ) {
                    logger.debug( "Extended properties for {} not indexed by application", entity.getType() );
                    continue;
                }
                Set<String> collectionNames = containerEntities.get( containerEntity );
                Set<CollectionInfo> collections = containers.get( containerEntity.getType() );

                if ( collections != null ) {

                    for ( CollectionInfo collection : collections ) {
                        if ( collectionNames.contains( collection.getName() ) ) {

                            batchUpdateCollectionIndex( indexUpdate, containerEntity, collection.getName() );
                        }
                    }
                }
            }
        }

        batchUpdateBackwardConnectionsDictionaryIndexes( indexUpdate );
    }

    /**
     * Batch update collection index.
     *
     * @param indexUpdate The update to apply
     * @param owner The entity that is the owner context of this entity update.  Can either be an application, or
     * another entity
     * @param collectionName the collection name
     *
     * @return The indexUpdate with batch mutations
     *
     * @throws Exception the exception
     */
    @Metered(group = "core", name = "RelationManager_batchUpdateCollectionIndex")
    public IndexUpdate batchUpdateCollectionIndex( IndexUpdate indexUpdate, EntityRef owner, String collectionName )
            throws Exception {

        logger.debug( "batchUpdateCollectionIndex" );

        Entity indexedEntity = indexUpdate.getEntity();

        String bucketId = indexBucketLocator
                .getBucket( applicationId, IndexBucketLocator.IndexType.COLLECTION, indexedEntity.getUuid(), indexedEntity.getType(),
                        indexUpdate.getEntryName() );

        // the root name without the bucket
        // entity_id,collection_name,prop_name,
        Object index_name = null;
        // entity_id,collection_name,prop_name, bucketId
        Object index_key = null;

        // entity_id,collection_name,collected_entity_id,prop_name

        for ( IndexUpdate.IndexEntry entry : indexUpdate.getPrevEntries() ) {

            if ( entry.getValue() != null ) {

                index_name = key( owner.getUuid(), collectionName, entry.getPath() );

                index_key = key( index_name, bucketId );

                addDeleteToMutator( indexUpdate.getBatch(), ENTITY_INDEX, index_key, entry.getIndexComposite(),
                        indexUpdate.getTimestamp() );

                if ( "location.coordinates".equals( entry.getPath() ) ) {
                    EntityLocationRef loc = new EntityLocationRef( indexUpdate.getEntity(), entry.getTimestampUuid(),
                            entry.getValue().toString() );
                    batchRemoveLocationFromCollectionIndex( indexUpdate.getBatch(), indexBucketLocator, applicationId,
                            index_name, loc );
                }
            }
            else {
                logger.error( "Unexpected condition - deserialized property value is null" );
            }
        }

        if ( ( indexUpdate.getNewEntries().size() > 0 ) && ( !indexUpdate.isMultiValue() || ( indexUpdate.isMultiValue()
                && !indexUpdate.isRemoveListEntry() ) ) ) {

            for ( IndexUpdate.IndexEntry indexEntry : indexUpdate.getNewEntries() ) {

                // byte valueCode = indexEntry.getValueCode();

                index_name = key( owner.getUuid(), collectionName, indexEntry.getPath() );

                index_key = key( index_name, bucketId );

                // int i = 0;

                addInsertToMutator( indexUpdate.getBatch(), ENTITY_INDEX, index_key, indexEntry.getIndexComposite(),
                        null, indexUpdate.getTimestamp() );

                if ( "location.coordinates".equals( indexEntry.getPath() ) ) {
                    EntityLocationRef loc =
                            new EntityLocationRef( indexUpdate.getEntity(), indexEntry.getTimestampUuid(),
                                    indexEntry.getValue().toString() );
                    batchStoreLocationInCollectionIndex( indexUpdate.getBatch(), indexBucketLocator, applicationId,
                            index_name, indexedEntity.getUuid(), loc );
                }

                // i++;
            }
        }

        for ( String index : indexUpdate.getIndexesSet() ) {
            addInsertToMutator( indexUpdate.getBatch(), ENTITY_DICTIONARIES,
                    key( owner.getUuid(), collectionName, Schema.DICTIONARY_INDEXES ), index, null,
                    indexUpdate.getTimestamp() );
        }

        return indexUpdate;
    }


    public IndexUpdate batchStartIndexUpdate( 
            Mutator<ByteBuffer> batch, Entity entity, String entryName,
            Object entryValue, UUID timestampUuid, boolean schemaHasProperty,
             boolean isMultiValue, boolean removeListEntry, boolean fulltextIndexed )
            throws Exception {
        return batchStartIndexUpdate( batch, entity, entryName, entryValue, timestampUuid, 
                schemaHasProperty, isMultiValue, removeListEntry, fulltextIndexed, false );
    }


    @Metered(group = "core", name = "RelationManager_batchStartIndexUpdate")
    public IndexUpdate batchStartIndexUpdate( 
        Mutator<ByteBuffer> batch, Entity entity, String entryName,
        Object entryValue, UUID timestampUuid, boolean schemaHasProperty,
        boolean isMultiValue, boolean removeListEntry, boolean fulltextIndexed,
        boolean skipRead ) throws Exception {

        long timestamp = getTimestampInMicros( timestampUuid );

        IndexUpdate indexUpdate = new IndexUpdate( batch, entity, entryName, entryValue, 
                schemaHasProperty, isMultiValue, removeListEntry, timestampUuid );

        // entryName = entryName.toLowerCase();

        // entity_id,connection_type,connected_entity_id,prop_name

        if ( !skipRead ) {

            List<HColumn<ByteBuffer, ByteBuffer>> entries = null;

            if ( isMultiValue && validIndexableValue( entryValue ) ) {
                entries = cass.getColumns( 
                    cass.getApplicationKeyspace( applicationId ), ENTITY_INDEX_ENTRIES,
                        entity.getUuid(), new DynamicComposite( 
                            entryName, indexValueCode( entryValue), toIndexableValue( entryValue )),
                        setGreaterThanEqualityFlag( 
                            new DynamicComposite( entryName, indexValueCode( entryValue ),
                        toIndexableValue( entryValue ) ) ), INDEX_ENTRY_LIST_COUNT, false );
            }
            else {
                entries = cass.getColumns( 
                    cass.getApplicationKeyspace( applicationId ), ENTITY_INDEX_ENTRIES,
                        entity.getUuid(), 
                        new DynamicComposite( entryName ),
                        setGreaterThanEqualityFlag( 
                            new DynamicComposite( entryName ) ), INDEX_ENTRY_LIST_COUNT, false );
            }

            if ( logger.isDebugEnabled() ) {
                logger.debug( "Found {} previous index entries for {} of entity {}", new Object[] {
                        entries.size(), entryName, entity.getUuid()
                } );
            }

            // Delete all matching entries from entry list
            for ( HColumn<ByteBuffer, ByteBuffer> entry : entries ) {
                UUID prev_timestamp = null;
                Object prev_value = null;
                String prev_obj_path = null;

                // new format:
                // composite(entryName,
                // value_code,prev_value,prev_timestamp,prev_obj_path) = null
                DynamicComposite composite = 
                        DynamicComposite.fromByteBuffer( entry.getName().duplicate() );
                prev_value = composite.get( 2 );
                prev_timestamp = ( UUID ) composite.get( 3 );
                if ( composite.size() > 4 ) {
                    prev_obj_path = ( String ) composite.get( 4 );
                }

                if ( prev_value != null ) {

                    String entryPath = entryName;
                    if ( ( prev_obj_path != null ) && ( prev_obj_path.length() > 0 ) ) {
                        entryPath = entryName + "." + prev_obj_path;
                    }

                    indexUpdate.addPrevEntry( 
                            entryPath, prev_value, prev_timestamp, entry.getName().duplicate() );

                    // composite(property_value,connected_entity_id,entry_timestamp)
                    // addDeleteToMutator(batch, ENTITY_INDEX_ENTRIES,
                    // entity.getUuid(), entry.getName(), timestamp);

                }
                else {
                    logger.error( "Unexpected condition - deserialized property value is null" );
                }
            }
        }

        if ( !isMultiValue || ( isMultiValue && !removeListEntry ) ) {

            List<Map.Entry<String, Object>> list = IndexUtils.getKeyValueList( 
                    entryName, entryValue, fulltextIndexed );

            if ( entryName.equalsIgnoreCase( "location" ) && ( entryValue instanceof Map ) ) {
                @SuppressWarnings("rawtypes") double latitude =
                        MapUtils.getDoubleValue( ( Map ) entryValue, "latitude" );
                @SuppressWarnings("rawtypes") double longitude =
                        MapUtils.getDoubleValue( ( Map ) entryValue, "longitude" );
                list.add( new AbstractMap.SimpleEntry<String, Object>( "location.coordinates",
                        latitude + "," + longitude ) );
            }

            for ( Map.Entry<String, Object> indexEntry : list ) {

                if ( validIndexableValue( indexEntry.getValue() ) ) {
                    indexUpdate.addNewEntry( 
                            indexEntry.getKey(), toIndexableValue( indexEntry.getValue() ) );
                }
            }

            if ( isMultiValue ) {
                addInsertToMutator( batch, ENTITY_INDEX_ENTRIES, entity.getUuid(),
                        asList( entryName, 
                            indexValueCode( entryValue ), 
                            toIndexableValue( entryValue ),
                            indexUpdate.getTimestampUuid() ),
                        null, timestamp );
            }
            else {
                // int i = 0;

                for ( Map.Entry<String, Object> indexEntry : list ) {

                    String name = indexEntry.getKey();
                    if ( name.startsWith( entryName + "." ) ) {
                        name = name.substring( entryName.length() + 1 );
                    }
                    else if ( name.startsWith( entryName ) ) {
                        name = name.substring( entryName.length() );
                    }

                    byte code = indexValueCode( indexEntry.getValue() );
                    Object val = toIndexableValue( indexEntry.getValue() );
                    addInsertToMutator( batch, ENTITY_INDEX_ENTRIES, entity.getUuid(),
                            asList( entryName, code, val, indexUpdate.getTimestampUuid(), name ), 
                            null, timestamp );

                    indexUpdate.addIndex( indexEntry.getKey() );
                }
            }

            indexUpdate.addIndex( entryName );
        }

        return indexUpdate;
    }

    /**
     * Batch update backward connections set indexes.
     *
     * @param indexUpdate The index to update in the dictionary
     *
     * @return The index update
     *
     * @throws Exception the exception
     */
    @Metered(group = "core", name = "RelationManager_batchUpdateBackwardConnectionsDictionaryIndexes")
    public IndexUpdate batchUpdateBackwardConnectionsDictionaryIndexes( 
            IndexUpdate indexUpdate ) throws Exception {

        logger.debug( "batchUpdateBackwardConnectionsListIndexes" );

        boolean entityHasDictionary = getDefaultSchema()
                .isDictionaryIndexedInConnections( 
                        indexUpdate.getEntity().getType(), indexUpdate.getEntryName() );

        if ( !entityHasDictionary ) {
            return indexUpdate;
        }


        return doBackwardConnectionsUpdate( indexUpdate );
    }

    /**
     * Search each reverse connection type in the graph for connections.  
     * If one is found, update the index appropriately
     *
     * @param indexUpdate The index update to use
     *
     * @return The updated index update
     */
    private IndexUpdate doBackwardConnectionsUpdate( IndexUpdate indexUpdate ) throws Exception {
        final Entity targetEntity = indexUpdate.getEntity();

        final ConnectionTypesIterator connectionTypes =
            new ConnectionTypesIterator( cass, applicationId, targetEntity.getUuid(), false, 100 );

        for ( String connectionType : connectionTypes ) {

            PagingResultsIterator itr = 
                    getReversedConnectionsIterator( targetEntity, connectionType );

            for ( Object connection : itr ) {

                final ConnectedEntityRef sourceEntity = ( ConnectedEntityRef ) connection;

                //we need to create a connection ref from the source entity (found via reverse edge) 
                // to the entity we're about to update.  This is the index that needs updated
                final ConnectionRefImpl connectionRef =
                    new ConnectionRefImpl( sourceEntity, connectionType, indexUpdate.getEntity() );

                batchUpdateConnectionIndex( indexUpdate, connectionRef );
            }
        }

        return indexUpdate;
    }

    /**
     * Batch update connection index.
     *
     * @param indexUpdate The update operation to perform
     * @param connection The connection to update
     *
     * @return The index with the batch mutation udpated
     *
     * @throws Exception the exception
     */
    @Metered(group = "core", name = "RelationManager_batchUpdateConnectionIndex")
    public IndexUpdate batchUpdateConnectionIndex( 
            IndexUpdate indexUpdate, ConnectionRefImpl connection ) throws Exception {

        // UUID connection_id = connection.getUuid();

        UUID[] index_keys = connection.getIndexIds();

        // Delete all matching entries from entry list
        for ( IndexUpdate.IndexEntry entry : indexUpdate.getPrevEntries() ) {

            if ( entry.getValue() != null ) {

                batchDeleteConnectionIndexEntries( indexUpdate, entry, connection, index_keys );

                if ( "location.coordinates".equals( entry.getPath() ) ) {
                    EntityLocationRef loc = 
                        new EntityLocationRef( indexUpdate.getEntity(), entry.getTimestampUuid(),
                        entry.getValue().toString() );
                    batchDeleteLocationInConnectionsIndex( 
                        indexUpdate.getBatch(), indexBucketLocator, applicationId,
                        index_keys, entry.getPath(), loc );
                }
            }
            else {
                logger.error( "Unexpected condition - deserialized property value is null" );
            }
        }

        if ( ( indexUpdate.getNewEntries().size() > 0 ) 
                && ( !indexUpdate.isMultiValue() || ( indexUpdate.isMultiValue()
                && !indexUpdate.isRemoveListEntry() ) ) ) {

            for ( IndexUpdate.IndexEntry indexEntry : indexUpdate.getNewEntries() ) {

                batchAddConnectionIndexEntries( indexUpdate, indexEntry, connection, index_keys );

                if ( "location.coordinates".equals( indexEntry.getPath() ) ) {
                    EntityLocationRef loc =
                            new EntityLocationRef( 
                                    indexUpdate.getEntity(), 
                                    indexEntry.getTimestampUuid(),
                                    indexEntry.getValue().toString() );
                    batchStoreLocationInConnectionsIndex( 
                            indexUpdate.getBatch(), indexBucketLocator, applicationId,
                            index_keys, indexEntry.getPath(), loc );
                }
            }

      /*
       * addInsertToMutator(batch, EntityCF.SETS, key(connection_id,
       * Schema.INDEXES_SET), indexEntry.getKey(), null, false, timestamp); }
       *
       * addInsertToMutator(batch, EntityCF.SETS, key(connection_id,
       * Schema.INDEXES_SET), entryName, null, false, timestamp);
       */
        }

        for ( String index : indexUpdate.getIndexesSet() ) {
            addInsertToMutator( indexUpdate.getBatch(), ENTITY_DICTIONARIES,
                    key( connection.getConnectingIndexId(), Schema.DICTIONARY_INDEXES), index, null,
                    indexUpdate.getTimestamp() );
        }

        return indexUpdate;
    }

    /**
     * Get a paging results iterator.  Should return an iterator for all results
     *
     * @param targetEntity The target entity search connections from
     *
     * @return connectionType The name of the edges to search
     */
    private PagingResultsIterator getReversedConnectionsIterator( 
            EntityRef targetEntity, String connectionType ) throws Exception {

        return new PagingResultsIterator( 
                getConnectingEntities( targetEntity, connectionType, null, Level.REFS ) );
    }

    /**
     * Get all edges that are to the targetEntity
     *
     * @param targetEntity The target entity to search edges in
     * @param connectionType The type of connection.  If not specified, all connections are returned
     * @param connectedEntityType The connected entity type, if not specified all types are returned
     * @param resultsLevel The results level to return
     */
    private Results getConnectingEntities( 
            EntityRef targetEntity, String connectionType, String connectedEntityType,
            Level resultsLevel ) throws Exception {

        return getConnectingEntities(
                targetEntity, connectionType, connectedEntityType, resultsLevel, 0);
    }

    /**
     * Get all edges that are to the targetEntity
     *
     * @param targetEntity The target entity to search edges in
     * @param connectionType The type of connection.  If not specified, all connections are returned
     * @param connectedEntityType The connected entity type, if not specified all types are returned
     * @param count result limit
     */
    private Results getConnectingEntities( EntityRef targetEntity, String connectionType, 
            String connectedEntityType, Level level, int count) throws Exception {

        Query query = new Query();
        query.setResultsLevel( level );
        query.setLimit(count);

        final ConnectionRefImpl connectionRef =
                new ConnectionRefImpl( new SimpleEntityRef( connectedEntityType, null ), connectionType, targetEntity );
        final ConnectionResultsLoaderFactory factory = new ConnectionResultsLoaderFactory( connectionRef );

        QueryProcessorImpl qp = new QueryProcessorImpl( query, null, em, factory );
        SearchConnectionVisitor visitor = new SearchConnectionVisitor( qp, connectionRef, false );

        return qp.getResults( visitor );
    }

    @Metered(group = "core", name = "RelationManager_batchDeleteConnectionIndexEntries")
    public Mutator<ByteBuffer> batchDeleteConnectionIndexEntries( IndexUpdate indexUpdate, IndexUpdate.IndexEntry entry,
                                                                  ConnectionRefImpl connection, UUID[] index_keys )
            throws Exception {

        // entity_id,prop_name
        Object property_index_key = key( index_keys[ConnectionRefImpl.ALL], INDEX_CONNECTIONS, entry.getPath(),
                indexBucketLocator.getBucket( applicationId, IndexBucketLocator.IndexType.CONNECTION, index_keys[ConnectionRefImpl.ALL],
                        entry.getPath() ) );

        // entity_id,entity_type,prop_name
        Object entity_type_prop_index_key =
                key( index_keys[ConnectionRefImpl.BY_ENTITY_TYPE], INDEX_CONNECTIONS, entry.getPath(),
                        indexBucketLocator.getBucket( applicationId, IndexBucketLocator.IndexType.CONNECTION,
                                index_keys[ConnectionRefImpl.BY_ENTITY_TYPE], entry.getPath() ) );

        // entity_id,connection_type,prop_name
        Object connection_type_prop_index_key =
                key( index_keys[ConnectionRefImpl.BY_CONNECTION_TYPE], INDEX_CONNECTIONS, entry.getPath(),
                        indexBucketLocator.getBucket( applicationId, IndexBucketLocator.IndexType.CONNECTION,
                                index_keys[ConnectionRefImpl.BY_CONNECTION_TYPE], entry.getPath() ) );

        // entity_id,connection_type,entity_type,prop_name
        Object connection_type_and_entity_type_prop_index_key =
                key( index_keys[ConnectionRefImpl.BY_CONNECTION_AND_ENTITY_TYPE], INDEX_CONNECTIONS, entry.getPath(),
                        indexBucketLocator.getBucket( applicationId, IndexBucketLocator.IndexType.CONNECTION,
                                index_keys[ConnectionRefImpl.BY_CONNECTION_AND_ENTITY_TYPE], entry.getPath() ) );

        // composite(property_value,connected_entity_id,connection_type,entity_type,entry_timestamp)
        addDeleteToMutator( indexUpdate.getBatch(), ENTITY_INDEX, property_index_key,
                entry.getIndexComposite( connection.getConnectedEntityId(), connection.getConnectionType(),
                        connection.getConnectedEntityType() ), indexUpdate.getTimestamp() );

        // composite(property_value,connected_entity_id,connection_type,entry_timestamp)
        addDeleteToMutator( indexUpdate.getBatch(), ENTITY_INDEX, entity_type_prop_index_key,
                entry.getIndexComposite( connection.getConnectedEntityId(), connection.getConnectionType() ),
                indexUpdate.getTimestamp() );

        // composite(property_value,connected_entity_id,entity_type,entry_timestamp)
        addDeleteToMutator( indexUpdate.getBatch(), ENTITY_INDEX, connection_type_prop_index_key,
                entry.getIndexComposite( connection.getConnectedEntityId(), connection.getConnectedEntityType() ),
                indexUpdate.getTimestamp() );

        // composite(property_value,connected_entity_id,entry_timestamp)
        addDeleteToMutator( indexUpdate.getBatch(), ENTITY_INDEX, connection_type_and_entity_type_prop_index_key,
                entry.getIndexComposite( connection.getConnectedEntityId() ), indexUpdate.getTimestamp() );

        return indexUpdate.getBatch();
    }


    @Metered(group = "core", name = "RelationManager_batchAddConnectionIndexEntries")
    public Mutator<ByteBuffer> batchAddConnectionIndexEntries( IndexUpdate indexUpdate, IndexUpdate.IndexEntry entry,
                                                               ConnectionRefImpl connection, UUID[] index_keys ) {

        // entity_id,prop_name
        Object property_index_key = key( index_keys[ConnectionRefImpl.ALL], INDEX_CONNECTIONS, entry.getPath(),
                indexBucketLocator.getBucket( applicationId, IndexBucketLocator.IndexType.CONNECTION, index_keys[ConnectionRefImpl.ALL],
                        entry.getPath() ) );

        // entity_id,entity_type,prop_name
        Object entity_type_prop_index_key =
                key( index_keys[ConnectionRefImpl.BY_ENTITY_TYPE], INDEX_CONNECTIONS, entry.getPath(),
                        indexBucketLocator.getBucket( applicationId, IndexBucketLocator.IndexType.CONNECTION,
                                index_keys[ConnectionRefImpl.BY_ENTITY_TYPE], entry.getPath() ) );

        // entity_id,connection_type,prop_name
        Object connection_type_prop_index_key =
                key( index_keys[ConnectionRefImpl.BY_CONNECTION_TYPE], INDEX_CONNECTIONS, entry.getPath(),
                        indexBucketLocator.getBucket( applicationId, IndexBucketLocator.IndexType.CONNECTION,
                                index_keys[ConnectionRefImpl.BY_CONNECTION_TYPE], entry.getPath() ) );

        // entity_id,connection_type,entity_type,prop_name
        Object connection_type_and_entity_type_prop_index_key =
                key( index_keys[ConnectionRefImpl.BY_CONNECTION_AND_ENTITY_TYPE], INDEX_CONNECTIONS, entry.getPath(),
                        indexBucketLocator.getBucket( applicationId, IndexBucketLocator.IndexType.CONNECTION,
                                index_keys[ConnectionRefImpl.BY_CONNECTION_AND_ENTITY_TYPE], entry.getPath() ) );

        // composite(property_value,connected_entity_id,connection_type,entity_type,entry_timestamp)
        addInsertToMutator( indexUpdate.getBatch(), ENTITY_INDEX, property_index_key,
                entry.getIndexComposite( connection.getConnectedEntityId(), connection.getConnectionType(),
                        connection.getConnectedEntityType() ), connection.getUuid(), indexUpdate.getTimestamp() );

        // composite(property_value,connected_entity_id,connection_type,entry_timestamp)
        addInsertToMutator( indexUpdate.getBatch(), ENTITY_INDEX, entity_type_prop_index_key,
                entry.getIndexComposite( connection.getConnectedEntityId(), connection.getConnectionType() ),
                connection.getUuid(), indexUpdate.getTimestamp() );

        // composite(property_value,connected_entity_id,entity_type,entry_timestamp)
        addInsertToMutator( indexUpdate.getBatch(), ENTITY_INDEX, connection_type_prop_index_key,
                entry.getIndexComposite( connection.getConnectedEntityId(), connection.getConnectedEntityType() ),
                connection.getUuid(), indexUpdate.getTimestamp() );

        // composite(property_value,connected_entity_id,entry_timestamp)
        addInsertToMutator( indexUpdate.getBatch(), ENTITY_INDEX, connection_type_and_entity_type_prop_index_key,
                entry.getIndexComposite( connection.getConnectedEntityId() ), connection.getUuid(),
                indexUpdate.getTimestamp() );

        return indexUpdate.getBatch();
    }

    /**
     * Simple search visitor that performs all the joining
     *
     * @author tnine
     */
    private class SearchConnectionVisitor extends SearchVisitor {

        private final ConnectionRefImpl connection;

        /** True if we should search from source->target edges.  False if we should search from target<-source edges */
        private final boolean outgoing;


        /**
         * @param queryProcessor They query processor to use
         * @param connection The connection refernce
         * @param outgoing The direction to search.  True if we should search from source->target edges.  False if we
         * should search from target<-source edges
         */
        public SearchConnectionVisitor( QueryProcessorImpl queryProcessor, ConnectionRefImpl connection,
                                        boolean outgoing ) {
            super( queryProcessor );
            this.connection = connection;
            this.outgoing = outgoing;
        }


        /* (non-Javadoc)
     * @see org.apache.usergrid.persistence.query.ir.SearchVisitor#secondaryIndexScan(org.apache.usergrid.persistence.query.ir
     * .QueryNode, org.apache.usergrid.persistence.query.ir.QuerySlice)
     */
        @Override
        protected IndexScanner secondaryIndexScan( QueryNode node, QuerySlice slice ) throws Exception {

            UUID id = ConnectionRefImpl.getIndexId( ConnectionRefImpl.BY_CONNECTION_AND_ENTITY_TYPE, headEntity,
                    connection.getConnectionType(), connection.getConnectedEntityType(), new ConnectedEntityRef[0] );

            Object key = key( id, INDEX_CONNECTIONS );

            // update the cursor and order before we perform the slice
            // operation
            queryProcessor.applyCursorAndSort( slice );

            IndexScanner columns = null;

            if ( slice.isComplete() ) {
                columns = new NoOpIndexScanner();
            }
            else {
                columns = searchIndex( key, slice, queryProcessor.getPageSizeHint( node ) );
            }

            return columns;
        }


        /*
     * (non-Javadoc)
     *
     * @see org.apache.usergrid.persistence.query.ir.NodeVisitor#visit(org.apache.usergrid.
     * persistence.query.ir.WithinNode)
     */
        @Override
        public void visit( WithinNode node ) throws Exception {

            QuerySlice slice = node.getSlice();

            queryProcessor.applyCursorAndSort( slice );

            GeoIterator itr =
                    new GeoIterator( new ConnectionGeoSearch( em, indexBucketLocator, cass, connection.getIndexId() ),
                            query.getLimit(), slice, node.getPropertyName(),
                            new Point( node.getLattitude(), node.getLongitude() ), node.getDistance() );

            results.push( itr );
        }


        @Override
        public void visit( AllNode node ) throws Exception {
            QuerySlice slice = node.getSlice();

            queryProcessor.applyCursorAndSort( slice );

            int size = queryProcessor.getPageSizeHint( node );

            ByteBuffer start = null;

            if ( slice.hasCursor() ) {
                start = slice.getCursor();
            }


            boolean skipFirst = !node.isForceKeepFirst() && slice.hasCursor();

            UUID entityIdToUse;

            //change our type depending on which direction we're loading
            String dictionaryType;

            //the target type
            String targetType;

            //this is on the "source" side of the edge
            if ( outgoing ) {
                entityIdToUse = connection.getConnectingEntityId();
                dictionaryType = DICTIONARY_CONNECTED_ENTITIES;
                targetType = connection.getConnectedEntityType();
            }

            //we're on the target side of the edge
            else {
                entityIdToUse = connection.getConnectedEntityId();
                dictionaryType = DICTIONARY_CONNECTING_ENTITIES;
                targetType = connection.getConnectingEntityType();
            }

            final String connectionType = connection.getConnectionType();


            final ConnectionIndexSliceParser connectionParser = new ConnectionIndexSliceParser( targetType );


            final Iterator<String> connectionTypes;

            //use the provided connection type
            if ( connectionType != null ) {
                connectionTypes = Collections.singleton( connectionType ).iterator();
            }

            //we need to iterate all connection types
            else {
                connectionTypes = new ConnectionTypesIterator( cass, applicationId, entityIdToUse, outgoing, size );
            }

            IndexScanner connectionScanner =
                    new ConnectedIndexScanner( cass, dictionaryType, applicationId, entityIdToUse, connectionTypes,
                            start, slice.isReversed(), size, skipFirst );

            this.results.push( new SliceIterator( slice, connectionScanner, connectionParser ) );
        }


        @Override
        public void visit( NameIdentifierNode nameIdentifierNode ) throws Exception {
            //TODO T.N. USERGRID-1919 actually validate this is connected
            EntityRef ref = em.getAlias(connection.getConnectedEntityType(),nameIdentifierNode.getName() );

            if ( ref == null ) {
                this.results.push( new EmptyIterator() );
                return;
            }

            this.results.push( new StaticIdIterator( ref.getUuid() ) );
        }
    }

    private IndexScanner searchIndex( Object indexKey, QuerySlice slice, int pageSize ) throws Exception {

        DynamicComposite[] range = slice.getRange();

        Object keyPrefix = key( indexKey, slice.getPropertyName() );

        IndexScanner scanner =
                new IndexBucketScanner( cass, indexBucketLocator, ENTITY_INDEX, applicationId, IndexBucketLocator
                        .IndexType.CONNECTION,
                        keyPrefix, range[0], range[1], slice.isReversed(), pageSize, slice.hasCursor(), slice.getPropertyName() );

        return scanner;
    }


}<|MERGE_RESOLUTION|>--- conflicted
+++ resolved
@@ -64,7 +64,7 @@
 import org.apache.usergrid.persistence.geo.model.Point;
 import org.apache.usergrid.persistence.graph.Edge;
 import org.apache.usergrid.persistence.graph.GraphManager;
-import org.apache.usergrid.persistence.graph.impl.SimpleEdge;
+import org.apache.usergrid.persistence.graph.impl.SimpleMarkedEdge;
 import org.apache.usergrid.persistence.graph.impl.SimpleSearchByEdge;
 import org.apache.usergrid.persistence.graph.impl.SimpleSearchByEdgeType;
 import org.apache.usergrid.persistence.graph.impl.SimpleSearchEdgeType;
@@ -205,6 +205,7 @@
         EntityCollectionManager ecm = managerCache.getEntityCollectionManager(headEntityScope);
         this.cpHeadEntity = ecm.load( new SimpleId( 
             headEntity.getUuid(), headEntity.getType() )).toBlockingObservable().last();
+        Assert.notNull( cpHeadEntity, "cpHeadEntity cannot be null" );
 
         return this;
     }
@@ -280,11 +281,7 @@
             String edgeType = edgeTypes.next();
 
             Observable<Edge> edges = gm.loadEdgesToTarget( new SimpleSearchByEdgeType( 
-<<<<<<< HEAD
-                cpHeadEntity.getId(), edgeType, cpHeadEntity.getVersion().timestamp(), null ));
-=======
                 cpHeadEntity.getId(), edgeType, Long.MAX_VALUE, null ));
->>>>>>> b9794a32
 
             Iterator<Edge> iter = edges.toBlockingObservable().getIterator();
             while ( iter.hasNext() ) {
@@ -331,11 +328,7 @@
                     new SimpleId(headEntity.getUuid(), headEntity.getType()), 
                     collName,  
                     entityId, 
-<<<<<<< HEAD
-                    UUIDGenerator.newTimeUUID().timestamp(), 
-=======
                     Long.MAX_VALUE,
->>>>>>> b9794a32
                     null));
 
         return edges.toBlockingObservable().firstOrDefault(null) != null;
@@ -410,13 +403,9 @@
         }
 
         // create graph edge connection from head entity to member entity
-        Edge edge = new SimpleEdge(
+        Edge edge = new SimpleMarkedEdge( 
             cpHeadEntity.getId(), getEdgeTypeFromCollectionName( collName ), memberEntity.getId(), 
-<<<<<<< HEAD
-            UUIDGenerator.newTimeUUID().timestamp(), false );
-=======
-            memberEntity.getId().getUuid().timestamp() );
->>>>>>> b9794a32
+            UUIDGenerator.newTimeUUID(), false );
 
         GraphManager gm = managerCache.getGraphManager(applicationScope);
         gm.writeEdge(edge).toBlockingObservable().last();
@@ -550,13 +539,9 @@
         ei.deindex( memberEntity );
 
         // remove collection edge
-        Edge edge = new SimpleEdge( cpHeadEntity.getId(),
+        Edge edge = new SimpleMarkedEdge( cpHeadEntity.getId(), 
             getEdgeTypeFromCollectionName( collName ), memberEntity.getId(), 
-<<<<<<< HEAD
-            UUIDGenerator.newTimeUUID().timestamp(), false );
-=======
-            memberEntity.getId().getUuid().timestamp());
->>>>>>> b9794a32
+            UUIDGenerator.newTimeUUID(), false );
         GraphManager gm = managerCache.getGraphManager(applicationScope);
         gm.deleteEdge(edge).toBlockingObservable().last();
 
@@ -646,13 +631,8 @@
                 .toBlockingObservable().last();
 
         // create graph edge connection from head entity to member entity
-<<<<<<< HEAD
-        Edge edge = new SimpleMarkedEdge( cpHeadEntity.getId(), connectionType, 
-            targetEntity.getId(), UUIDGenerator.newTimeUUID().timestamp(), false );
-=======
         Edge edge = new SimpleEdge( cpHeadEntity.getId(), connectionType,
             targetEntity.getId(), System.currentTimeMillis() );
->>>>>>> b9794a32
 
         GraphManager gm = managerCache.getGraphManager(applicationScope);
         gm.writeEdge(edge).toBlockingObservable().last();
