--- conflicted
+++ resolved
@@ -26,11 +26,6 @@
 import java.util.Set;
 import java.util.UUID;
 
-<<<<<<< HEAD
-=======
-import org.apache.usergrid.persistence.graph.*;
-import org.apache.usergrid.utils.InflectionUtils;
->>>>>>> 53563e83
 import org.slf4j.Logger;
 import org.slf4j.LoggerFactory;
 import org.springframework.util.Assert;
@@ -356,15 +351,6 @@
             return null;
         }
 
-<<<<<<< HEAD
-        return addToCollection( collectionName, itemRef,
-            ( collection != null && collection.getLinkedCollection() != null ) );
-    }
-
-
-    public Entity addToCollection( String collectionName, EntityRef itemRef, boolean connectBack ) throws Exception {
-=======
->>>>>>> 53563e83
 
         Id entityId = new SimpleId( itemRef.getUuid(), itemRef.getType() );
         org.apache.usergrid.persistence.model.entity.Entity memberEntity = ( ( CpEntityManager ) em ).load(entityId);
@@ -411,9 +397,6 @@
             logger.debug( "Wrote edge {}", edge );
         }
 
-<<<<<<< HEAD
-        indexService.queueNewEdge( applicationScope, memberEntity, edge );
-=======
         indexService.queueNewEdge(applicationScope, memberEntity, edge);
         //reverse
         if(!cpHeadEntity.getId().getType().equals("application")) {
@@ -422,7 +405,6 @@
             gm.writeEdge(reverseEdge).toBlocking().last();
             indexService.queueNewEdge(applicationScope, cpHeadEntity, reverseEdge);
         }
->>>>>>> 53563e83
 
 
         if ( logger.isDebugEnabled() ) {
@@ -661,21 +643,10 @@
             if ( found ) {
                 break;
             }
-<<<<<<< HEAD
-            Thread.sleep( sleepTime );
-        }
-        while ( !found && length <= maxLength );
-        if ( logger.isInfoEnabled() ) {
-            logger.info( String
-                .format( "Consistent Search finished in %s,  results=%s, expected=%s...dumping stack", length,
-                    results.size(), expectedResults ) );
-            Thread.dumpStack();
-=======
             Thread.sleep(sleepTime);
         }while (!found && length <= maxLength);
         if(logger.isInfoEnabled()){
             logger.info(String.format("Consistent Search finished in %s,  results=%s, expected=%s...dumping stack",length, results.size(),expectedResults));
->>>>>>> 53563e83
         }
         return results;
     }
@@ -967,22 +938,14 @@
 
 
         if ( query.isGraphSearch() ) {
-<<<<<<< HEAD
             results = pipelineBuilder.traverseConnection( connection, entityType ).loadEntities().build();
-=======
-           // if(query.getResultsLevel() == Level.ALL_PROPERTIES)
-           if(entityType ==null )
-               readPipelineBuilder.getConnection( connection );
-            else
-               readPipelineBuilder.getConnection(connection, entityType);
-            //else
->>>>>>> 53563e83
         }
 
         else {
 
             results = pipelineBuilder.searchConnection( connection,  query.getQl().get() , entityType).loadEntities().build();
         }
+
 
 
 
