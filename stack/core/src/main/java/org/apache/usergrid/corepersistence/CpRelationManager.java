/*
 * Copyright 2014 The Apache Software Foundation.
 *
 * Licensed under the Apache License, Version 2.0 (the "License");
 * you may not use this file except in compliance with the License.
 * You may obtain a copy of the License at
 *
 *      http://www.apache.org/licenses/LICENSE-2.0
 *
 * Unless required by applicable law or agreed to in writing, software
 * distributed under the License is distributed on an "AS IS" BASIS,
 * WITHOUT WARRANTIES OR CONDITIONS OF ANY KIND, either express or implied.
 * See the License for the specific language governing permissions and
 * limitations under the License.
 */

package org.apache.usergrid.corepersistence;


import java.nio.ByteBuffer;
import java.util.AbstractMap;
import java.util.ArrayList;
import java.util.Collections;
import java.util.HashSet;
import java.util.Iterator;
import java.util.LinkedHashMap;
import java.util.List;
import java.util.Map;
import java.util.Set;
import java.util.UUID;

<<<<<<< HEAD
import org.apache.usergrid.persistence.core.future.BetterFuture;
import org.apache.usergrid.persistence.index.*;
=======
>>>>>>> beb2a2a5
import org.slf4j.Logger;
import org.slf4j.LoggerFactory;
import org.springframework.util.Assert;

import org.apache.usergrid.corepersistence.results.ConnectionResultsLoaderFactoryImpl;
import org.apache.usergrid.corepersistence.results.ElasticSearchQueryExecutor;
import org.apache.usergrid.corepersistence.results.QueryExecutor;
import org.apache.usergrid.corepersistence.results.CollectionResultsLoaderFactoryImpl;
import org.apache.usergrid.corepersistence.util.CpEntityMapUtils;
import org.apache.usergrid.corepersistence.util.CpNamingUtils;
import org.apache.usergrid.persistence.ConnectedEntityRef;
import org.apache.usergrid.persistence.ConnectionRef;
import org.apache.usergrid.persistence.Entity;
import org.apache.usergrid.persistence.EntityManager;
import org.apache.usergrid.persistence.EntityRef;
import org.apache.usergrid.persistence.IndexBucketLocator;
import org.apache.usergrid.persistence.PagingResultsIterator;
import org.apache.usergrid.persistence.RelationManager;
import org.apache.usergrid.persistence.Results;
import org.apache.usergrid.persistence.RoleRef;
import org.apache.usergrid.persistence.Schema;
import org.apache.usergrid.persistence.SimpleEntityRef;
import org.apache.usergrid.persistence.SimpleRoleRef;
import org.apache.usergrid.persistence.cassandra.CassandraService;
import org.apache.usergrid.persistence.cassandra.ConnectionRefImpl;
import org.apache.usergrid.persistence.cassandra.IndexUpdate;
import org.apache.usergrid.persistence.cassandra.QueryProcessorImpl;
import org.apache.usergrid.persistence.cassandra.index.ConnectedIndexScanner;
import org.apache.usergrid.persistence.cassandra.index.IndexBucketScanner;
import org.apache.usergrid.persistence.cassandra.index.IndexScanner;
import org.apache.usergrid.persistence.cassandra.index.NoOpIndexScanner;
import org.apache.usergrid.persistence.collection.CollectionScope;
import org.apache.usergrid.persistence.core.future.BetterFuture;
import org.apache.usergrid.persistence.core.metrics.MetricsFactory;
import org.apache.usergrid.persistence.core.scope.ApplicationScope;
import org.apache.usergrid.persistence.entities.Group;
import org.apache.usergrid.persistence.entities.User;
import org.apache.usergrid.persistence.geo.ConnectionGeoSearch;
import org.apache.usergrid.persistence.geo.EntityLocationRef;
import org.apache.usergrid.persistence.geo.model.Point;
import org.apache.usergrid.persistence.graph.Edge;
import org.apache.usergrid.persistence.graph.GraphManager;
import org.apache.usergrid.persistence.graph.SearchByEdgeType;
import org.apache.usergrid.persistence.graph.impl.SimpleEdge;
import org.apache.usergrid.persistence.graph.impl.SimpleSearchByEdge;
import org.apache.usergrid.persistence.graph.impl.SimpleSearchByEdgeType;
import org.apache.usergrid.persistence.graph.impl.SimpleSearchEdgeType;
import org.apache.usergrid.persistence.index.impl.IndexScopeImpl;
import org.apache.usergrid.persistence.index.query.Identifier;
import org.apache.usergrid.persistence.index.query.Query;
import org.apache.usergrid.persistence.index.query.Query.Level;
import org.apache.usergrid.persistence.model.entity.Id;
import org.apache.usergrid.persistence.model.entity.SimpleId;
import org.apache.usergrid.persistence.model.util.UUIDGenerator;
import org.apache.usergrid.persistence.query.ir.AllNode;
import org.apache.usergrid.persistence.query.ir.NameIdentifierNode;
import org.apache.usergrid.persistence.query.ir.QueryNode;
import org.apache.usergrid.persistence.query.ir.QuerySlice;
import org.apache.usergrid.persistence.query.ir.SearchVisitor;
import org.apache.usergrid.persistence.query.ir.WithinNode;
import org.apache.usergrid.persistence.query.ir.result.ConnectionIndexSliceParser;
import org.apache.usergrid.persistence.query.ir.result.ConnectionResultsLoaderFactory;
import org.apache.usergrid.persistence.query.ir.result.ConnectionTypesIterator;
import org.apache.usergrid.persistence.query.ir.result.EmptyIterator;
import org.apache.usergrid.persistence.query.ir.result.GeoIterator;
import org.apache.usergrid.persistence.query.ir.result.SliceIterator;
import org.apache.usergrid.persistence.query.ir.result.StaticIdIterator;
import org.apache.usergrid.persistence.schema.CollectionInfo;
import org.apache.usergrid.utils.IndexUtils;
import org.apache.usergrid.utils.MapUtils;
import org.apache.usergrid.utils.UUIDUtils;

import com.codahale.metrics.Timer;
import com.google.common.base.Preconditions;

import me.prettyprint.hector.api.Keyspace;
import me.prettyprint.hector.api.beans.DynamicComposite;
import me.prettyprint.hector.api.beans.HColumn;
import me.prettyprint.hector.api.mutation.Mutator;
import rx.Observable;
import rx.functions.Action1;
import rx.functions.Action2;
import rx.functions.Func1;

import static java.util.Arrays.asList;

import static me.prettyprint.hector.api.factory.HFactory.createMutator;
import static org.apache.usergrid.corepersistence.util.CpNamingUtils.getCollectionScopeNameFromEntityType;
import static org.apache.usergrid.persistence.Schema.COLLECTION_ROLES;
import static org.apache.usergrid.persistence.Schema.DICTIONARY_CONNECTED_ENTITIES;
import static org.apache.usergrid.persistence.Schema.DICTIONARY_CONNECTED_TYPES;
import static org.apache.usergrid.persistence.Schema.DICTIONARY_CONNECTING_ENTITIES;
import static org.apache.usergrid.persistence.Schema.DICTIONARY_CONNECTING_TYPES;
import static org.apache.usergrid.persistence.Schema.INDEX_CONNECTIONS;
import static org.apache.usergrid.persistence.Schema.PROPERTY_CREATED;
import static org.apache.usergrid.persistence.Schema.PROPERTY_INACTIVITY;
import static org.apache.usergrid.persistence.Schema.PROPERTY_NAME;
import static org.apache.usergrid.persistence.Schema.PROPERTY_TITLE;
import static org.apache.usergrid.persistence.Schema.TYPE_APPLICATION;
import static org.apache.usergrid.persistence.Schema.TYPE_ENTITY;
import static org.apache.usergrid.persistence.Schema.TYPE_ROLE;
import static org.apache.usergrid.persistence.Schema.getDefaultSchema;
import static org.apache.usergrid.persistence.cassandra.ApplicationCF.ENTITY_COMPOSITE_DICTIONARIES;
import static org.apache.usergrid.persistence.cassandra.ApplicationCF.ENTITY_DICTIONARIES;
import static org.apache.usergrid.persistence.cassandra.ApplicationCF.ENTITY_INDEX;
import static org.apache.usergrid.persistence.cassandra.ApplicationCF.ENTITY_INDEX_ENTRIES;
import static org.apache.usergrid.persistence.cassandra.CassandraPersistenceUtils.addDeleteToMutator;
import static org.apache.usergrid.persistence.cassandra.CassandraPersistenceUtils.addInsertToMutator;
import static org.apache.usergrid.persistence.cassandra.CassandraPersistenceUtils.batchExecute;
import static org.apache.usergrid.persistence.cassandra.CassandraPersistenceUtils.key;
import static org.apache.usergrid.persistence.cassandra.CassandraService.INDEX_ENTRY_LIST_COUNT;
import static org.apache.usergrid.persistence.cassandra.GeoIndexManager.batchDeleteLocationInConnectionsIndex;
import static org.apache.usergrid.persistence.cassandra.GeoIndexManager.batchRemoveLocationFromCollectionIndex;
import static org.apache.usergrid.persistence.cassandra.GeoIndexManager.batchStoreLocationInCollectionIndex;
import static org.apache.usergrid.persistence.cassandra.GeoIndexManager.batchStoreLocationInConnectionsIndex;
import static org.apache.usergrid.persistence.cassandra.IndexUpdate.indexValueCode;
import static org.apache.usergrid.persistence.cassandra.IndexUpdate.toIndexableValue;
import static org.apache.usergrid.persistence.cassandra.IndexUpdate.validIndexableValue;
import static org.apache.usergrid.persistence.cassandra.Serializers.be;
import static org.apache.usergrid.utils.ClassUtils.cast;
import static org.apache.usergrid.utils.CompositeUtils.setGreaterThanEqualityFlag;
import static org.apache.usergrid.utils.InflectionUtils.singularize;
import static org.apache.usergrid.utils.MapUtils.addMapSet;
import static org.apache.usergrid.utils.UUIDUtils.getTimestampInMicros;


/**
 * Implement good-old Usergrid RelationManager with the new-fangled Core Persistence API.
 */
public class CpRelationManager implements RelationManager {

    private static final Logger logger = LoggerFactory.getLogger( CpRelationManager.class );


    private CpEntityManagerFactory emf;

    private ManagerCache managerCache;

    private EntityManager em;

    private UUID applicationId;

    private EntityRef headEntity;

    private org.apache.usergrid.persistence.model.entity.Entity cpHeadEntity;

    private ApplicationScope applicationScope;
    private CollectionScope headEntityScope;

    private CassandraService cass;

    private IndexBucketLocator indexBucketLocator;

    private MetricsFactory metricsFactory;
    private Timer updateCollectionTimer;
    private Timer createConnectionTimer;
    private Timer cassConnectionDelete;
    private Timer esDeleteConnectionTimer;

    public CpRelationManager() {}


    public CpRelationManager init(
        EntityManager em,
            CpEntityManagerFactory emf,
            UUID applicationId,
            EntityRef headEntity,
            IndexBucketLocator indexBucketLocator,
            MetricsFactory metricsFactory) {

        Assert.notNull( em, "Entity manager cannot be null" );
        Assert.notNull( emf, "Entity manager factory cannot be null" );
        Assert.notNull( applicationId, "Application Id cannot be null" );
        Assert.notNull( headEntity, "Head entity cannot be null" );
        Assert.notNull( headEntity.getUuid(), "Head entity uuid cannot be null" );

        // TODO: this assert should not be failing
        //Assert.notNull( indexBucketLocator, "indexBucketLocator cannot be null" );

        this.em = em;
        this.emf = emf;
        this.applicationId = applicationId;
        this.headEntity = headEntity;
        this.managerCache = emf.getManagerCache();
        this.applicationScope = CpNamingUtils.getApplicationScope( applicationId );

        this.cass = em.getCass(); // TODO: eliminate need for this via Core Persistence
        this.indexBucketLocator = indexBucketLocator; // TODO: this also
        this.metricsFactory = metricsFactory;
        this.updateCollectionTimer = metricsFactory
            .getTimer( CpRelationManager.class, "relation.manager.es.update.collection" );
        this.createConnectionTimer = metricsFactory
            .getTimer( CpRelationManager.class, "relation.manager.es.create.connection.timer" );
        this.cassConnectionDelete = metricsFactory
            .getTimer( CpRelationManager.class, "relation.manager.cassandra.delete.connection.batch.timer" );
        this.esDeleteConnectionTimer = metricsFactory.getTimer(CpRelationManager.class, "relation.manager.es.delete.connection.batch.timer" );
        // load the Core Persistence version of the head entity as well
        this.headEntityScope = getCollectionScopeNameFromEntityType(
                applicationScope.getApplication(), headEntity.getType());

        if ( logger.isDebugEnabled() ) {
            logger.debug( "Loading head entity {}:{} from scope\n   app {}\n   owner {}\n   name {}",
                new Object[] {
                    headEntity.getType(),
                    headEntity.getUuid(),
                    headEntityScope.getApplication(),
                    headEntityScope.getOwner(),
                    headEntityScope.getName()
                } );
        }

        Id entityId = new SimpleId( headEntity.getUuid(), headEntity.getType() );

//        if(headEntity instanceof Entity){
//            cpHeadEntity = entityToCpEntity( (Entity)headEntity, headEntity.getUuid() );
//        }else {
            this.cpHeadEntity =
                ( ( CpEntityManager ) em ).load( new CpEntityManager.EntityScope( headEntityScope, entityId ) );
//        }

        // commented out because it is possible that CP entity has not been created yet
        Assert.notNull( cpHeadEntity, "cpHeadEntity cannot be null" );


        return this;
    }


    @Override
    public Set<String> getCollectionIndexes( String collectionName ) throws Exception {
        final Set<String> indexes = new HashSet<String>();

        GraphManager gm = managerCache.getGraphManager(applicationScope);

        String edgeTypePrefix = CpNamingUtils.getEdgeTypeFromCollectionName( collectionName );

        logger.debug("getCollectionIndexes(): Searching for edge type prefix {} to target {}:{}",
            new Object[] {
                edgeTypePrefix, cpHeadEntity.getId().getType(), cpHeadEntity.getId().getUuid()
        });

        Observable<String> types= gm.getEdgeTypesFromSource(
            new SimpleSearchEdgeType( cpHeadEntity.getId(), edgeTypePrefix, null ) );

        Iterator<String> iter = types.toBlocking().getIterator();
        while ( iter.hasNext() ) {
            indexes.add( iter.next() );
        }
        return indexes;
    }


    @Override
    public Map<String, Map<UUID, Set<String>>> getOwners() throws Exception {

        // TODO: do we need to restrict this to edges prefixed with owns?
        //Map<EntityRef, Set<String>> containerEntities = getContainers(-1, "owns", null);
        Map<EntityRef, Set<String>> containerEntities = getContainers();

        Map<String, Map<UUID, Set<String>>> owners =
                new LinkedHashMap<String, Map<UUID, Set<String>>>();

        for ( EntityRef owner : containerEntities.keySet() ) {
            Set<String> collections = containerEntities.get( owner );
            for ( String collection : collections ) {
                MapUtils.addMapMapSet( owners, owner.getType(), owner.getUuid(), collection );
            }
        }

        return owners;
    }


    private Map<EntityRef, Set<String>> getContainers() {
        return getContainers( -1, null, null );
    }


    /**
     * Gets containing collections and/or connections depending on the edge type you pass in
     *
     * @param limit Max number to return
     * @param edgeType Edge type, edge type prefix or null to allow any edge type
     * @param fromEntityType Only consider edges from entities of this type
     */
    Map<EntityRef, Set<String>> getContainers( final int limit, final String edgeType, final String fromEntityType ) {

        Map<EntityRef, Set<String>> results = new LinkedHashMap<EntityRef, Set<String>>();

        final GraphManager gm = managerCache.getGraphManager( applicationScope );

        Observable<Edge> edges =
            gm.getEdgeTypesToTarget( new SimpleSearchEdgeType( cpHeadEntity.getId(), edgeType, null ) )
              .flatMap( new Func1<String, Observable<Edge>>() {
                  @Override
                  public Observable<Edge> call( final String edgeType ) {
                      return gm.loadEdgesToTarget(
                          new SimpleSearchByEdgeType( cpHeadEntity.getId(), edgeType, Long.MAX_VALUE,
                              SearchByEdgeType.Order.DESCENDING, null ) );

                  }
              } );

        //if our limit is set, take them.  Note this logic is still borked, we can't possibly fit everything in memmory
        if ( limit > -1 ) {
            edges = edges.take( limit );
        }

<<<<<<< HEAD
            Iterator<Edge> iter = edges.toBlocking().getIterator();
            while ( iter.hasNext() ) {
                Edge edge = iter.next();
=======
>>>>>>> beb2a2a5

        return edges.collect( results, new Action2<Map<EntityRef, Set<String>>, Edge>() {
            @Override
            public void call( final Map<EntityRef, Set<String>> entityRefSetMap, final Edge edge ) {
                if ( fromEntityType != null && !fromEntityType.equals( edge.getSourceNode().getType() ) ) {
                    logger.debug( "Ignoring edge from entity type {}", edge.getSourceNode().getType() );
                    return;
                }

                final EntityRef eref =
                    new SimpleEntityRef( edge.getSourceNode().getType(), edge.getSourceNode().getUuid() );

                String name;
                if ( CpNamingUtils.isConnectionEdgeType( edge.getType() ) ) {
                    name = CpNamingUtils.getConnectionType( edge.getType() );
                }
                else {
                    name = CpNamingUtils.getCollectionName( edge.getType() );
                }
                addMapSet( entityRefSetMap, eref, name );
            }
        } ).toBlocking().last();
    }


    public void updateContainingCollectionAndCollectionIndexes(
            final org.apache.usergrid.persistence.model.entity.Entity cpEntity ) {


        final GraphManager gm = managerCache.getGraphManager( applicationScope );

        Iterator<String> edgeTypesToTarget = gm.getEdgeTypesToTarget( new SimpleSearchEdgeType(
            cpHeadEntity.getId(), null, null) ).toBlocking().getIterator();

        logger.debug("updateContainingCollectionsAndCollections(): "
                + "Searched for edges to target {}:{}\n   in scope {}\n   found: {}",
            new Object[] {
                cpHeadEntity.getId().getType(),
                cpHeadEntity.getId().getUuid(),
                applicationScope.getApplication(),
                edgeTypesToTarget.hasNext()
        });

        // loop through all types of edge to target


        final ApplicationEntityIndex ei = managerCache.getEntityIndex(applicationScope);

        final EntityIndexBatch entityIndexBatch = ei.createBatch();

        final int count = gm.getEdgeTypesToTarget(
            new SimpleSearchEdgeType( cpHeadEntity.getId(), null, null ) )

                // for each edge type, emit all the edges of that type
                .flatMap( new Func1<String, Observable<Edge>>() {
                    @Override
                    public Observable<Edge> call( final String etype ) {
                        return gm.loadEdgesToTarget( new SimpleSearchByEdgeType(
                            cpHeadEntity.getId(), etype, Long.MAX_VALUE,
                            SearchByEdgeType.Order.DESCENDING, null ) );
                    }
                } )

                //for each edge we receive index and add to the batch
                .doOnNext( new Action1<Edge>() {
                    @Override
                    public void call( final Edge edge ) {

                        EntityRef sourceEntity =
                                new SimpleEntityRef( edge.getSourceNode().getType(), edge.getSourceNode().getUuid() );

                        // reindex the entity in the source entity's collection or connection index

                        IndexScope indexScope;
                        if ( CpNamingUtils.isCollectionEdgeType( edge.getType() ) ) {

                            String collName = CpNamingUtils.getCollectionName( edge.getType() );
                            indexScope = new IndexScopeImpl(
                                new SimpleId( sourceEntity.getUuid(), sourceEntity.getType()),
                                CpNamingUtils.getCollectionScopeNameFromCollectionName( collName ));
                        }
                        else {

                            String connName = CpNamingUtils.getConnectionType( edge.getType() );
                            indexScope = new IndexScopeImpl(
                                new SimpleId( sourceEntity.getUuid(), sourceEntity.getType() ),
                                CpNamingUtils.getConnectionScopeName( connName ) );
                        }

                        entityIndexBatch.index( indexScope, cpEntity );

                        // reindex the entity in the source entity's all-types index

                        //TODO REMOVE INDEX CODE
                        //                        indexScope = new IndexScopeImpl( new SimpleId(
                        //                            sourceEntity.getUuid(), sourceEntity.getType() ), CpNamingUtils
                        // .ALL_TYPES, entityType );
                        //
                        //                        entityIndexBatch.index( indexScope, cpEntity );
                    }
                } ).count().toBlocking().lastOrDefault( 0 );

        //Adding graphite metrics
        Timer.Context timeElasticIndexBatch = updateCollectionTimer.time();
        entityIndexBatch.execute();
        timeElasticIndexBatch.stop();

        logger.debug( "updateContainingCollectionsAndCollections() updated {} indexes", count );
    }


    @Override
    public boolean isConnectionMember( String connectionType, EntityRef entity ) throws Exception {

        Id entityId = new SimpleId( entity.getUuid(), entity.getType() );

        String edgeType = CpNamingUtils.getEdgeTypeFromConnectionType( connectionType );

        logger.debug("isConnectionMember(): Checking for edge type {} from {}:{} to {}:{}",
            new Object[] {
                edgeType,
                headEntity.getType(), headEntity.getUuid(),
                entity.getType(), entity.getUuid() });

        GraphManager gm = managerCache.getGraphManager( applicationScope );
        Observable<Edge> edges = gm.loadEdgeVersions( new SimpleSearchByEdge(
            new SimpleId( headEntity.getUuid(), headEntity.getType() ),
            edgeType,
            entityId,
            Long.MAX_VALUE,
            SearchByEdgeType.Order.DESCENDING,
            null ) );

        return edges.toBlocking().firstOrDefault( null ) != null;
    }


    @SuppressWarnings( "unchecked" )
    @Override
    public boolean isCollectionMember( String collName, EntityRef entity ) throws Exception {

        Id entityId = new SimpleId( entity.getUuid(), entity.getType() );

        String edgeType = CpNamingUtils.getEdgeTypeFromCollectionName( collName );

        logger.debug("isCollectionMember(): Checking for edge type {} from {}:{} to {}:{}",
            new Object[] {
                edgeType,
                headEntity.getType(), headEntity.getUuid(),
                entity.getType(), entity.getUuid() });

        GraphManager gm = managerCache.getGraphManager( applicationScope );
        Observable<Edge> edges = gm.loadEdgeVersions( new SimpleSearchByEdge(
            new SimpleId( headEntity.getUuid(), headEntity.getType() ),
            edgeType,
            entityId,
            Long.MAX_VALUE,
            SearchByEdgeType.Order.DESCENDING,
            null ) );

        return edges.toBlocking().firstOrDefault( null ) != null;
    }


    private boolean moreThanOneInboundConnection( EntityRef target, String connectionType ) {

        Id targetId = new SimpleId( target.getUuid(), target.getType() );

        GraphManager gm = managerCache.getGraphManager( applicationScope );

        Observable<Edge> edgesToTarget = gm.loadEdgesToTarget( new SimpleSearchByEdgeType(
            targetId,
            CpNamingUtils.getEdgeTypeFromConnectionType( connectionType ),
            System.currentTimeMillis(),
            SearchByEdgeType.Order.DESCENDING,
            null ) ); // last

        Iterator<Edge> iterator = edgesToTarget.toBlocking().getIterator();
        int count = 0;
        while ( iterator.hasNext() ) {
            iterator.next();
            if ( count++ > 1 ) {
                return true;
            }
        }
        return false;
    }


    private boolean moreThanOneOutboundConnection( EntityRef source, String connectionType ) {

        Id sourceId = new SimpleId( source.getUuid(), source.getType() );

        GraphManager gm = managerCache.getGraphManager( applicationScope );

        Observable<Edge> edgesFromSource = gm.loadEdgesFromSource( new SimpleSearchByEdgeType(
            sourceId,
            CpNamingUtils.getEdgeTypeFromConnectionType( connectionType ),
            System.currentTimeMillis(),
            SearchByEdgeType.Order.DESCENDING,
            null ) ); // last

        int count = edgesFromSource.take( 2 ).count().toBlocking().last();

        return count > 1;
    }


    @Override
    public Set<String> getCollections() throws Exception {

        final Set<String> indexes = new HashSet<String>();

        GraphManager gm = managerCache.getGraphManager( applicationScope );

        Observable<String> str = gm.getEdgeTypesFromSource(
                new SimpleSearchEdgeType( cpHeadEntity.getId(), null, null ) );

        Iterator<String> iter = str.toBlocking().getIterator();
        while ( iter.hasNext() ) {
            String edgeType = iter.next();
            indexes.add( CpNamingUtils.getCollectionName( edgeType ) );
        }

        return indexes;
    }


    @Override
    public Results getCollection( String collectionName,
            UUID startResult,
            int count,
            Level resultsLevel,
            boolean reversed ) throws Exception {

        Query query = Query.fromQL( "select *" );
        query.setLimit( count );
        query.setReversed( reversed );

        if ( startResult != null ) {
            query.addGreaterThanEqualFilter( "created", startResult.timestamp() );
        }

        return searchCollection( collectionName, query );
    }


    @Override
    public Results getCollection( String collName, Query query, Level level ) throws Exception {

        return searchCollection( collName, query );
    }


    // add to a named collection of the head entity
    @Override
    public Entity addToCollection( String collName, EntityRef itemRef ) throws Exception {

        CollectionInfo collection =
                getDefaultSchema().getCollection( headEntity.getType(), collName );
        if ( ( collection != null ) && !collection.getType().equals( itemRef.getType() ) ) {
            return null;
        }

        return addToCollection( collName, itemRef,
                ( collection != null && collection.getLinkedCollection() != null ) );
    }


    public Entity addToCollection( String collName, EntityRef itemRef, boolean connectBack )
            throws Exception {

        CollectionScope memberScope = getCollectionScopeNameFromEntityType(
                applicationScope.getApplication(), itemRef.getType());

        Id entityId = new SimpleId( itemRef.getUuid(), itemRef.getType() );
        org.apache.usergrid.persistence.model.entity.Entity memberEntity =
            ((CpEntityManager)em).load( new CpEntityManager.EntityScope( memberScope, entityId));

        return addToCollection(collName, itemRef, memberEntity, connectBack);
    }


    public Entity addToCollection(final String collName, final EntityRef itemRef,
            final org.apache.usergrid.persistence.model.entity.Entity memberEntity, final boolean connectBack )
        throws Exception {

        // don't fetch entity if we've already got one
        final Entity itemEntity;
        if ( itemRef instanceof Entity ) {
            itemEntity = ( Entity ) itemRef;
        }
        else {
            itemEntity = em.get( itemRef );
        }

        if ( itemEntity == null ) {
            return null;
        }

        CollectionInfo collection = getDefaultSchema().getCollection( headEntity.getType(), collName );
        if ( ( collection != null ) && !collection.getType().equals( itemRef.getType() ) ) {
            return null;
        }

        // load the new member entity to be added to the collection from its default scope
        CollectionScope memberScope = getCollectionScopeNameFromEntityType(
                applicationScope.getApplication(), itemRef.getType());

        if ( memberEntity == null ) {
            throw new RuntimeException(
                    "Unable to load entity uuid=" + itemRef.getUuid() + " type=" + itemRef.getType() );
        }

        if ( logger.isDebugEnabled() ) {
            logger.debug( "Loaded member entity {}:{} from scope\n   app {}\n   "
                + "owner {}\n   name {} data {}",
                new Object[] {
                    itemRef.getType(),
                    itemRef.getUuid(),
                    memberScope.getApplication(),
                    memberScope.getOwner(),
                    memberScope.getName(),
                    CpEntityMapUtils.toMap( memberEntity )
                } );
        }

        String edgeType = CpNamingUtils.getEdgeTypeFromCollectionName( collName );

        UUID timeStampUuid = memberEntity.getId().getUuid() != null
                && UUIDUtils.isTimeBased( memberEntity.getId().getUuid() )
                ?  memberEntity.getId().getUuid() : UUIDUtils.newTimeUUID();

        long uuidHash = UUIDUtils.getUUIDLong( timeStampUuid );

        // create graph edge connection from head entity to member entity
        Edge edge = new SimpleEdge( cpHeadEntity.getId(), edgeType, memberEntity.getId(), uuidHash );
        GraphManager gm = managerCache.getGraphManager( applicationScope );
        gm.writeEdge( edge ).toBlocking().last();


        if(logger.isDebugEnabled()) {
            logger.debug( "Wrote edgeType {}\n   from {}:{}\n   to {}:{}\n   scope {}:{}", new Object[] {
                edgeType, cpHeadEntity.getId().getType(), cpHeadEntity.getId().getUuid(), memberEntity.getId().getType(),
                memberEntity.getId().getUuid(), applicationScope.getApplication().getType(),
                applicationScope.getApplication().getUuid()
            } );
        }

        ( ( CpEntityManager ) em ).indexEntityIntoCollection( cpHeadEntity, memberEntity, collName );

        if(logger.isDebugEnabled()) {
            logger.debug( "Added entity {}:{} to collection {}", new Object[] {
                itemRef.getUuid().toString(), itemRef.getType(), collName
            } );
        }
        //        logger.debug("With head entity scope is {}:{}:{}", new Object[] {
        //            headEntityScope.getApplication().toString(),
        //            headEntityScope.getOwner().toString(),
        //            headEntityScope.getName()});

        if ( connectBack && collection != null && collection.getLinkedCollection() != null ) {
            getRelationManager( itemEntity ).addToCollection(
                    collection.getLinkedCollection(), headEntity, cpHeadEntity, false );
            getRelationManager( itemEntity ).addToCollection(
                    collection.getLinkedCollection(), headEntity, false );
        }

        return itemEntity;
    }


    @Override
    public Entity addToCollections( List<EntityRef> owners, String collName ) throws Exception {

        // TODO: this addToCollections() implementation seems wrong.
        for ( EntityRef eref : owners ) {
            addToCollection( collName, eref );
        }

        return null;
    }


    @Override
    public Entity createItemInCollection(
        String collName, String itemType, Map<String, Object> properties) throws Exception {

        if ( headEntity.getUuid().equals( applicationId ) ) {
            if ( itemType.equals( TYPE_ENTITY ) ) {
                itemType = singularize( collName );
            }

            if ( itemType.equals( TYPE_ROLE ) ) {
                Long inactivity = ( Long ) properties.get( PROPERTY_INACTIVITY );
                if ( inactivity == null ) {
                    inactivity = 0L;
                }
                return em.createRole( ( String ) properties.get( PROPERTY_NAME ),
                        ( String ) properties.get( PROPERTY_TITLE ), inactivity );
            }
            return em.create( itemType, properties );
        }

        else if ( headEntity.getType().equals( Group.ENTITY_TYPE )
                && ( collName.equals( COLLECTION_ROLES ) ) ) {
            UUID groupId = headEntity.getUuid();
            String roleName = ( String ) properties.get( PROPERTY_NAME );
            return em.createGroupRole( groupId, roleName, ( Long ) properties.get( PROPERTY_INACTIVITY ) );
        }

        CollectionInfo collection = getDefaultSchema().getCollection( headEntity.getType(), collName );
        if ( ( collection != null ) && !collection.getType().equals( itemType ) ) {
            return null;
        }

        properties = getDefaultSchema().cleanUpdatedProperties( itemType, properties, true );

        Entity itemEntity = em.create( itemType, properties );

        if ( itemEntity != null ) {

            addToCollection( collName, itemEntity );

            if ( collection != null && collection.getLinkedCollection() != null ) {
                getRelationManager( getHeadEntity() )
                        .addToCollection( collection.getLinkedCollection(), itemEntity );
            }
        }

        return itemEntity;
    }


    @Override
    public void removeFromCollection( String collName, EntityRef itemRef ) throws Exception {

        // special handling for roles collection of the application
        if ( headEntity.getUuid().equals( applicationId ) ) {
            if ( collName.equals( COLLECTION_ROLES ) ) {
                Entity itemEntity = em.get( itemRef );
                if ( itemEntity != null ) {
                    RoleRef roleRef = SimpleRoleRef.forRoleEntity( itemEntity );
                    em.deleteRole( roleRef.getApplicationRoleName() );
                    return;
                }
                em.delete( itemEntity );
                return;
            }
            em.delete( itemRef );
            return;
        }

        // load the entity to be removed to the collection
        CollectionScope memberScope = getCollectionScopeNameFromEntityType(
                applicationScope.getApplication(), itemRef.getType());

        if ( logger.isDebugEnabled() ) {
            logger.debug( "Loading entity to remove from collection "
                + "{}:{} from scope\n   app {}\n   owner {}\n   name {}",
                new Object[] {
                    itemRef.getType(),
                    itemRef.getUuid(),
                    memberScope.getApplication(),
                    memberScope.getOwner(),
                    memberScope.getName()
               });
        }

        Id entityId = new SimpleId( itemRef.getUuid(), itemRef.getType() );
        org.apache.usergrid.persistence.model.entity.Entity memberEntity =
            ((CpEntityManager)em).load( new CpEntityManager.EntityScope( memberScope, entityId));

        final ApplicationEntityIndex ei = managerCache.getEntityIndex( applicationScope );
        final EntityIndexBatch batch = ei.createBatch();

        // remove item from collection index
        IndexScope indexScope = new IndexScopeImpl(
            cpHeadEntity.getId(),
            CpNamingUtils.getCollectionScopeNameFromCollectionName( collName ) );

        batch.deindex( indexScope, memberEntity );

        // remove collection from item index
        IndexScope itemScope = new IndexScopeImpl(
            memberEntity.getId(),
            CpNamingUtils.getCollectionScopeNameFromCollectionName(
                    Schema.defaultCollectionName( cpHeadEntity.getId().getType() ) ) );


        batch.deindex( itemScope, cpHeadEntity );

        BetterFuture future = batch.execute();

        // remove edge from collection to item
        GraphManager gm = managerCache.getGraphManager( applicationScope );
        Edge collectionToItemEdge = new SimpleEdge(
                cpHeadEntity.getId(),
                CpNamingUtils.getEdgeTypeFromCollectionName( collName ),
                memberEntity.getId(), UUIDUtils.getUUIDLong( memberEntity.getId().getUuid() ) );
        gm.deleteEdge( collectionToItemEdge ).toBlocking().last();

        // remove edge from item to collection
        Edge itemToCollectionEdge = new SimpleEdge(
                memberEntity.getId(),
                CpNamingUtils.getEdgeTypeFromCollectionName(
                        Schema.defaultCollectionName( cpHeadEntity.getId().getType() ) ),
                cpHeadEntity.getId(),
                UUIDUtils.getUUIDLong( cpHeadEntity.getId().getUuid() ) );

        gm.deleteEdge( itemToCollectionEdge ).toBlocking().last();

        // special handling for roles collection of a group
        if ( headEntity.getType().equals( Group.ENTITY_TYPE ) ) {

            if ( collName.equals( COLLECTION_ROLES ) ) {
                String path = ( String ) ( ( Entity ) itemRef ).getMetadata( "path" );

                if ( path.startsWith( "/roles/" ) ) {

                    Entity itemEntity = em.get( new SimpleEntityRef( memberEntity.getId().getType(),
                            memberEntity.getId().getUuid() ) );

                    RoleRef roleRef = SimpleRoleRef.forRoleEntity( itemEntity );
                    em.deleteRole( roleRef.getApplicationRoleName() );
                }
            }
        }
    }

    @Override
    public void copyRelationships(String srcRelationName, EntityRef dstEntityRef,
            String dstRelationName) throws Exception {

        headEntity = em.validate( headEntity );
        dstEntityRef = em.validate( dstEntityRef );

        CollectionInfo srcCollection =
                getDefaultSchema().getCollection( headEntity.getType(), srcRelationName );

        CollectionInfo dstCollection =
                getDefaultSchema().getCollection( dstEntityRef.getType(), dstRelationName );

        Results results = null;
        do {
            if ( srcCollection != null ) {
                results = em.getCollection( headEntity, srcRelationName, null, 5000, Level.REFS, false );
            }
            else {
                results = em.getConnectedEntities( headEntity, srcRelationName, null, Level.REFS );
            }

            if ( ( results != null ) && ( results.size() > 0 ) ) {
                List<EntityRef> refs = results.getRefs();
                for ( EntityRef ref : refs ) {
                    if ( dstCollection != null ) {
                        em.addToCollection( dstEntityRef, dstRelationName, ref );
                    }
                    else {
                        em.createConnection( dstEntityRef, dstRelationName, ref );
                    }
                }
            }
        }
        while ( ( results != null ) && ( results.hasMoreResults() ) );
    }


    @Override
    public Results searchCollection( String collName, Query query ) throws Exception {

        if ( query == null ) {
            query = new Query();
            query.setCollection( collName );
        }

        headEntity = em.validate( headEntity );

        CollectionInfo collection =
            getDefaultSchema().getCollection( headEntity.getType(), collName );

        if ( collection == null ) {
            throw new RuntimeException( "Cannot find collection-info for '" + collName
                    + "' of " + headEntity.getType() + ":" + headEntity .getUuid() );
        }

        final IndexScope indexScope = new IndexScopeImpl(
            cpHeadEntity.getId(),
            CpNamingUtils.getCollectionScopeNameFromCollectionName( collName ) );

        final ApplicationEntityIndex ei = managerCache.getEntityIndex( applicationScope );

        final SearchTypes types = SearchTypes.fromTypes( collection.getType() );

        logger.debug( "Searching scope {}:{}",

            indexScope.getOwner().toString(), indexScope.getName() );

        query.setEntityType( collection.getType() );
        query = adjustQuery( query );


        final CollectionResultsLoaderFactoryImpl resultsLoaderFactory = new CollectionResultsLoaderFactoryImpl( managerCache );


        //execute the query and return our next result
        final QueryExecutor executor = new ElasticSearchQueryExecutor( resultsLoaderFactory, ei, applicationScope, indexScope, types, query );

        return executor.next();
    }


    @Override
    public ConnectionRef createConnection( ConnectionRef connection ) throws Exception {

        return createConnection( connection.getConnectionType(), connection.getConnectedEntity() );
    }


    @Override
    public ConnectionRef createConnection( String connectionType, EntityRef connectedEntityRef ) throws Exception {

        headEntity = em.validate( headEntity );
        connectedEntityRef = em.validate( connectedEntityRef );

        ConnectionRefImpl connection = new ConnectionRefImpl( headEntity, connectionType, connectedEntityRef );

        CollectionScope targetScope = getCollectionScopeNameFromEntityType(
                applicationScope.getApplication(), connectedEntityRef.getType());

        if ( logger.isDebugEnabled() ) {
            logger.debug("createConnection(): "
                + "Indexing connection type '{}'\n   from source {}:{}]\n"
                + "   to target {}:{}\n   from scope\n   app {}\n   owner {}\n   name {}",
                new Object[] {
                    connectionType,
                    headEntity.getType(),
                    headEntity.getUuid(),
                    connectedEntityRef.getType(),
                    connectedEntityRef.getUuid(),
                    targetScope.getApplication(),
                    targetScope.getOwner(),
                    targetScope.getName()
            });
        }

        Id entityId = new SimpleId( connectedEntityRef.getUuid(), connectedEntityRef.getType());
        org.apache.usergrid.persistence.model.entity.Entity targetEntity =
            ((CpEntityManager)em).load( new CpEntityManager.EntityScope( targetScope, entityId));

        String edgeType = CpNamingUtils.getEdgeTypeFromConnectionType( connectionType );

        // create graph edge connection from head entity to member entity
        Edge edge = new SimpleEdge(
                cpHeadEntity.getId(), edgeType, targetEntity.getId(), System.currentTimeMillis() );

        GraphManager gm = managerCache.getGraphManager( applicationScope );
        gm.writeEdge( edge ).toBlocking().last();

        ApplicationEntityIndex ei = managerCache.getEntityIndex( applicationScope );
        EntityIndexBatch batch = ei.createBatch();

        // Index the new connection in app|source|type context
        IndexScope indexScope = new IndexScopeImpl( cpHeadEntity.getId(),
                CpNamingUtils.getConnectionScopeName( connectionType ) );

        batch.index( indexScope, targetEntity );

        // Index the new connection in app|scope|all-types context
        //TODO REMOVE INDEX CODE
//        IndexScope allTypesIndexScope = new IndexScopeImpl( cpHeadEntity.getId(), CpNamingUtils.ALL_TYPES, entityType );
//        batch.index( allTypesIndexScope, targetEntity );


        BetterFuture future = batch.execute();

        Keyspace ko = cass.getApplicationKeyspace( applicationId );
        Mutator<ByteBuffer> m = createMutator( ko, be );
        batchUpdateEntityConnection( m, false, connection, UUIDGenerator.newTimeUUID() );
        //Added Graphite Metrics
        Timer.Context timeElasticIndexBatch = createConnectionTimer.time();
        batchExecute( m, CassandraService.RETRY_COUNT );
        timeElasticIndexBatch.stop();


        return connection;
    }


    @SuppressWarnings( "unchecked" )
    public Mutator<ByteBuffer> batchUpdateEntityConnection(
            Mutator<ByteBuffer> batch,
            boolean disconnect,
            ConnectionRefImpl conn,
            UUID timestampUuid ) throws Exception {

        long timestamp = getTimestampInMicros( timestampUuid );

        Entity connectedEntity = em.get(new SimpleEntityRef(
                conn.getConnectedEntityType(), conn.getConnectedEntityId() ) );

        if ( connectedEntity == null ) {
            return batch;
        }

        // Create connection for requested params

        if ( disconnect ) {

            addDeleteToMutator(batch, ENTITY_COMPOSITE_DICTIONARIES,
                key(conn.getConnectingEntityId(), DICTIONARY_CONNECTED_ENTITIES,
                        conn.getConnectionType() ),
                asList(conn.getConnectedEntityId(), conn.getConnectedEntityType() ), timestamp );

            addDeleteToMutator(batch, ENTITY_COMPOSITE_DICTIONARIES,
                key(conn.getConnectedEntityId(), DICTIONARY_CONNECTING_ENTITIES,
                        conn.getConnectionType() ),
                asList(conn.getConnectingEntityId(), conn.getConnectingEntityType() ), timestamp );

            // delete the connection path if there will be no connections left

            // check out outbound edges of the given type.  If we have more than the 1 specified,
            // we shouldn't delete the connection types from our outbound index
            if ( !moreThanOneOutboundConnection(conn.getConnectingEntity(), conn.getConnectionType() ) ) {

                addDeleteToMutator(batch, ENTITY_DICTIONARIES,
                        key(conn.getConnectingEntityId(), DICTIONARY_CONNECTED_TYPES ),
                        conn.getConnectionType(), timestamp );
            }

            //check out inbound edges of the given type.  If we have more than the 1 specified,
            // we shouldn't delete the connection types from our outbound index
            if ( !moreThanOneInboundConnection(conn.getConnectingEntity(), conn.getConnectionType() ) ) {

                addDeleteToMutator(batch, ENTITY_DICTIONARIES,
                    key(conn.getConnectedEntityId(), DICTIONARY_CONNECTING_TYPES ),
                    conn.getConnectionType(), timestamp );
        }
        }
        else {

            addInsertToMutator(batch, ENTITY_COMPOSITE_DICTIONARIES,
                    key(conn.getConnectingEntityId(), DICTIONARY_CONNECTED_ENTITIES,
                            conn.getConnectionType() ),
                    asList(conn.getConnectedEntityId(), conn.getConnectedEntityType() ), timestamp,
                    timestamp );

            addInsertToMutator(batch, ENTITY_COMPOSITE_DICTIONARIES,
                    key(conn.getConnectedEntityId(), DICTIONARY_CONNECTING_ENTITIES,
                            conn.getConnectionType() ),
                    asList(conn.getConnectingEntityId(), conn.getConnectingEntityType() ), timestamp,
                    timestamp );

            // Add connection type to connections set
            addInsertToMutator(batch, ENTITY_DICTIONARIES,
                    key(conn.getConnectingEntityId(), DICTIONARY_CONNECTED_TYPES ),
                    conn.getConnectionType(), null, timestamp );

            // Add connection type to connections set
            addInsertToMutator(batch, ENTITY_DICTIONARIES,
                    key(conn.getConnectedEntityId(), DICTIONARY_CONNECTING_TYPES ),
                    conn.getConnectionType(), null, timestamp );
        }

        // Add indexes for the connected entity's list properties

        // Get the names of the list properties in the connected entity
        Set<String> dictionaryNames = em.getDictionaryNames( connectedEntity );

        // For each list property, get the values in the list and
        // update the index with those values

        Schema schema = getDefaultSchema();

        for ( String dictionaryName : dictionaryNames ) {

            boolean has_dictionary = schema.hasDictionary(
                    connectedEntity.getType(), dictionaryName );

            boolean dictionary_indexed = schema.isDictionaryIndexedInConnections(
                    connectedEntity.getType(), dictionaryName );

            if ( dictionary_indexed || !has_dictionary ) {
                Set<Object> elementValues = em.getDictionaryAsSet( connectedEntity, dictionaryName );
                for ( Object elementValue : elementValues ) {
                    IndexUpdate indexUpdate = batchStartIndexUpdate(
                            batch, connectedEntity, dictionaryName, elementValue,
                            timestampUuid, has_dictionary, true, disconnect, false );
                    batchUpdateConnectionIndex(indexUpdate, conn );
                }
            }
        }

        return batch;
    }


    @Override
    public ConnectionRef createConnection(
            String pairedConnectionType,
            EntityRef pairedEntity,
            String connectionType,
            EntityRef connectedEntityRef ) throws Exception {

        throw new UnsupportedOperationException( "Paired connections not supported" );
    }


    @Override
    public ConnectionRef createConnection( ConnectedEntityRef... connections ) throws Exception {

        throw new UnsupportedOperationException( "Paired connections not supported" );
    }


    @Override
    public ConnectionRef connectionRef(
            String connectionType, EntityRef connectedEntityRef ) throws Exception {

        ConnectionRef connection = new ConnectionRefImpl( headEntity, connectionType, connectedEntityRef );

        return connection;
    }


    @Override
    public ConnectionRef connectionRef(
            String pairedConnectionType,
            EntityRef pairedEntity,
            String connectionType,
            EntityRef connectedEntityRef ) throws Exception {

        throw new UnsupportedOperationException( "Paired connections not supported" );
    }


    @Override
    public ConnectionRef connectionRef( ConnectedEntityRef... connections ) {

        throw new UnsupportedOperationException( "Paired connections not supported" );
    }


    @Override
    public void deleteConnection( ConnectionRef connectionRef ) throws Exception {

        // First, clean up the dictionary records of the connection
        Keyspace ko = cass.getApplicationKeyspace( applicationId );
        Mutator<ByteBuffer> m = createMutator( ko, be );
        batchUpdateEntityConnection(
                m, true, ( ConnectionRefImpl ) connectionRef, UUIDGenerator.newTimeUUID() );

        //Added Graphite Metrics
        Timer.Context timeDeleteConnections = cassConnectionDelete.time();
        batchExecute( m, CassandraService.RETRY_COUNT );
        timeDeleteConnections.stop();

        EntityRef connectingEntityRef = connectionRef.getConnectingEntity();  // source
        EntityRef connectedEntityRef = connectionRef.getConnectedEntity();  // target

        String connectionType = connectionRef.getConnectedEntity().getConnectionType();

        CollectionScope targetScope = getCollectionScopeNameFromEntityType( applicationScope.getApplication(),
                connectedEntityRef.getType() );

        if ( logger.isDebugEnabled() ) {
            logger.debug( "Deleting connection '{}' from source {}:{} \n   to target {}:{}",
                new Object[] {
                    connectionType,
                    connectingEntityRef.getType(),
                    connectingEntityRef.getUuid(),
                    connectedEntityRef.getType(),
                    connectedEntityRef.getUuid()
                });
        }

        Id entityId = new SimpleId( connectedEntityRef.getUuid(), connectedEntityRef.getType() );
        org.apache.usergrid.persistence.model.entity.Entity targetEntity =
            ((CpEntityManager)em).load( new CpEntityManager.EntityScope( targetScope, entityId));

        // Delete graph edge connection from head entity to member entity
        Edge edge = new SimpleEdge(
            new SimpleId( connectingEntityRef.getUuid(),
                connectingEntityRef.getType() ),
                connectionType,
                targetEntity.getId(),
                System.currentTimeMillis() );

        GraphManager gm = managerCache.getGraphManager( applicationScope );
        gm.deleteEdge( edge ).toBlocking().last();

        final ApplicationEntityIndex ei = managerCache.getEntityIndex( applicationScope );
        final EntityIndexBatch batch = ei.createBatch();

        // Deindex the connection in app|source|type context
        IndexScope indexScope = new IndexScopeImpl(
            new SimpleId( connectingEntityRef.getUuid(),
                connectingEntityRef.getType() ),
                CpNamingUtils.getConnectionScopeName( connectionType ) );
        batch.deindex( indexScope, targetEntity );

        // Deindex the connection in app|source|type context
        //TODO REMOVE INDEX CODE
//        IndexScope allTypesIndexScope = new IndexScopeImpl(
//            new SimpleId( connectingEntityRef.getUuid(),
//                connectingEntityRef.getType() ),
//                CpNamingUtils.ALL_TYPES, entityType );
//
//        batch.deindex( allTypesIndexScope, targetEntity );

        //Added Graphite Metrics
        Timer.Context timeDeleteConnection = esDeleteConnectionTimer.time();
        batch.execute();
        timeDeleteConnection.stop();

    }


    @Override
    public Set<String> getConnectionTypes( UUID connectedEntityId ) throws Exception {
        throw new UnsupportedOperationException( "Cannot specify entity by UUID alone." );
    }


    @Override
    public Set<String> getConnectionTypes() throws Exception {
        return getConnectionTypes( false );
    }


    @Override
    public Set<String> getConnectionTypes( boolean filterConnection ) throws Exception {
        Set<String> connections = cast(
                em.getDictionaryAsSet( headEntity, Schema.DICTIONARY_CONNECTED_TYPES ) );

        if ( connections == null ) {
            return null;
        }
        if ( filterConnection && ( connections.size() > 0 ) ) {
            connections.remove( "connection" );
        }
        return connections;
    }


    @Override
    public Results getConnectedEntities(
            String connectionType, String connectedEntityType, Level level ) throws Exception {

        //until this is refactored properly, we will delegate to a search by query
        Results raw = null;

        Preconditions.checkNotNull( connectionType, "connectionType cannot be null" );

        Query query = new Query();
        query.setConnectionType( connectionType );
        query.setEntityType( connectedEntityType );
        query.setResultsLevel( level );

<<<<<<< HEAD
        if ( connectionType == null ) {
            raw = searchConnectedEntities( query );
        }
        else {

            headEntity = em.validate( headEntity );


            IndexScope indexScope = new IndexScopeImpl(
                    cpHeadEntity.getId(), CpNamingUtils.getConnectionScopeName( connectionType ) );

            final SearchTypes searchTypes = SearchTypes.fromNullableTypes( connectedEntityType );


            final ApplicationEntityIndex ei = managerCache.getEntityIndex( applicationScope );


            logger.debug("Searching connected entities from scope {}:{}",
                indexScope.getOwner().toString(),
                indexScope.getName());

            query = adjustQuery( query );
            CandidateResults crs = ei.search( indexScope, searchTypes,  query );
=======
        return searchConnectedEntities( query );
>>>>>>> beb2a2a5


    }


    @Override
    public Results getConnectingEntities(
            String connType, String fromEntityType, Level resultsLevel ) throws Exception {

        return getConnectingEntities( connType, fromEntityType, resultsLevel, -1 );
    }


    @Override
    public Results getConnectingEntities(
            String connType, String fromEntityType, Level level, int count ) throws Exception {

        // looking for edges to the head entity
        String edgeType = CpNamingUtils.getEdgeTypeFromConnectionType( connType );

        Map<EntityRef, Set<String>> containers = getContainers( count, edgeType, fromEntityType );

        if ( Level.REFS.equals( level ) ) {
            List<EntityRef> refList = new ArrayList<EntityRef>( containers.keySet() );
            return Results.fromRefList( refList );
        }

        if ( Level.IDS.equals( level ) ) {
            // TODO: someday this should return a list of Core Persistence Ids
            List<UUID> idList = new ArrayList<UUID>();
            for ( EntityRef ref : containers.keySet() ) {
                idList.add( ref.getUuid() );
            }
            return Results.fromIdList( idList );
        }

        List<Entity> entities = new ArrayList<Entity>();
        for ( EntityRef ref : containers.keySet() ) {
            Entity entity = em.get( ref );
            logger.debug( "   Found connecting entity: " + entity.getProperties() );
            entities.add( entity );
        }
        return Results.fromEntities( entities );
    }


    @Override
    public Results searchConnectedEntities( Query query ) throws Exception {

        Preconditions.checkNotNull(query, "query cannot be null");

        final String connection = query.getConnectionType();

        Preconditions.checkNotNull( connection, "connection must be specified" );

//        if ( query == null ) {
//            query = new Query();
//        }

        headEntity = em.validate( headEntity );

        final IndexScope indexScope = new IndexScopeImpl( cpHeadEntity.getId(),
                CpNamingUtils.getConnectionScopeName( connection ) );

        final SearchTypes searchTypes = SearchTypes.fromNullableTypes( query.getEntityType() );

        ApplicationEntityIndex ei = managerCache.getEntityIndex( applicationScope );

        logger.debug( "Searching connections from the scope {}:{} with types {}", new Object[] {
                        indexScope.getOwner().toString(), indexScope.getName(), searchTypes
                } );

        query = adjustQuery( query );

        final ConnectionResultsLoaderFactoryImpl resultsLoaderFactory = new ConnectionResultsLoaderFactoryImpl( managerCache,
            headEntity, connection );

        final QueryExecutor executor = new ElasticSearchQueryExecutor(resultsLoaderFactory, ei, applicationScope, indexScope, searchTypes, query);

        return executor.next();
//        CandidateResults crs = ei.search( indexScope, searchTypes, query );

//        return buildConnectionResults( indexScope, query, crs, connection );
    }


    private Query adjustQuery( Query query ) {

        // handle the select by identifier case
        if ( query.getRootOperand() == null ) {

            // a name alias or email alias was specified
            if ( query.containsSingleNameOrEmailIdentifier() ) {

                Identifier ident = query.getSingleIdentifier();

                // an email was specified.  An edge case that only applies to users.
                // This is fulgy to put here, but required.
                if ( query.getEntityType().equals( User.ENTITY_TYPE ) && ident.isEmail() ) {

                    Query newQuery = Query.fromQL( "select * where email='"
                            + query.getSingleNameOrEmailIdentifier() + "'" );
                    query.setRootOperand( newQuery.getRootOperand() );
                }

                // use the ident with the default alias. could be an email
                else {

                    Query newQuery = Query.fromQL( "select * where name='"
                            + query.getSingleNameOrEmailIdentifier() + "'" );
                    query.setRootOperand( newQuery.getRootOperand() );
                }
            }
            else if ( query.containsSingleUuidIdentifier() ) {

                Query newQuery = Query.fromQL(
                        "select * where uuid='" + query.getSingleUuidIdentifier() + "'" );
                query.setRootOperand( newQuery.getRootOperand() );
            }
        }

        if ( query.isReversed() ) {

            Query.SortPredicate desc =
                new Query.SortPredicate( PROPERTY_CREATED, Query.SortDirection.DESCENDING );

            try {
                query.addSort( desc );
            }
            catch ( Exception e ) {
                logger.warn( "Attempted to reverse sort order already set", PROPERTY_CREATED );
            }
        }

        if ( query.getSortPredicates().isEmpty() ) {

            Query.SortPredicate asc =
                new Query.SortPredicate( PROPERTY_CREATED, Query.SortDirection.ASCENDING);

            query.addSort( asc );
        }

        return query;
    }


    @Override
    public Set<String> getConnectionIndexes( String connectionType ) throws Exception {
        throw new UnsupportedOperationException( "Not supported yet." );
    }


    private CpRelationManager getRelationManager( EntityRef headEntity ) {
        CpRelationManager rmi = new CpRelationManager();
        rmi.init( em, emf, applicationId, headEntity, null, metricsFactory);
        return rmi;
    }


    /** side effect: converts headEntity into an Entity if it is an EntityRef! */
    private Entity getHeadEntity() throws Exception {
        Entity entity = null;
        if ( headEntity instanceof Entity ) {
            entity = ( Entity ) headEntity;
        }
        else {
            entity = em.get( headEntity );
            headEntity = entity;
        }
        return entity;
    }

//
//    private Results buildConnectionResults( final IndexScope indexScope,
//            final Query query, final CandidateResults crs, final String connectionType ) {
//
//        if ( query.getLevel().equals( Level.ALL_PROPERTIES ) ) {
//            return buildResults( indexScope, query, crs, connectionType );
//        }
//
//        final EntityRef sourceRef = new SimpleEntityRef( headEntity.getType(), headEntity.getUuid() );
//
//        List<ConnectionRef> refs = new ArrayList<ConnectionRef>( crs.size() );
//
//        for ( CandidateResult cr : crs ) {
//
//            SimpleEntityRef targetRef =
//                    new SimpleEntityRef( cr.getId().getType(), cr.getId().getUuid() );
//
//            final ConnectionRef ref =
//                    new ConnectionRefImpl( sourceRef, connectionType, targetRef );
//
//            refs.add( ref );
//        }
//
//        return Results.fromConnections( refs );
//    }




    @Override
    public void batchUpdateSetIndexes( Mutator<ByteBuffer> batch, String setName, Object elementValue,
                                       boolean removeFromSet, UUID timestampUuid ) throws Exception {

        Entity entity = getHeadEntity();

        elementValue = getDefaultSchema()
                .validateEntitySetValue( entity.getType(), setName, elementValue );

        IndexUpdate indexUpdate = batchStartIndexUpdate( batch, entity, setName, elementValue,
                timestampUuid, true, true, removeFromSet, false );

        // Update collections

        Map<String, Set<CollectionInfo>> containers =
                getDefaultSchema().getContainersIndexingDictionary( entity.getType(), setName );

        if ( containers != null ) {
            Map<EntityRef, Set<String>> containerEntities = getContainers();
            for ( EntityRef containerEntity : containerEntities.keySet() ) {
                if ( containerEntity.getType().equals( TYPE_APPLICATION )
                        && Schema.isAssociatedEntityType( entity.getType() ) ) {
                    logger.debug( "Extended properties for {} not indexed by application", entity.getType() );
                    continue;
                }
                Set<String> collectionNames = containerEntities.get( containerEntity );
                Set<CollectionInfo> collections = containers.get( containerEntity.getType() );

                if ( collections != null ) {

                    for ( CollectionInfo collection : collections ) {
                        if ( collectionNames.contains( collection.getName() ) ) {
                            batchUpdateCollectionIndex( indexUpdate, containerEntity, collection.getName() );
                        }
                    }
                }
            }
        }

        batchUpdateBackwardConnectionsDictionaryIndexes( indexUpdate );
    }


    /**
     * Batch update collection index.
     *
     * @param indexUpdate The update to apply
     * @param owner The entity that is the owner context of this entity update. Can either be an
     * application, or another * entity
     * @param collectionName the collection name
     *
     * @return The indexUpdate with batch mutations
     * @throws Exception the exception
     */
    public IndexUpdate batchUpdateCollectionIndex(
            IndexUpdate indexUpdate, EntityRef owner, String collectionName )
            throws Exception {

        logger.debug( "batchUpdateCollectionIndex" );

        Entity indexedEntity = indexUpdate.getEntity();

        String bucketId = indexBucketLocator
                .getBucket( applicationId, IndexBucketLocator.IndexType.COLLECTION, indexedEntity.getUuid(),
                        indexedEntity.getType(), indexUpdate.getEntryName() );

        // the root name without the bucket
        // entity_id,collection_name,prop_name,
        Object index_name = null;
        // entity_id,collection_name,prop_name, bucketId
        Object index_key = null;

        // entity_id,collection_name,collected_entity_id,prop_name

        for ( IndexUpdate.IndexEntry entry : indexUpdate.getPrevEntries() ) {

            if ( entry.getValue() != null ) {

                index_name = key( owner.getUuid(), collectionName, entry.getPath() );

                index_key = key( index_name, bucketId );

                addDeleteToMutator( indexUpdate.getBatch(), ENTITY_INDEX, index_key,
                        entry.getIndexComposite(), indexUpdate.getTimestamp() );

                if ( "location.coordinates".equals( entry.getPath() ) ) {
                    EntityLocationRef loc = new EntityLocationRef( indexUpdate.getEntity(),
                            entry.getTimestampUuid(), entry.getValue().toString() );
                    batchRemoveLocationFromCollectionIndex( indexUpdate.getBatch(),
                            indexBucketLocator, applicationId, index_name, loc );
                }
            }
            else {
                logger.error( "Unexpected condition - deserialized property value is null" );
            }
        }

        if ( ( indexUpdate.getNewEntries().size() > 0 )
                && ( !indexUpdate.isMultiValue()
                || ( indexUpdate.isMultiValue() && !indexUpdate.isRemoveListEntry() ) ) ) {

            for ( IndexUpdate.IndexEntry indexEntry : indexUpdate.getNewEntries() ) {

                // byte valueCode = indexEntry.getValueCode();

                index_name = key( owner.getUuid(), collectionName, indexEntry.getPath() );

                index_key = key( index_name, bucketId );

                // int i = 0;

                addInsertToMutator( indexUpdate.getBatch(), ENTITY_INDEX, index_key,
                        indexEntry.getIndexComposite(), null, indexUpdate.getTimestamp() );

                if ( "location.coordinates".equals( indexEntry.getPath() ) ) {
                    EntityLocationRef loc = new EntityLocationRef(
                            indexUpdate.getEntity(),
                            indexEntry.getTimestampUuid(),
                            indexEntry.getValue().toString() );
                    batchStoreLocationInCollectionIndex(
                            indexUpdate.getBatch(),
                            indexBucketLocator,
                            applicationId,
                            index_name,
                            indexedEntity.getUuid(),
                            loc );
                }

                // i++;
            }
        }

        for ( String index : indexUpdate.getIndexesSet() ) {
            addInsertToMutator( indexUpdate.getBatch(), ENTITY_DICTIONARIES,
                    key( owner.getUuid(), collectionName, Schema.DICTIONARY_INDEXES ), index, null,
                    indexUpdate.getTimestamp() );
        }

        return indexUpdate;
    }


    public IndexUpdate batchStartIndexUpdate(
            Mutator<ByteBuffer> batch, Entity entity, String entryName,
            Object entryValue, UUID timestampUuid, boolean schemaHasProperty,
             boolean isMultiValue, boolean removeListEntry, boolean fulltextIndexed )
            throws Exception {
        return batchStartIndexUpdate( batch, entity, entryName, entryValue, timestampUuid,
                schemaHasProperty, isMultiValue, removeListEntry, fulltextIndexed, false );
    }


    public IndexUpdate batchStartIndexUpdate(
        Mutator<ByteBuffer> batch, Entity entity, String entryName,
        Object entryValue, UUID timestampUuid, boolean schemaHasProperty,
        boolean isMultiValue, boolean removeListEntry, boolean fulltextIndexed,
            boolean skipRead ) throws Exception {

        long timestamp = getTimestampInMicros( timestampUuid );

        IndexUpdate indexUpdate = new IndexUpdate( batch, entity, entryName, entryValue,
                schemaHasProperty, isMultiValue, removeListEntry, timestampUuid );

        // entryName = entryName.toLowerCase();

        // entity_id,connection_type,connected_entity_id,prop_name

        if ( !skipRead ) {

            List<HColumn<ByteBuffer, ByteBuffer>> entries = null;

            if ( isMultiValue && validIndexableValue( entryValue ) ) {
                entries = cass.getColumns(
                    cass.getApplicationKeyspace( applicationId ),
                        ENTITY_INDEX_ENTRIES,
                        entity.getUuid(),
                        new DynamicComposite(
                            entryName,
                            indexValueCode( entryValue ),
                            toIndexableValue( entryValue ) ),
                        setGreaterThanEqualityFlag(
                            new DynamicComposite(
                                entryName, indexValueCode( entryValue ),
                                toIndexableValue( entryValue ) ) ),
                        INDEX_ENTRY_LIST_COUNT,
                        false );
            }
            else {
                entries = cass.getColumns(
                    cass.getApplicationKeyspace( applicationId ),
                    ENTITY_INDEX_ENTRIES,
                    entity.getUuid(),
                    new DynamicComposite( entryName ),
                    setGreaterThanEqualityFlag( new DynamicComposite( entryName ) ),
                    INDEX_ENTRY_LIST_COUNT,
                    false );
            }

            if ( logger.isDebugEnabled() ) {
                logger.debug( "Found {} previous index entries for {} of entity {}", new Object[] {
                        entries.size(), entryName, entity.getUuid()
                } );
            }

            // Delete all matching entries from entry list
            for ( HColumn<ByteBuffer, ByteBuffer> entry : entries ) {
                UUID prev_timestamp = null;
                Object prev_value = null;
                String prev_obj_path = null;

                // new format:
                // composite(entryName,
                // value_code,prev_value,prev_timestamp,prev_obj_path) = null
                DynamicComposite composite =
                        DynamicComposite.fromByteBuffer( entry.getName().duplicate() );
                prev_value = composite.get( 2 );
                prev_timestamp = ( UUID ) composite.get( 3 );
                if ( composite.size() > 4 ) {
                    prev_obj_path = ( String ) composite.get( 4 );
                }

                if ( prev_value != null ) {

                    String entryPath = entryName;
                    if ( ( prev_obj_path != null ) && ( prev_obj_path.length() > 0 ) ) {
                        entryPath = entryName + "." + prev_obj_path;
                    }

                    indexUpdate.addPrevEntry(
                            entryPath, prev_value, prev_timestamp, entry.getName().duplicate() );

                    // composite(property_value,connected_entity_id,entry_timestamp)
                    // addDeleteToMutator(batch, ENTITY_INDEX_ENTRIES,
                    // entity.getUuid(), entry.getName(), timestamp);

                }
                else {
                    logger.error( "Unexpected condition - deserialized property value is null" );
                }
            }
        }

        if ( !isMultiValue || ( isMultiValue && !removeListEntry ) ) {

            List<Map.Entry<String, Object>> list =
                    IndexUtils.getKeyValueList( entryName, entryValue, fulltextIndexed );

            if ( entryName.equalsIgnoreCase( "location" ) && ( entryValue instanceof Map ) ) {
                @SuppressWarnings( "rawtypes" ) double latitude =
                        MapUtils.getDoubleValue( ( Map ) entryValue, "latitude" );
                @SuppressWarnings( "rawtypes" ) double longitude =
                        MapUtils.getDoubleValue( ( Map ) entryValue, "longitude" );
                list.add( new AbstractMap.SimpleEntry<String, Object>( "location.coordinates",
                        latitude + "," + longitude ) );
            }

            for ( Map.Entry<String, Object> indexEntry : list ) {

                if ( validIndexableValue( indexEntry.getValue() ) ) {
                    indexUpdate.addNewEntry(
                            indexEntry.getKey(), toIndexableValue( indexEntry.getValue() ) );
                }
            }

            if ( isMultiValue ) {
                addInsertToMutator( batch, ENTITY_INDEX_ENTRIES, entity.getUuid(),
                        asList( entryName,
                            indexValueCode( entryValue ),
                            toIndexableValue( entryValue ),
                            indexUpdate.getTimestampUuid() ),
                        null, timestamp );
            }
            else {
                // int i = 0;

                for ( Map.Entry<String, Object> indexEntry : list ) {

                    String name = indexEntry.getKey();
                    if ( name.startsWith( entryName + "." ) ) {
                        name = name.substring( entryName.length() + 1 );
                    }
                    else if ( name.startsWith( entryName ) ) {
                        name = name.substring( entryName.length() );
                    }

                    byte code = indexValueCode( indexEntry.getValue() );
                    Object val = toIndexableValue( indexEntry.getValue() );
                    addInsertToMutator( batch, ENTITY_INDEX_ENTRIES, entity.getUuid(),
                            asList( entryName, code, val, indexUpdate.getTimestampUuid(), name ),
                            null, timestamp );

                    indexUpdate.addIndex( indexEntry.getKey() );
                }
            }

            indexUpdate.addIndex( entryName );
        }

        return indexUpdate;
    }


    /**
     * Batch update backward connections set indexes.
     *
     * @param indexUpdate The index to update in the dictionary
     *
     * @return The index update
     *
     * @throws Exception the exception
     */
    public IndexUpdate batchUpdateBackwardConnectionsDictionaryIndexes(
            IndexUpdate indexUpdate ) throws Exception {

        logger.debug( "batchUpdateBackwardConnectionsListIndexes" );

        boolean entityHasDictionary = getDefaultSchema()
                .isDictionaryIndexedInConnections(
                        indexUpdate.getEntity().getType(), indexUpdate.getEntryName() );

        if ( !entityHasDictionary ) {
            return indexUpdate;
        }


        return doBackwardConnectionsUpdate( indexUpdate );
    }


    /**
     * Search each reverse connection type in the graph for connections.
     * If one is found, update the index appropriately
     *
     * @param indexUpdate The index update to use
     *
     * @return The updated index update
     */
    private IndexUpdate doBackwardConnectionsUpdate( IndexUpdate indexUpdate ) throws Exception {
        final Entity targetEntity = indexUpdate.getEntity();

        logger.debug( "doBackwardConnectionsUpdate" );

        final ConnectionTypesIterator connectionTypes =
                new ConnectionTypesIterator( cass, applicationId, targetEntity.getUuid(), false, 100 );

        for ( String connectionType : connectionTypes ) {

            PagingResultsIterator itr =
                    getReversedConnectionsIterator( targetEntity, connectionType );

            for ( Object connection : itr ) {

                final ConnectedEntityRef sourceEntity = ( ConnectedEntityRef ) connection;

                //we need to create a connection ref from the source entity (found via reverse edge)
                // to the entity we're about to update.  This is the index that needs updated
                final ConnectionRefImpl connectionRef =
                        new ConnectionRefImpl( sourceEntity, connectionType, indexUpdate.getEntity() );

                batchUpdateConnectionIndex( indexUpdate, connectionRef );
            }
        }

        return indexUpdate;
    }


    /**
     * Batch update connection index.
     *
     * @param indexUpdate The update operation to perform
     * @param connection The connection to update
     *
     * @return The index with the batch mutation udpated
     *
     * @throws Exception the exception
     */
    public IndexUpdate batchUpdateConnectionIndex(
            IndexUpdate indexUpdate, ConnectionRefImpl connection ) throws Exception {

        logger.debug( "batchUpdateConnectionIndex" );

        // UUID connection_id = connection.getUuid();

        UUID[] index_keys = connection.getIndexIds();

        // Delete all matching entries from entry list
        for ( IndexUpdate.IndexEntry entry : indexUpdate.getPrevEntries() ) {

            if ( entry.getValue() != null ) {

                batchDeleteConnectionIndexEntries( indexUpdate, entry, connection, index_keys );

                if ( "location.coordinates".equals( entry.getPath() ) ) {
                    EntityLocationRef loc =
                        new EntityLocationRef( indexUpdate.getEntity(), entry.getTimestampUuid(),
                        entry.getValue().toString() );
                    batchDeleteLocationInConnectionsIndex(
                        indexUpdate.getBatch(), indexBucketLocator, applicationId,
                        index_keys, entry.getPath(), loc );
                }
            }
            else {
                logger.error( "Unexpected condition - deserialized property value is null" );
            }
        }

        if ( ( indexUpdate.getNewEntries().size() > 0 )
                && ( !indexUpdate.isMultiValue() || ( indexUpdate.isMultiValue()
                && !indexUpdate.isRemoveListEntry() ) ) ) {

            for ( IndexUpdate.IndexEntry indexEntry : indexUpdate.getNewEntries() ) {

                batchAddConnectionIndexEntries( indexUpdate, indexEntry, connection, index_keys );

                if ( "location.coordinates".equals( indexEntry.getPath() ) ) {
                    EntityLocationRef loc =
                            new EntityLocationRef(
                        indexUpdate.getEntity(),
                        indexEntry.getTimestampUuid(),
                        indexEntry.getValue().toString() );
                    batchStoreLocationInConnectionsIndex(
                            indexUpdate.getBatch(), indexBucketLocator, applicationId,
                            index_keys, indexEntry.getPath(), loc );
                }
            }

      /*
       * addInsertToMutator(batch, EntityCF.SETS, key(connection_id,
       * Schema.INDEXES_SET), indexEntry.getKey(), null, false, timestamp); }
       *
       * addInsertToMutator(batch, EntityCF.SETS, key(connection_id,
       * Schema.INDEXES_SET), entryName, null, false, timestamp);
       */
        }

        for ( String index : indexUpdate.getIndexesSet() ) {
            addInsertToMutator( indexUpdate.getBatch(), ENTITY_DICTIONARIES,
                    key( connection.getConnectingIndexId(), Schema.DICTIONARY_INDEXES), index, null,
                    indexUpdate.getTimestamp() );
        }

        return indexUpdate;
    }


    /**
     * Get a paging results iterator.  Should return an iterator for all results
     *
     * @param targetEntity The target entity search connections from
     *
     * @return connectionType The name of the edges to search
     */
    private PagingResultsIterator getReversedConnectionsIterator(
            EntityRef targetEntity, String connectionType ) throws Exception {

        return new PagingResultsIterator(
                getConnectingEntities( targetEntity, connectionType, null, Level.REFS ) );
    }


    /**
     * Get all edges that are to the targetEntity
     *
     * @param targetEntity The target entity to search edges in
     * @param connectionType The type of connection.  If not specified, all connections are returned
     * @param connectedEntityType The connected entity type, if not specified all types are returned
     * @param resultsLevel The results level to return
     */
    private Results getConnectingEntities(
            EntityRef targetEntity, String connectionType, String connectedEntityType,
            Level resultsLevel ) throws Exception {

        return getConnectingEntities(
                targetEntity, connectionType, connectedEntityType, resultsLevel, 0);
    }


    /**
     * Get all edges that are to the targetEntity
     *
     * @param targetEntity The target entity to search edges in
     * @param connectionType The type of connection.  If not specified, all connections are returned
     * @param connectedEntityType The connected entity type, if not specified all types are returned
     * @param count result limit
     */
    private Results getConnectingEntities( EntityRef targetEntity, String connectionType,
            String connectedEntityType, Level level, int count) throws Exception {

        Query query = new Query();
        query.setResultsLevel( level );
        query.setLimit( count );

        final ConnectionRefImpl connectionRef = new ConnectionRefImpl(
                new SimpleEntityRef( connectedEntityType, null ), connectionType, targetEntity );
        final ConnectionResultsLoaderFactory factory =
                new ConnectionResultsLoaderFactory( connectionRef );

        QueryProcessorImpl qp = new QueryProcessorImpl( query, null, em, factory );
        SearchConnectionVisitor visitor = new SearchConnectionVisitor( qp, connectionRef, false );

        return qp.getResults( visitor );
    }


    public Mutator<ByteBuffer> batchDeleteConnectionIndexEntries(
            IndexUpdate indexUpdate,
            IndexUpdate.IndexEntry entry,
            ConnectionRefImpl connection,
            UUID[] index_keys ) throws Exception {

        logger.debug( "batchDeleteConnectionIndexEntries" );

        // entity_id,prop_name
        Object property_index_key = key( index_keys[ConnectionRefImpl.ALL], INDEX_CONNECTIONS, entry.getPath(),
                indexBucketLocator.getBucket( applicationId, IndexBucketLocator.IndexType.CONNECTION,
                        index_keys[ConnectionRefImpl.ALL], entry.getPath() ) );

        // entity_id,entity_type,prop_name
        Object entity_type_prop_index_key =
                key( index_keys[ConnectionRefImpl.BY_ENTITY_TYPE], INDEX_CONNECTIONS, entry.getPath(),
                        indexBucketLocator.getBucket( applicationId, IndexBucketLocator.IndexType.CONNECTION,
                                index_keys[ConnectionRefImpl.BY_ENTITY_TYPE], entry.getPath() ) );

        // entity_id,connection_type,prop_name
        Object connection_type_prop_index_key =
                key( index_keys[ConnectionRefImpl.BY_CONNECTION_TYPE], INDEX_CONNECTIONS, entry.getPath(),
                        indexBucketLocator.getBucket( applicationId, IndexBucketLocator.IndexType.CONNECTION,
                                index_keys[ConnectionRefImpl.BY_CONNECTION_TYPE], entry.getPath() ) );

        // entity_id,connection_type,entity_type,prop_name
        Object connection_type_and_entity_type_prop_index_key =
                key( index_keys[ConnectionRefImpl.BY_CONNECTION_AND_ENTITY_TYPE], INDEX_CONNECTIONS, entry.getPath(),
                        indexBucketLocator.getBucket( applicationId, IndexBucketLocator.IndexType.CONNECTION,
                                index_keys[ConnectionRefImpl.BY_CONNECTION_AND_ENTITY_TYPE], entry.getPath() ) );

        // composite(property_value,connected_entity_id,connection_type,entity_type,entry_timestamp)
        addDeleteToMutator( indexUpdate.getBatch(), ENTITY_INDEX, property_index_key,
                entry.getIndexComposite( connection.getConnectedEntityId(), connection.getConnectionType(),
                        connection.getConnectedEntityType() ), indexUpdate.getTimestamp() );

        // composite(property_value,connected_entity_id,connection_type,entry_timestamp)
        addDeleteToMutator( indexUpdate.getBatch(), ENTITY_INDEX, entity_type_prop_index_key,
                entry.getIndexComposite( connection.getConnectedEntityId(), connection.getConnectionType() ),
                indexUpdate.getTimestamp() );

        // composite(property_value,connected_entity_id,entity_type,entry_timestamp)
        addDeleteToMutator( indexUpdate.getBatch(), ENTITY_INDEX, connection_type_prop_index_key,
                entry.getIndexComposite( connection.getConnectedEntityId(), connection.getConnectedEntityType() ),
                indexUpdate.getTimestamp() );

        // composite(property_value,connected_entity_id,entry_timestamp)
        addDeleteToMutator( indexUpdate.getBatch(), ENTITY_INDEX, connection_type_and_entity_type_prop_index_key,
                entry.getIndexComposite( connection.getConnectedEntityId() ), indexUpdate.getTimestamp() );

        return indexUpdate.getBatch();
    }


    public Mutator<ByteBuffer> batchAddConnectionIndexEntries( IndexUpdate indexUpdate, IndexUpdate.IndexEntry entry,
                                                               ConnectionRefImpl conn, UUID[] index_keys ) {

        logger.debug( "batchAddConnectionIndexEntries" );

        // entity_id,prop_name
        Object property_index_key = key( index_keys[ConnectionRefImpl.ALL],
                INDEX_CONNECTIONS, entry.getPath(),
                indexBucketLocator.getBucket( applicationId,
                        IndexBucketLocator.IndexType.CONNECTION, index_keys[ConnectionRefImpl.ALL],
                        entry.getPath() ) );

        // entity_id,entity_type,prop_name
        Object entity_type_prop_index_key =
                key( index_keys[ConnectionRefImpl.BY_ENTITY_TYPE], INDEX_CONNECTIONS, entry.getPath(),
                        indexBucketLocator.getBucket( applicationId, IndexBucketLocator.IndexType.CONNECTION,
                                index_keys[ConnectionRefImpl.BY_ENTITY_TYPE], entry.getPath() ) );

        // entity_id,connection_type,prop_name
        Object connection_type_prop_index_key =
                key( index_keys[ConnectionRefImpl.BY_CONNECTION_TYPE], INDEX_CONNECTIONS, entry.getPath(),
                        indexBucketLocator.getBucket( applicationId, IndexBucketLocator.IndexType.CONNECTION,
                                index_keys[ConnectionRefImpl.BY_CONNECTION_TYPE], entry.getPath() ) );

        // entity_id,connection_type,entity_type,prop_name
        Object connection_type_and_entity_type_prop_index_key =
            key( index_keys[ConnectionRefImpl.BY_CONNECTION_AND_ENTITY_TYPE],
                INDEX_CONNECTIONS, entry.getPath(),
                        indexBucketLocator.getBucket( applicationId, IndexBucketLocator.IndexType.CONNECTION,
                                index_keys[ConnectionRefImpl.BY_CONNECTION_AND_ENTITY_TYPE], entry.getPath() ) );

        // composite(property_value,connected_entity_id,connection_type,entity_type,entry_timestamp)
        addInsertToMutator( indexUpdate.getBatch(), ENTITY_INDEX, property_index_key,
                entry.getIndexComposite( conn.getConnectedEntityId(), conn.getConnectionType(),
                        conn.getConnectedEntityType() ), conn.getUuid(), indexUpdate.getTimestamp() );

        // composite(property_value,connected_entity_id,connection_type,entry_timestamp)
        addInsertToMutator( indexUpdate.getBatch(), ENTITY_INDEX, entity_type_prop_index_key,
            entry.getIndexComposite( conn.getConnectedEntityId(), conn.getConnectionType() ),
            conn.getUuid(), indexUpdate.getTimestamp() );

        // composite(property_value,connected_entity_id,entity_type,entry_timestamp)
        addInsertToMutator( indexUpdate.getBatch(), ENTITY_INDEX, connection_type_prop_index_key,
            entry.getIndexComposite( conn.getConnectedEntityId(), conn.getConnectedEntityType() ),
            conn.getUuid(), indexUpdate.getTimestamp() );

        // composite(property_value,connected_entity_id,entry_timestamp)
        addInsertToMutator( indexUpdate.getBatch(), ENTITY_INDEX,
            connection_type_and_entity_type_prop_index_key,
            entry.getIndexComposite( conn.getConnectedEntityId() ), conn.getUuid(),
            indexUpdate.getTimestamp() );

        return indexUpdate.getBatch();
    }


    /**
     * Simple search visitor that performs all the joining
     *
     * @author tnine
     */
    private class SearchConnectionVisitor extends SearchVisitor {

        private final ConnectionRefImpl connection;

        /** True if we should search from source->target edges.
         * False if we should search from target<-source edges */
        private final boolean outgoing;


        /**
         * @param queryProcessor They query processor to use
         * @param connection The connection refernce
         * @param outgoing The direction to search.  True if we should search from source->target
         * edges.  False if we * should search from target<-source edges
         */
        public SearchConnectionVisitor( QueryProcessorImpl queryProcessor, ConnectionRefImpl connection,
                                        boolean outgoing ) {
            super( queryProcessor );
            this.connection = connection;
            this.outgoing = outgoing;
        }


        /* (non-Javadoc)
     * @see org.apache.usergrid.persistence.query.ir.SearchVisitor#secondaryIndexScan(org.apache.usergrid.persistence
     * .query.ir
     * .QueryNode, org.apache.usergrid.persistence.query.ir.QuerySlice)
     */
        @Override
        protected IndexScanner secondaryIndexScan( QueryNode node, QuerySlice slice ) throws Exception {

            UUID id = ConnectionRefImpl.getIndexId(
                    ConnectionRefImpl.BY_CONNECTION_AND_ENTITY_TYPE,
                    headEntity,
                    connection.getConnectionType(),
                    connection.getConnectedEntityType(),
                    new ConnectedEntityRef[0] );

            Object key = key( id, INDEX_CONNECTIONS );

            // update the cursor and order before we perform the slice
            // operation
            queryProcessor.applyCursorAndSort( slice );

            IndexScanner columns = null;

            if ( slice.isComplete() ) {
                columns = new NoOpIndexScanner();
            }
            else {
                columns = searchIndex( key, slice, queryProcessor.getPageSizeHint( node ) );
            }

            return columns;
        }


        /*
     * (non-Javadoc)
     *
     * @see org.apache.usergrid.persistence.query.ir.NodeVisitor#visit(org.apache.usergrid.
     * persistence.query.ir.WithinNode)
     */
        @Override
        public void visit( WithinNode node ) throws Exception {

            QuerySlice slice = node.getSlice();

            queryProcessor.applyCursorAndSort( slice );

            GeoIterator itr = new GeoIterator(
                new ConnectionGeoSearch( em, indexBucketLocator, cass, connection.getIndexId() ),
                query.getLimit(),
                slice,
                node.getPropertyName(),
                new Point( node.getLattitude(), node.getLongitude() ),
                node.getDistance() );

            results.push( itr );
        }


        @Override
        public void visit( AllNode node ) throws Exception {
            QuerySlice slice = node.getSlice();

            queryProcessor.applyCursorAndSort( slice );

            int size = queryProcessor.getPageSizeHint( node );

            ByteBuffer start = null;

            if ( slice.hasCursor() ) {
                start = slice.getCursor();
            }


            boolean skipFirst = !node.isForceKeepFirst() && slice.hasCursor();

            UUID entityIdToUse;

            //change our type depending on which direction we're loading
            String dictionaryType;

            //the target type
            String targetType;

            //this is on the "source" side of the edge
            if ( outgoing ) {
                entityIdToUse = connection.getConnectingEntityId();
                dictionaryType = DICTIONARY_CONNECTED_ENTITIES;
                targetType = connection.getConnectedEntityType();
            }

            //we're on the target side of the edge
            else {
                entityIdToUse = connection.getConnectedEntityId();
                dictionaryType = DICTIONARY_CONNECTING_ENTITIES;
                targetType = connection.getConnectingEntityType();
            }

            final String connectionType = connection.getConnectionType();

            final ConnectionIndexSliceParser connectionParser = new ConnectionIndexSliceParser( targetType );

            final Iterator<String> connectionTypes;

            //use the provided connection type
            if ( connectionType != null ) {
                connectionTypes = Collections.singleton( connectionType ).iterator();
            }

            //we need to iterate all connection types
            else {
                connectionTypes = new ConnectionTypesIterator(
                        cass, applicationId, entityIdToUse, outgoing, size );
            }

            IndexScanner connectionScanner = new ConnectedIndexScanner(
                    cass,
                    dictionaryType,
                    applicationId,
                    entityIdToUse,
                    connectionTypes,
                    start,
                    slice.isReversed(),
                    size,
                    skipFirst );

            this.results.push( new SliceIterator( slice, connectionScanner, connectionParser ) );
        }


        @Override
        public void visit( NameIdentifierNode nameIdentifierNode ) throws Exception {

            //TODO T.N. USERGRID-1919 actually validate this is connected
            EntityRef ref = em.getAlias( connection.getConnectedEntityType(), nameIdentifierNode.getName() );

            if ( ref == null ) {
                this.results.push( new EmptyIterator() );
                return;
            }

            this.results.push( new StaticIdIterator( ref.getUuid() ) );
        }
    }


    private IndexScanner searchIndex( Object indexKey, QuerySlice slice, int pageSize ) throws Exception {

        DynamicComposite[] range = slice.getRange();

        Object keyPrefix = key( indexKey, slice.getPropertyName() );

        IndexScanner scanner = new IndexBucketScanner(
                cass,
                indexBucketLocator,
                ENTITY_INDEX,
                applicationId,
                IndexBucketLocator.IndexType.CONNECTION,
                keyPrefix,
                range[0],
                range[1],
                slice.isReversed(),
                pageSize,
                slice.hasCursor(),
                slice.getPropertyName() );

        return scanner;
    }
}<|MERGE_RESOLUTION|>--- conflicted
+++ resolved
@@ -29,11 +29,8 @@
 import java.util.Set;
 import java.util.UUID;
 
-<<<<<<< HEAD
 import org.apache.usergrid.persistence.core.future.BetterFuture;
 import org.apache.usergrid.persistence.index.*;
-=======
->>>>>>> beb2a2a5
 import org.slf4j.Logger;
 import org.slf4j.LoggerFactory;
 import org.springframework.util.Assert;
@@ -81,6 +78,8 @@
 import org.apache.usergrid.persistence.graph.impl.SimpleSearchByEdge;
 import org.apache.usergrid.persistence.graph.impl.SimpleSearchByEdgeType;
 import org.apache.usergrid.persistence.graph.impl.SimpleSearchEdgeType;
+import org.apache.usergrid.persistence.index.ApplicationEntityIndex;
+import org.apache.usergrid.persistence.index.EntityIndexBatch;
 import org.apache.usergrid.persistence.index.impl.IndexScopeImpl;
 import org.apache.usergrid.persistence.index.query.Identifier;
 import org.apache.usergrid.persistence.index.query.Query;
@@ -321,8 +320,6 @@
      */
     Map<EntityRef, Set<String>> getContainers( final int limit, final String edgeType, final String fromEntityType ) {
 
-        Map<EntityRef, Set<String>> results = new LinkedHashMap<EntityRef, Set<String>>();
-
         final GraphManager gm = managerCache.getGraphManager( applicationScope );
 
         Observable<Edge> edges =
@@ -342,16 +339,8 @@
             edges = edges.take( limit );
         }
 
-<<<<<<< HEAD
-            Iterator<Edge> iter = edges.toBlocking().getIterator();
-            while ( iter.hasNext() ) {
-                Edge edge = iter.next();
-=======
->>>>>>> beb2a2a5
-
-        return edges.collect( results, new Action2<Map<EntityRef, Set<String>>, Edge>() {
-            @Override
-            public void call( final Map<EntityRef, Set<String>> entityRefSetMap, final Edge edge ) {
+
+        return edges.collect( () -> new LinkedHashMap<EntityRef, Set<String>>(), ( entityRefSetMap, edge) -> {
                 if ( fromEntityType != null && !fromEntityType.equals( edge.getSourceNode().getType() ) ) {
                     logger.debug( "Ignoring edge from entity type {}", edge.getSourceNode().getType() );
                     return;
@@ -369,7 +358,7 @@
                 }
                 addMapSet( entityRefSetMap, eref, name );
             }
-        } ).toBlocking().last();
+         ).toBlocking().last();
     }
 
 
@@ -1307,33 +1296,7 @@
         query.setEntityType( connectedEntityType );
         query.setResultsLevel( level );
 
-<<<<<<< HEAD
-        if ( connectionType == null ) {
-            raw = searchConnectedEntities( query );
-        }
-        else {
-
-            headEntity = em.validate( headEntity );
-
-
-            IndexScope indexScope = new IndexScopeImpl(
-                    cpHeadEntity.getId(), CpNamingUtils.getConnectionScopeName( connectionType ) );
-
-            final SearchTypes searchTypes = SearchTypes.fromNullableTypes( connectedEntityType );
-
-
-            final ApplicationEntityIndex ei = managerCache.getEntityIndex( applicationScope );
-
-
-            logger.debug("Searching connected entities from scope {}:{}",
-                indexScope.getOwner().toString(),
-                indexScope.getName());
-
-            query = adjustQuery( query );
-            CandidateResults crs = ei.search( indexScope, searchTypes,  query );
-=======
         return searchConnectedEntities( query );
->>>>>>> beb2a2a5
 
 
     }
