/*
 * Copyright 2014 The Apache Software Foundation.
 *
 * Licensed under the Apache License, Version 2.0 (the "License");
 * you may not use this file except in compliance with the License.
 * You may obtain a copy of the License at
 *
 *      http://www.apache.org/licenses/LICENSE-2.0
 *
 * Unless required by applicable law or agreed to in writing, software
 * distributed under the License is distributed on an "AS IS" BASIS,
 * WITHOUT WARRANTIES OR CONDITIONS OF ANY KIND, either express or implied.
 * See the License for the specific language governing permissions and
 * limitations under the License.
 */
package org.apache.usergrid.corepersistence;


import java.nio.ByteBuffer;
import java.util.ArrayList;
import java.util.Arrays;
import java.util.Collection;
import java.util.Collections;
import java.util.Comparator;
import java.util.HashMap;
import java.util.Iterator;
import java.util.LinkedHashMap;
import java.util.LinkedHashSet;
import java.util.List;
import java.util.Map;
import java.util.Set;
import java.util.TreeMap;
import java.util.TreeSet;
import java.util.UUID;
import java.util.concurrent.ExecutionException;
import java.util.concurrent.TimeUnit;

import org.slf4j.Logger;
import org.slf4j.LoggerFactory;
import org.springframework.util.Assert;

import org.apache.usergrid.corepersistence.util.CpEntityMapUtils;
import org.apache.usergrid.corepersistence.util.CpNamingUtils;
import org.apache.usergrid.persistence.AggregateCounter;
import org.apache.usergrid.persistence.AggregateCounterSet;
import org.apache.usergrid.persistence.CollectionRef;
import org.apache.usergrid.persistence.ConnectedEntityRef;
import org.apache.usergrid.persistence.ConnectionRef;
import org.apache.usergrid.persistence.Entity;
import org.apache.usergrid.persistence.EntityFactory;
import org.apache.usergrid.persistence.EntityManager;
import org.apache.usergrid.persistence.EntityManagerFactory;
import org.apache.usergrid.persistence.EntityRef;
import org.apache.usergrid.persistence.IndexBucketLocator;
import org.apache.usergrid.persistence.RelationManager;
import org.apache.usergrid.persistence.Results;
import org.apache.usergrid.persistence.Schema;
import org.apache.usergrid.persistence.SimpleEntityRef;
import org.apache.usergrid.persistence.SimpleRoleRef;
import org.apache.usergrid.persistence.TypedEntity;
import org.apache.usergrid.persistence.cassandra.ApplicationCF;
import org.apache.usergrid.persistence.cassandra.CassandraPersistenceUtils;
import org.apache.usergrid.persistence.cassandra.CassandraService;
import org.apache.usergrid.persistence.cassandra.ConnectionRefImpl;
import org.apache.usergrid.persistence.cassandra.CounterUtils;
import org.apache.usergrid.persistence.cassandra.GeoIndexManager;
import org.apache.usergrid.persistence.cassandra.util.TraceParticipant;
import org.apache.usergrid.persistence.collection.CollectionScope;
import org.apache.usergrid.persistence.collection.EntityCollectionManager;
import org.apache.usergrid.persistence.collection.exception.WriteOptimisticVerifyException;
import org.apache.usergrid.persistence.collection.exception.WriteUniqueVerifyException;
import org.apache.usergrid.persistence.collection.impl.CollectionScopeImpl;
import org.apache.usergrid.persistence.core.scope.ApplicationScope;
import org.apache.usergrid.persistence.core.util.Health;
import org.apache.usergrid.persistence.entities.Application;
import org.apache.usergrid.persistence.entities.Event;
import org.apache.usergrid.persistence.entities.Group;
import org.apache.usergrid.persistence.entities.Role;
import org.apache.usergrid.persistence.entities.User;
import org.apache.usergrid.persistence.exceptions.DuplicateUniquePropertyExistsException;
import org.apache.usergrid.persistence.exceptions.EntityNotFoundException;
import org.apache.usergrid.persistence.exceptions.RequiredPropertyNotFoundException;
import org.apache.usergrid.persistence.exceptions.UnexpectedEntityTypeException;
import org.apache.usergrid.persistence.index.EntityIndex;
import org.apache.usergrid.persistence.index.EntityIndexBatch;
import org.apache.usergrid.persistence.index.IndexScope;
import org.apache.usergrid.persistence.index.impl.IndexScopeImpl;
import org.apache.usergrid.persistence.index.query.CounterResolution;
import org.apache.usergrid.persistence.index.query.Identifier;
import org.apache.usergrid.persistence.index.query.Query;
import org.apache.usergrid.persistence.index.query.Query.Level;
import org.apache.usergrid.persistence.map.MapManager;
import org.apache.usergrid.persistence.map.MapScope;
import org.apache.usergrid.persistence.model.entity.Id;
import org.apache.usergrid.persistence.model.entity.SimpleId;
import org.apache.usergrid.persistence.model.field.Field;
import org.apache.usergrid.persistence.model.field.StringField;
import org.apache.usergrid.persistence.model.util.UUIDGenerator;
import org.apache.usergrid.utils.ClassUtils;
import org.apache.usergrid.utils.CompositeUtils;
import org.apache.usergrid.utils.StringUtils;
import org.apache.usergrid.utils.UUIDUtils;

import com.google.common.base.Preconditions;
import com.google.common.cache.CacheBuilder;
import com.google.common.cache.CacheLoader;
import com.google.common.cache.CacheLoader.InvalidCacheLoadException;
import com.google.common.cache.LoadingCache;
import com.netflix.hystrix.exception.HystrixRuntimeException;
import com.yammer.metrics.annotation.Metered;

import me.prettyprint.hector.api.Keyspace;
import me.prettyprint.hector.api.beans.ColumnSlice;
import me.prettyprint.hector.api.beans.CounterRow;
import me.prettyprint.hector.api.beans.CounterRows;
import me.prettyprint.hector.api.beans.CounterSlice;
import me.prettyprint.hector.api.beans.DynamicComposite;
import me.prettyprint.hector.api.beans.HColumn;
import me.prettyprint.hector.api.beans.HCounterColumn;
import me.prettyprint.hector.api.factory.HFactory;
import me.prettyprint.hector.api.mutation.Mutator;
import me.prettyprint.hector.api.query.MultigetSliceCounterQuery;
import me.prettyprint.hector.api.query.QueryResult;
import me.prettyprint.hector.api.query.SliceCounterQuery;
import rx.Observable;

import static java.lang.String.CASE_INSENSITIVE_ORDER;
import static java.util.Arrays.asList;

import static me.prettyprint.hector.api.factory.HFactory.createCounterSliceQuery;
import static me.prettyprint.hector.api.factory.HFactory.createMutator;
import static org.apache.commons.lang.StringUtils.capitalize;
import static org.apache.commons.lang.StringUtils.isBlank;
import static org.apache.usergrid.corepersistence.util.CpNamingUtils.getCollectionScopeNameFromEntityType;
import static org.apache.usergrid.persistence.Schema.COLLECTION_ROLES;
import static org.apache.usergrid.persistence.Schema.COLLECTION_USERS;
import static org.apache.usergrid.persistence.Schema.DICTIONARY_PERMISSIONS;
import static org.apache.usergrid.persistence.Schema.DICTIONARY_ROLENAMES;
import static org.apache.usergrid.persistence.Schema.DICTIONARY_ROLETIMES;
import static org.apache.usergrid.persistence.Schema.DICTIONARY_SETS;
import static org.apache.usergrid.persistence.Schema.PROPERTY_CREATED;
import static org.apache.usergrid.persistence.Schema.PROPERTY_INACTIVITY;
import static org.apache.usergrid.persistence.Schema.PROPERTY_MODIFIED;
import static org.apache.usergrid.persistence.Schema.PROPERTY_NAME;
import static org.apache.usergrid.persistence.Schema.PROPERTY_TIMESTAMP;
import static org.apache.usergrid.persistence.Schema.PROPERTY_TYPE;
import static org.apache.usergrid.persistence.Schema.PROPERTY_UUID;
import static org.apache.usergrid.persistence.Schema.TYPE_APPLICATION;
import static org.apache.usergrid.persistence.Schema.TYPE_ENTITY;
import static org.apache.usergrid.persistence.SimpleEntityRef.getUuid;
import static org.apache.usergrid.persistence.cassandra.ApplicationCF.APPLICATION_AGGREGATE_COUNTERS;
import static org.apache.usergrid.persistence.cassandra.ApplicationCF.ENTITY_COMPOSITE_DICTIONARIES;
import static org.apache.usergrid.persistence.cassandra.ApplicationCF.ENTITY_COUNTERS;
import static org.apache.usergrid.persistence.cassandra.ApplicationCF.ENTITY_DICTIONARIES;
import static org.apache.usergrid.persistence.cassandra.CassandraService.ALL_COUNT;
import static org.apache.usergrid.persistence.cassandra.Serializers.be;
import static org.apache.usergrid.persistence.cassandra.Serializers.le;
import static org.apache.usergrid.persistence.cassandra.Serializers.se;
import static org.apache.usergrid.persistence.cassandra.Serializers.ue;
import static org.apache.usergrid.utils.ClassUtils.cast;
import static org.apache.usergrid.utils.ConversionUtils.bytebuffer;
import static org.apache.usergrid.utils.ConversionUtils.getLong;
import static org.apache.usergrid.utils.ConversionUtils.object;
import static org.apache.usergrid.utils.ConversionUtils.string;
import static org.apache.usergrid.utils.InflectionUtils.singularize;


/**
 * Implement good-old Usergrid EntityManager with the new-fangled Core Persistence API.
 */
public class CpEntityManager implements EntityManager {
    private static final Logger logger = LoggerFactory.getLogger( CpEntityManager.class );

    public static final String APPLICATION_COLLECTION = "application.collection.";
    public static final String APPLICATION_ENTITIES = "application.entities";
    public static final long ONE_COUNT = 1L;

    private UUID applicationId;
    private Application application;

    private CpEntityManagerFactory emf;

    private ManagerCache managerCache;

    private ApplicationScope applicationScope;

    private CassandraService cass;

    private CounterUtils counterUtils;

    private boolean skipAggregateCounters;

    /** Short-term cache to keep us from reloading same Entity during single request. */
    private LoadingCache<EntityScope, org.apache.usergrid.persistence.model.entity.Entity> entityCache;


    public CpEntityManager() {}


    @Override
    public void init( EntityManagerFactory emf, UUID applicationId ) {

        Preconditions.checkNotNull( emf, "emf must not be null" );
        Preconditions.checkNotNull( applicationId, "applicationId must not be null" );

        this.emf = ( CpEntityManagerFactory ) emf;
        this.managerCache = this.emf.getManagerCache();
        this.applicationId = applicationId;

        applicationScope = CpNamingUtils.getApplicationScope( applicationId );

        this.cass = this.emf.cass;
        this.counterUtils = this.emf.counterUtils;

        // set to false for now
        this.skipAggregateCounters = false;

        int entityCacheSize =
                Integer.parseInt( cass.getProperties().getProperty( "usergrid.entity_cache_size", "100" ) );

        int entityCacheTimeout =
                Integer.parseInt( cass.getProperties().getProperty( "usergrid.entity_cache_timeout_ms", "500" ) );

        this.entityCache = CacheBuilder.newBuilder().maximumSize( entityCacheSize )
                                       .expireAfterWrite( entityCacheTimeout, TimeUnit.MILLISECONDS )
                                       .build( new CacheLoader<EntityScope, org.apache.usergrid.persistence.model
                                               .entity.Entity>() {
                                                   public org.apache.usergrid.persistence.model.entity.Entity load(
                                                           EntityScope es ) {
                                                       return managerCache.getEntityCollectionManager( es.scope )
                                                                          .load( es.entityId ).toBlocking()
                                                                          .lastOrDefault( null );
                                                   }
                                               } );
    }


    @Override
    public Health getIndexHealth() {
        EntityIndex ei = managerCache.getEntityIndex( applicationScope );
        return ei.getIndexHealth();
    }


    /** Needed to support short-term Entity cache. */
    public static class EntityScope {
        CollectionScope scope;
        Id entityId;


        public EntityScope( CollectionScope scope, Id entityId ) {
            this.scope = scope;
            this.entityId = entityId;
        }
    }


    /**
     * Load entity from short-term cache. Package scope so that CpRelationManager can use it too.
     *
     * @param es Carries Entity Id and CollectionScope from which to load Entity.
     *
     * @return Entity or null if not found
     */
    org.apache.usergrid.persistence.model.entity.Entity load( EntityScope es ) {
        try {
            return entityCache.get( es );
        }
        catch ( InvalidCacheLoadException icle ) {
            // fine, entity not found
            return null;
        }
        catch ( ExecutionException exex ) {
            // uh-oh, more serious problem
            throw new RuntimeException( "Error loading entity", exex );
        }
    }


    public ManagerCache getManagerCache() {
        return managerCache;
    }


    public ApplicationScope getApplicationScope() {
        return applicationScope;
    }


    @Override
    public Entity create( String entityType, Map<String, Object> properties ) throws Exception {
        return create( entityType, null, properties );
    }


    @Override
    public <A extends Entity> A create( String entityType, Class<A> entityClass, Map<String, Object> properties )
            throws Exception {

        if ( ( entityType != null ) && ( entityType.startsWith( TYPE_ENTITY ) || entityType
                .startsWith( "entities" ) ) ) {
            throw new IllegalArgumentException( "Invalid entity type" );
        }
        A e = null;
        try {
            e = ( A ) create( entityType, ( Class<Entity> ) entityClass, properties, null );
        }
        catch ( ClassCastException e1 ) {
            logger.error( "Unable to create typed entity", e1 );
        }
        return e;
    }


    @Override
    public <A extends TypedEntity> A create( A entity ) throws Exception {
        return ( A ) create( entity.getType(), entity.getClass(), entity.getProperties() );
    }


    @Override
    public Entity create( UUID importId, String entityType, Map<String, Object> properties ) throws Exception {

        UUID timestampUuid = importId != null ? importId : UUIDUtils.newTimeUUID();

        Keyspace ko = cass.getApplicationKeyspace( applicationId );
        Mutator<ByteBuffer> m = createMutator( ko, be );

        Entity entity = batchCreate( m, entityType, null, properties, importId, timestampUuid );

        m.execute();

        return entity;
    }


    /**
     * Creates a new entity.
     *
     * @param entityType the entity type
     * @param entityClass the entity class
     * @param properties the properties
     * @param importId an existing external UUID to use as the id for the new entity
     *
     * @return new entity
     *
     * @throws Exception the exception
     */
    @Metered( group = "core", name = "EntityManager_create" )
    @TraceParticipant
    public <A extends Entity> A create( String entityType, Class<A> entityClass, Map<String, Object> properties,
                                        UUID importId ) throws Exception {

        UUID timestampUuid = importId != null ? importId : UUIDUtils.newTimeUUID();

        Keyspace ko = cass.getApplicationKeyspace( applicationId );
        Mutator<ByteBuffer> m = createMutator( ko, be );


        A entity = batchCreate( m, entityType, entityClass, properties, importId, timestampUuid );

        m.execute();

        return entity;
    }


    @Override
    public Entity get( EntityRef entityRef ) throws Exception {

        if ( entityRef == null ) {
            return null;
        }

        Id id = new SimpleId( entityRef.getUuid(), entityRef.getType() );

        CollectionScope collectionScope = getCollectionScopeNameFromEntityType(applicationScope.getApplication(),  entityRef.getType());


        //        if ( !UUIDUtils.isTimeBased( id.getUuid() ) ) {
        //            throw new IllegalArgumentException(
        //                "Entity Id " + id.getType() + ":"+ id.getUuid() +" uuid not time based");
        //        }

        org.apache.usergrid.persistence.model.entity.Entity cpEntity = load( new EntityScope( collectionScope, id ) );

        if ( cpEntity == null ) {
            if ( logger.isDebugEnabled() ) {
                logger.debug( "FAILED to load entity {}:{} from scope\n   app {}\n   owner {}\n   name {}",
                        new Object[] {
                                id.getType(), id.getUuid(), collectionScope.getApplication(),
                                collectionScope.getOwner(), collectionScope.getName()
                        } );
            }
            return null;
        }

        //        if ( entityRef.getType().equals("group") ) {
        //            logger.debug("Reading Group");
        //            for ( Field field : cpEntity.getFields() ) {
        //                logger.debug("   Reading prop name={} value={}", field.getName(), field.getValue() );
        //            }
        //        }

        Class clazz = Schema.getDefaultSchema().getEntityClass( entityRef.getType() );

        Entity entity = EntityFactory.newEntity( entityRef.getUuid(), entityRef.getType(), clazz );
        entity.setProperties( CpEntityMapUtils.toMap( cpEntity ) );

        //        if ( entityRef.getType().equals("group") ) {
        //            logger.debug("Reading Group " + entity.getProperties());
        //        }

        //        if ( logger.isDebugEnabled() ) {
        //            logger.debug( "Loaded entity {}:{} from scope\n   app {}\n   owner {}\n   name {}",
        //                new Object[] {
        //                    id.getType(), id.getUuid(),
        //                    collectionScope.getApplication(),
        //                    collectionScope.getOwner(),
        //                    collectionScope.getName()
        //            } );
        //        }

        return entity;
    }


    @Override
    public <A extends Entity> A get( UUID entityId, Class<A> entityClass ) throws Exception {
        A e = null;
        try {
            e = ( A ) getEntity( entityId, ( Class<Entity> ) entityClass );
        }
        catch ( ClassCastException e1 ) {
            logger.error( "Unable to get typed entity: {} of class {}",
                    new Object[] { entityId, entityClass.getCanonicalName(), e1 } );
        }
        return e;
    }


    /**
     * Gets the specified entity.
     *
     * @param entityId the entity id
     * @param entityClass the entity class
     *
     * @return entity
     *
     * @throws Exception the exception
     */
    public <A extends Entity> A getEntity( UUID entityId, Class<A> entityClass ) throws Exception {

        String type = Schema.getDefaultSchema().getEntityType( entityClass );

        Id id = new SimpleId( entityId, type );


        CollectionScope collectionScope = getCollectionScopeNameFromEntityType(applicationScope.getApplication(),  type);


        //        if ( !UUIDUtils.isTimeBased( id.getUuid() ) ) {
        //            throw new IllegalArgumentException(
        //                "Entity Id " + id.getType() + ":"+ id.getUuid() +" uuid not time based");
        //        }

        org.apache.usergrid.persistence.model.entity.Entity cpEntity = load( new EntityScope( collectionScope, id ) );

        if ( cpEntity == null ) {
            if ( logger.isDebugEnabled() ) {
                logger.debug( "FAILED to load entity {}:{} from scope\n   app {}\n   owner {}\n   name {}",
                        new Object[] {
                                id.getType(), id.getUuid(), collectionScope.getApplication(),
                                collectionScope.getOwner(), collectionScope.getName()
                        } );
            }
            return null;
        }

        A entity = EntityFactory.newEntity( entityId, type, entityClass );
        entity.setProperties( CpEntityMapUtils.toMap( cpEntity ) );

        return entity;
    }


    @Override
    public Results get( Collection<UUID> entityIds, Class<? extends Entity> entityClass, Level resultsLevel )
            throws Exception {

        String type = Schema.getDefaultSchema().getEntityType( entityClass );

        ArrayList<Entity> entities = new ArrayList<Entity>();

        for ( UUID uuid : entityIds ) {
            EntityRef ref = new SimpleEntityRef( type, uuid );
            Entity entity = get( ref, entityClass );

            if ( entity != null ) {
                entities.add( entity );
            }
        }

        return Results.fromEntities( entities );
    }


    @Override
    public Results get( Collection<UUID> entityIds, String entityType, Class<? extends Entity> entityClass,
                        Level resultsLevel ) throws Exception {
        throw new UnsupportedOperationException( "Not supported yet." );
    }


    @Override
    public void update( Entity entity ) throws Exception {

        // first, update entity index in its own collection scope

        CollectionScope collectionScope = getCollectionScopeNameFromEntityType(applicationScope.getApplication(),  entity.getType());
        EntityCollectionManager ecm = managerCache.getEntityCollectionManager( collectionScope );

        Id entityId = new SimpleId( entity.getUuid(), entity.getType() );

        if ( logger.isDebugEnabled() ) {
            logger.debug( "Updating entity {}:{} from scope\n   app {}\n   owner {}\n   name {}", new Object[] {
                            entityId.getType(), entityId.getUuid(), collectionScope.getApplication(),
                            collectionScope.getOwner(), collectionScope.getName()
                    } );
        }

        //        if ( !UUIDUtils.isTimeBased( entityId.getUuid() ) ) {
        //            throw new IllegalArgumentException(
        //                "Entity Id " + entityId.getType() + ":"+ entityId.getUuid() +" uuid not time based");
        //        }

        //        org.apache.usergrid.persistence.model.entity.Entity cpEntity =
        //                ecm.load( entityId ).toBlockingObservable().last();


        org.apache.usergrid.persistence.model.entity.Entity cpEntity =
                new org.apache.usergrid.persistence.model.entity.Entity( entityId );

        cpEntity = CpEntityMapUtils.fromMap( cpEntity, entity.getProperties(), entity.getType(), true );

        try {
            cpEntity = ecm.write( cpEntity ).toBlocking().last();
//            cpEntity = ecm.update( cpEntity ).toBlockingObservable().last();
//
//
//            // need to reload entity so bypass entity cache
//            cpEntity = ecm.load( entityId ).toBlockingObservable().last();

            logger.debug( "Wrote {}:{} version {}", new Object[] {
                    cpEntity.getId().getType(), cpEntity.getId().getUuid(), cpEntity.getVersion()
            } );
        }
        catch ( WriteUniqueVerifyException wuve ) {
            handleWriteUniqueVerifyException( entity, wuve );
        }
        catch ( HystrixRuntimeException hre ) {

            if ( hre.getCause() instanceof WriteUniqueVerifyException ) {
                WriteUniqueVerifyException wuve = ( WriteUniqueVerifyException ) hre.getCause();
                handleWriteUniqueVerifyException( entity, wuve );
            }
        }

        // update in all containing collections and connection indexes
        CpRelationManager rm = ( CpRelationManager ) getRelationManager( entity );
        rm.updateContainingCollectionAndCollectionIndexes( cpEntity );
    }


    @Override
    public void delete( EntityRef entityRef ) throws Exception {
        deleteAsync( entityRef ).toBlocking().lastOrDefault( null );
        //delete from our UUID index
        MapManager mm = getMapManagerForTypes();
        mm.delete( entityRef.getUuid().toString() );
    }


    private Observable deleteAsync( EntityRef entityRef ) throws Exception {

        CollectionScope collectionScope = getCollectionScopeNameFromEntityType(applicationScope.getApplication(), entityRef.getType()  );

        EntityCollectionManager ecm = managerCache.getEntityCollectionManager( collectionScope );

        Id entityId = new SimpleId( entityRef.getUuid(), entityRef.getType() );

        //        if ( !UUIDUtils.isTimeBased( entityId.getUuid() ) ) {
        //            throw new IllegalArgumentException(
        //                "Entity Id " + entityId.getType() + ":"+ entityId.getUuid() +" uuid not time based");
        //        }

        org.apache.usergrid.persistence.model.entity.Entity entity =
                load( new EntityScope( collectionScope, entityId ) );

        if ( entity != null ) {

            // first, delete entity in every collection and connection scope in which it is indexed 

<<<<<<< HEAD
//            RelationManager rm = getRelationManager( entityRef );
//            Map<String, Map<UUID, Set<String>>> owners = rm.getOwners();
//
//            logger.debug( "Deleting indexes of all {} collections owning the entity", 
//                    owners.keySet().size() );
//
//            final  EntityIndex ei = managerCache.getEntityIndex(getApplicationScope());
//
//            final EntityIndexBatch batch = ei.createBatch();
//
//            for ( String ownerType : owners.keySet() ) {
//                Map<UUID, Set<String>> collectionsByUuid = owners.get( ownerType );
//
//                for ( UUID uuid : collectionsByUuid.keySet() ) {
//                    Set<String> collectionNames = collectionsByUuid.get( uuid );
//                    for ( String coll : collectionNames ) {
//
//                        IndexScope indexScope = new IndexScopeImpl(
//                                new SimpleId( uuid, ownerType ), 
//                                CpNamingUtils.getCollectionScopeNameFromCollectionName( coll ) );
//
//
//                        batch.index( indexScope, entity );
//                    }
//                }
//            }
//
//            // deindex from default index scope
//            IndexScope defaultIndexScope = new IndexScopeImpl(
//                    getApplicationScope().getApplication(),
//                    CpNamingUtils.getCollectionScopeNameFromEntityType( entityRef.getType() ) );
//
//            batch.deindex(defaultIndexScope,  entity );
//
//            IndexScope allTypesIndexScope = new IndexScopeImpl(
//                getApplicationScope().getApplication(), 
//                    CpNamingUtils.ALL_TYPES);
//
//            batch.deindex( allTypesIndexScope,  entity );
//
//            batch.execute();
=======
            RelationManager rm = getRelationManager( entityRef );
            Map<String, Map<UUID, Set<String>>> owners = rm.getOwners();

            logger.debug( "Deleting indexes of all {} collections owning the entity", owners.keySet().size() );

            final EntityIndex ei = managerCache.getEntityIndex( getApplicationScope() );

            final EntityIndexBatch batch = ei.createBatch();


            for ( String ownerType : owners.keySet() ) {
                Map<UUID, Set<String>> collectionsByUuid = owners.get( ownerType );

                for ( UUID uuid : collectionsByUuid.keySet() ) {
                    Set<String> collectionNames = collectionsByUuid.get( uuid );
                    for ( String coll : collectionNames ) {

                        IndexScope indexScope = new IndexScopeImpl( new SimpleId( uuid, ownerType ),
                                CpNamingUtils.getCollectionScopeNameFromCollectionName( coll ) );


                        batch.index( indexScope, entity );
                    }
                }
            }


            // deindex from default index scope
            IndexScope defaultIndexScope = new IndexScopeImpl( getApplicationScope().getApplication(),
                    getCollectionScopeNameFromEntityType( entityRef.getType() ) );

            batch.deindex( defaultIndexScope, entity );

            //            TODO REMOVE INDEX CODE
            //            IndexScope allTypesIndexScope = new IndexScopeImpl(
            //                getApplicationScope().getApplication(),
            //                    CpNamingUtils.ALL_TYPES, entityType );
            //
            //            batch.deindex( allTypesIndexScope,  entity );

            batch.execute();
>>>>>>> bd0a1e97

            decrementEntityCollection( Schema.defaultCollectionName( entityId.getType() ) );

            // and finally...
            return ecm.delete( entityId );
        }
        else {
            return Observable.empty();
        }
    }


    public void decrementEntityCollection( String collection_name ) {

        long cassandraTimestamp = cass.createTimestamp();
        decrementEntityCollection( collection_name, cassandraTimestamp );
    }


    public void decrementEntityCollection( String collection_name, long cassandraTimestamp ) {
        try {
            incrementAggregateCounters( null, null, null, APPLICATION_COLLECTION + collection_name, -ONE_COUNT,
                    cassandraTimestamp );
        }
        catch ( Exception e ) {
            logger.error( "Unable to decrement counter application.collection: {}.",
                    new Object[] { collection_name, e } );
        }
        try {
            incrementAggregateCounters( null, null, null, APPLICATION_ENTITIES, -ONE_COUNT, cassandraTimestamp );
        }
        catch ( Exception e ) {
            logger.error( "Unable to decrement counter application.entities for collection: {} " + "with timestamp: {}",
                    new Object[] { collection_name, cassandraTimestamp, e } );
        }
    }


    @Override
    public Results searchCollection( EntityRef entityRef, String collectionName, Query query ) throws Exception {

        return getRelationManager( entityRef ).searchCollection( collectionName, query );
    }

    //
    //    @Override
    //    public void setApplicationId( UUID applicationId ) {
    //        this.applicationId = applicationId;
    //    }


    @Override
    public GeoIndexManager getGeoIndexManager() {

        throw new UnsupportedOperationException( "GeoIndexManager no longer supported." );
    }


    @Override
    public EntityRef getApplicationRef() {
        return new SimpleEntityRef( TYPE_APPLICATION, applicationId );
    }


    @Override
    public Application getApplication() throws Exception {
        if ( application == null ) {
            application = get( applicationId, Application.class );
        }
        return application;
    }


    @Override
    public void updateApplication( Application app ) throws Exception {
        update( app );
        this.application = app;
    }


    @Override
    public void updateApplication( Map<String, Object> properties ) throws Exception {
        this.updateProperties( new SimpleEntityRef( Application.ENTITY_TYPE, applicationId ), properties );
        this.application = get( applicationId, Application.class );
    }


    @Override
    public RelationManager getRelationManager( EntityRef entityRef ) {
        CpRelationManager rmi = new CpRelationManager();
        rmi.init( this, emf, applicationId, entityRef, null );
        return rmi;
    }


    @Override
    public Set<String> getApplicationCollections() throws Exception {

        return getRelationManager( getApplication() ).getCollections();
    }


    @Override
    public Map<String, Object> getApplicationCollectionMetadata() throws Exception {
        Set<String> collections = getApplicationCollections();
        Map<String, Long> counts = getApplicationCounters();
        Map<String, Object> metadata = new HashMap<String, Object>();
        if ( collections != null ) {
            for ( String collectionCode : collections ) {

                String collectionName = collectionCode.split( "\\|" )[0];

                if ( !Schema.isAssociatedEntityType( collectionName ) ) {
                    Long count = counts.get( APPLICATION_COLLECTION + collectionName );
                    Map<String, Object> entry = new HashMap<String, Object>();
                    entry.put( "count", count != null ? count : 0 );
                    entry.put( "type", singularize( collectionName ) );
                    entry.put( "name", collectionName );
                    entry.put( "title", capitalize( collectionName ) );
                    metadata.put( collectionName, entry );
                }
            }
        }
        /*
		 * if ((counts != null) && !counts.isEmpty()) { metadata.put("counters",
		 * counts); }
		 */
        return metadata;
    }


    @Override
    public long getApplicationCollectionSize( String collectionName ) throws Exception {
        throw new UnsupportedOperationException( "Not supported yet." );
    }


    @Override
    public void createApplicationCollection( String entityType ) throws Exception {
        create( entityType, null );
    }


    @Override
    public EntityRef getAlias( String aliasType, String alias ) throws Exception {

        return getAlias( new SimpleEntityRef( Application.ENTITY_TYPE, applicationId ), aliasType, alias );
    }


    @Override
    public EntityRef getAlias( EntityRef ownerRef, String collectionType, String aliasValue ) throws Exception {

        Assert.notNull( ownerRef, "ownerRef is required" );
        Assert.notNull( collectionType, "collectionType is required" );
        Assert.notNull( aliasValue, "aliasValue is required" );

        logger.debug( "getAlias() for collection type {} alias {}", collectionType, aliasValue );

        String collName = Schema.defaultCollectionName( collectionType );

        Map<String, EntityRef> results = getAlias( ownerRef, collName, Collections.singletonList( aliasValue ) );

        if ( results == null || results.size() == 0 ) {
            return null;
        }

        // add a warn statement so we can see if we have data migration issues.
        // TODO When we get an event system, trigger a repair if this is detected
        if ( results.size() > 1 ) {
            logger.warn( "More than 1 entity with Owner id '{}' of type '{}' "
                            + "and alias '{}' exists. This is a duplicate alias, and needs audited",
                    new Object[] { ownerRef, collectionType, aliasValue } );
        }

        return results.get( aliasValue );
    }


    @Override
    public Map<String, EntityRef> getAlias( String aliasType, List<String> aliases ) throws Exception {

        String collName = Schema.defaultCollectionName( aliasType );

        return getAlias( new SimpleEntityRef( Application.ENTITY_TYPE, applicationId ), collName, aliases );
    }


    @Override
    public Map<String, EntityRef> getAlias( EntityRef ownerRef, String collName, List<String> aliases )
            throws Exception {

        logger.debug( "getAliases() for collection {} aliases {}", collName, aliases );

        Assert.notNull( ownerRef, "ownerRef is required" );
        Assert.notNull( collName, "collectionName is required" );
        Assert.notEmpty( aliases, "aliases are required" );

        String propertyName = Schema.getDefaultSchema().aliasProperty( collName );

        Map<String, EntityRef> results = new HashMap<>();

        for ( String alias : aliases ) {

            Iterable<EntityRef> refs = getEntityRefsForUniqueProperty( collName, propertyName, alias );

            for ( EntityRef ref : refs ) {
                results.put( alias, ref );
            }
        }

        return results;
    }


    private Iterable<EntityRef> getEntityRefsForUniqueProperty( String collName, String propName, String alias )
            throws Exception {


        final Id id = getIdForUniqueEntityField( collName, propName, alias );

        if ( id == null ) {
            return Collections.emptyList();
        }


        return Collections.<EntityRef>singleton( new SimpleEntityRef( id.getType(), id.getUuid() ) );
    }


    @Override
    public EntityRef validate( EntityRef entityRef ) throws Exception {
        return validate( entityRef, true );
    }


    public EntityRef validate( EntityRef entityRef, boolean verify ) throws Exception {

        if ( ( entityRef == null ) || ( entityRef.getUuid() == null ) ) {
            return null;
        }

        if ( ( entityRef.getType() == null ) || verify ) {
            UUID entityId = entityRef.getUuid();
            String entityType = entityRef.getType();
            try {
                get( entityRef ).getType();
            }
            catch ( Exception e ) {
                logger.error( "Unable to load entity " + entityRef.getType() + ":" + entityRef.getUuid(), e );
            }
            if ( entityRef == null ) {
                throw new EntityNotFoundException( "Entity " + entityId.toString() + " cannot be verified" );
            }
            if ( ( entityType != null ) && !entityType.equalsIgnoreCase( entityRef.getType() ) ) {
                throw new UnexpectedEntityTypeException(
                        "Entity " + entityId + " is not the expected type, expected " + entityType + ", found "
                                + entityRef.getType() );
            }
        }
        return entityRef;
    }


    @Override
    public Object getProperty( EntityRef entityRef, String propertyName ) throws Exception {

        Entity entity = get( entityRef );
        return entity.getProperty( propertyName );
    }


    @Override
    public List<Entity> getPartialEntities( Collection<UUID> ids, Collection<String> properties ) throws Exception {
        throw new UnsupportedOperationException( "Not supported yet." );
    }


    @Override
    public Map<String, Object> getProperties( EntityRef entityRef ) throws Exception {

        Entity entity = get( entityRef );
        return entity.getProperties();
    }


    @Override
    public void setProperty( EntityRef entityRef, String propertyName, Object propertyValue ) throws Exception {

        setProperty( entityRef, propertyName, propertyValue, false );
    }


    @Override
    public void setProperty( EntityRef entityRef, String propertyName, Object propertyValue, boolean override )
            throws Exception {

        if ( ( propertyValue instanceof String ) && ( ( String ) propertyValue ).equals( "" ) ) {
            propertyValue = null;
        }

        Entity entity = get( entityRef );

        propertyValue =
                Schema.getDefaultSchema().validateEntityPropertyValue( entity.getType(), propertyName, propertyValue );

        entity.setProperty( propertyName, propertyValue );
        entity.setProperty( PROPERTY_MODIFIED, UUIDUtils.getTimestampInMillis( UUIDUtils.newTimeUUID() ) );

        update( entity );
    }


    @Override
    public void updateProperties( EntityRef ref, Map<String, Object> properties ) throws Exception {

        ref = validate( ref );
        properties = Schema.getDefaultSchema().cleanUpdatedProperties( ref.getType(), properties, false );

        EntityRef entityRef = ref;
        if ( entityRef instanceof CollectionRef ) {
            CollectionRef cref = ( CollectionRef ) ref;
            entityRef = cref.getItemRef();
        }

        Entity entity = get( entityRef );

        properties.put( PROPERTY_MODIFIED, UUIDUtils.getTimestampInMillis( UUIDUtils.newTimeUUID() ) );

        for ( String propertyName : properties.keySet() ) {
            Object propertyValue = properties.get( propertyName );

            Schema defaultSchema = Schema.getDefaultSchema();

            boolean entitySchemaHasProperty = defaultSchema.hasProperty( entity.getType(), propertyName );

            propertyValue = Schema.getDefaultSchema()
                                  .validateEntityPropertyValue( entity.getType(), propertyName, propertyValue );

            if ( entitySchemaHasProperty ) {

                if ( !defaultSchema.isPropertyMutable( entity.getType(), propertyName ) ) {
                    continue;
                }

                if ( ( propertyValue == null ) && defaultSchema.isRequiredProperty( entity.getType(), propertyName ) ) {
                    continue;
                }
            }

            entity.setProperty( propertyName, propertyValue );
        }

        update( entity );
    }


    @Override
    public void deleteProperty( EntityRef entityRef, String propertyName ) throws Exception {
        CollectionScope collectionScope =  getCollectionScopeNameFromEntityType(getApplicationScope().getApplication(), entityRef.getType());

        IndexScope defaultIndexScope = new IndexScopeImpl( getApplicationScope().getApplication(),
                getCollectionScopeNameFromEntityType( entityRef.getType() ) );

        EntityCollectionManager ecm = managerCache.getEntityCollectionManager( collectionScope );
        EntityIndex ei = managerCache.getEntityIndex( getApplicationScope() );

        Id entityId = new SimpleId( entityRef.getUuid(), entityRef.getType() );

        //        if ( !UUIDUtils.isTimeBased( entityId.getUuid() ) ) {
        //            throw new IllegalArgumentException(
        //                "Entity Id " + entityId.getType() + ":"+entityId.getUuid() +" uuid not time based");
        //        }

        org.apache.usergrid.persistence.model.entity.Entity cpEntity =
                load( new EntityScope( collectionScope, entityId ) );

        cpEntity.removeField( propertyName );

        logger.debug( "About to Write {}:{} version {}", new Object[] {
                cpEntity.getId().getType(), cpEntity.getId().getUuid(), cpEntity.getVersion()
        } );

        cpEntity = ecm.write( cpEntity ).toBlockingObservable().last();

        logger.debug( "Wrote {}:{} version {}", new Object[] {
                cpEntity.getId().getType(), cpEntity.getId().getUuid(), cpEntity.getVersion()
        } );


        ei.createBatch().index( defaultIndexScope, cpEntity ).execute();

        // update in all containing collections and connection indexes
        CpRelationManager rm = ( CpRelationManager ) getRelationManager( entityRef );
        rm.updateContainingCollectionAndCollectionIndexes( cpEntity );
    }


    @Override
    public Set<Object> getDictionaryAsSet( EntityRef entityRef, String dictionaryName ) throws Exception {

        return new LinkedHashSet<>( getDictionaryAsMap( entityRef, dictionaryName ).keySet() );
    }


    @Override
    public void addToDictionary( EntityRef entityRef, String dictionaryName, Object elementValue ) throws Exception {

        addToDictionary( entityRef, dictionaryName, elementValue, null );
    }


    @Override
    public void addToDictionary( EntityRef entityRef, String dictionaryName, Object elementName, Object elementValue )
            throws Exception {

        if ( elementName == null ) {
            return;
        }

        EntityRef entity = get( entityRef );

        UUID timestampUuid = UUIDUtils.newTimeUUID();
        Mutator<ByteBuffer> batch = createMutator( cass.getApplicationKeyspace( applicationId ), be );

        batch = batchUpdateDictionary( batch, entity, dictionaryName, elementName, elementValue, false, timestampUuid );

        CassandraPersistenceUtils.batchExecute( batch, CassandraService.RETRY_COUNT );
    }


    @Override
    public void addSetToDictionary( EntityRef entityRef, String dictionaryName, Set<?> elementValues )
            throws Exception {

        if ( ( elementValues == null ) || elementValues.isEmpty() ) {
            return;
        }

        EntityRef entity = get( entityRef );

        UUID timestampUuid = UUIDUtils.newTimeUUID();
        Mutator<ByteBuffer> batch = createMutator( cass.getApplicationKeyspace( applicationId ), be );

        for ( Object elementValue : elementValues ) {
            batch = batchUpdateDictionary( batch, entity, dictionaryName, elementValue, null, false, timestampUuid );
        }

        CassandraPersistenceUtils.batchExecute( batch, CassandraService.RETRY_COUNT );
    }


    @Override
    public void addMapToDictionary( EntityRef entityRef, String dictionaryName, Map<?, ?> elementValues )
            throws Exception {

        if ( ( elementValues == null ) || elementValues.isEmpty() || entityRef == null ) {
            return;
        }

        EntityRef entity = get( entityRef );

        UUID timestampUuid = UUIDUtils.newTimeUUID();
        Mutator<ByteBuffer> batch = createMutator( cass.getApplicationKeyspace( applicationId ), be );

        for ( Map.Entry<?, ?> elementValue : elementValues.entrySet() ) {
            batch = batchUpdateDictionary( batch, entity, dictionaryName, elementValue.getKey(),
                    elementValue.getValue(), false, timestampUuid );
        }

        CassandraPersistenceUtils.batchExecute( batch, CassandraService.RETRY_COUNT );
    }


    @Override
    public Map<Object, Object> getDictionaryAsMap( EntityRef entity, String dictionaryName ) throws Exception {

        entity = validate( entity );

        Map<Object, Object> dictionary = new LinkedHashMap<Object, Object>();

        ApplicationCF dictionaryCf = null;

        boolean entityHasDictionary = Schema.getDefaultSchema().hasDictionary( entity.getType(), dictionaryName );

        if ( entityHasDictionary ) {
            dictionaryCf = ENTITY_DICTIONARIES;
        }
        else {
            dictionaryCf = ENTITY_COMPOSITE_DICTIONARIES;
        }

        Class<?> setType = Schema.getDefaultSchema().getDictionaryKeyType( entity.getType(), dictionaryName );
        Class<?> setCoType = Schema.getDefaultSchema().getDictionaryValueType( entity.getType(), dictionaryName );
        boolean coTypeIsBasic = ClassUtils.isBasicType( setCoType );

        List<HColumn<ByteBuffer, ByteBuffer>> results =
                cass.getAllColumns( cass.getApplicationKeyspace( applicationId ), dictionaryCf,
                        CassandraPersistenceUtils.key( entity.getUuid(), dictionaryName ), be, be );
        for ( HColumn<ByteBuffer, ByteBuffer> result : results ) {
            Object name = null;
            if ( entityHasDictionary ) {
                name = object( setType, result.getName() );
            }
            else {
                name = CompositeUtils.deserialize( result.getName() );
            }
            Object value = null;
            if ( entityHasDictionary && coTypeIsBasic ) {
                value = object( setCoType, result.getValue() );
            }
            else if ( result.getValue().remaining() > 0 ) {
                value = Schema.deserializePropertyValueFromJsonBinary( result.getValue().slice(), setCoType );
            }
            if ( name != null ) {
                dictionary.put( name, value );
            }
        }

        return dictionary;
    }


    @Override
    public Object getDictionaryElementValue( EntityRef entity, String dictionaryName, String elementName )
            throws Exception {

        if ( entity == null ) {
            throw new RuntimeException( "Entity is null" );
        }

        if ( dictionaryName == null ) {
            throw new RuntimeException( "dictionaryName is null" );
        }

        if ( elementName == null ) {
            throw new RuntimeException( "elementName is null" );
        }

        if ( Schema.getDefaultSchema() == null ) {
            throw new RuntimeException( "Schema.getDefaultSchema() is null" );
        }

        Object value = null;

        ApplicationCF dictionaryCf = null;

        boolean entityHasDictionary = Schema.getDefaultSchema().hasDictionary( entity.getType(), dictionaryName );

        if ( entityHasDictionary ) {
            dictionaryCf = ENTITY_DICTIONARIES;
        }
        else {
            dictionaryCf = ENTITY_COMPOSITE_DICTIONARIES;
        }

        Class<?> dictionaryCoType =
                Schema.getDefaultSchema().getDictionaryValueType( entity.getType(), dictionaryName );
        boolean coTypeIsBasic = ClassUtils.isBasicType( dictionaryCoType );

        HColumn<ByteBuffer, ByteBuffer> result =
                cass.getColumn( cass.getApplicationKeyspace( applicationId ), dictionaryCf,
                        CassandraPersistenceUtils.key( entity.getUuid(), dictionaryName ),
                        entityHasDictionary ? bytebuffer( elementName ) : DynamicComposite.toByteBuffer( elementName ),
                        be, be );

        if ( result != null ) {
            if ( entityHasDictionary && coTypeIsBasic ) {
                value = object( dictionaryCoType, result.getValue() );
            }
            else if ( result.getValue().remaining() > 0 ) {
                value = Schema.deserializePropertyValueFromJsonBinary( result.getValue().slice(), dictionaryCoType );
            }
        }
        else {
            logger.info( "Results of CpEntityManagerImpl.getDictionaryElementValue is null" );
        }

        return value;
    }


    @Metered( group = "core", name = "EntityManager_getDictionaryElementValues" )
    public Map<String, Object> getDictionaryElementValues( EntityRef entity, String dictionaryName,
                                                           String... elementNames ) throws Exception {

        Map<String, Object> values = null;

        ApplicationCF dictionaryCf = null;

        boolean entityHasDictionary = Schema.getDefaultSchema().hasDictionary( entity.getType(), dictionaryName );

        if ( entityHasDictionary ) {
            dictionaryCf = ENTITY_DICTIONARIES;
        }
        else {
            dictionaryCf = ENTITY_COMPOSITE_DICTIONARIES;
        }

        Class<?> dictionaryCoType =
                Schema.getDefaultSchema().getDictionaryValueType( entity.getType(), dictionaryName );
        boolean coTypeIsBasic = ClassUtils.isBasicType( dictionaryCoType );

        ByteBuffer[] columnNames = new ByteBuffer[elementNames.length];
        for ( int i = 0; i < elementNames.length; i++ ) {
            columnNames[i] = entityHasDictionary ? bytebuffer( elementNames[i] ) :
                             DynamicComposite.toByteBuffer( elementNames[i] );
        }

        ColumnSlice<ByteBuffer, ByteBuffer> results =
                cass.getColumns( cass.getApplicationKeyspace( applicationId ), dictionaryCf,
                        CassandraPersistenceUtils.key( entity.getUuid(), dictionaryName ), columnNames, be, be );
        if ( results != null ) {
            values = new HashMap<String, Object>();
            for ( HColumn<ByteBuffer, ByteBuffer> result : results.getColumns() ) {
                String name = entityHasDictionary ? string( result.getName() ) :
                              DynamicComposite.fromByteBuffer( result.getName() ).get( 0, se );
                if ( entityHasDictionary && coTypeIsBasic ) {
                    values.put( name, object( dictionaryCoType, result.getValue() ) );
                }
                else if ( result.getValue().remaining() > 0 ) {
                    values.put( name, Schema.deserializePropertyValueFromJsonBinary( result.getValue().slice(),
                            dictionaryCoType ) );
                }
            }
        }
        else {
            logger.error( "Results of CpEntityManagerImpl.getDictionaryElementValues is null" );
        }

        return values;
    }


    @Override
    public void removeFromDictionary( EntityRef entityRef, String dictionaryName, Object elementName )
            throws Exception {
        if ( elementName == null ) {
            return;
        }

        EntityRef entity = get( entityRef );

        UUID timestampUuid = UUIDUtils.newTimeUUID();
        Mutator<ByteBuffer> batch = createMutator( cass.getApplicationKeyspace( applicationId ), be );

        batch = batchUpdateDictionary( batch, entity, dictionaryName, elementName, true, timestampUuid );

        CassandraPersistenceUtils.batchExecute( batch, CassandraService.RETRY_COUNT );
    }


    @Override
    public Set<String> getDictionaries( EntityRef entity ) throws Exception {
        return getDictionaryNames( entity );
    }


    @Override
    public Map<String, Map<UUID, Set<String>>> getOwners( EntityRef entityRef ) throws Exception {

        return getRelationManager( entityRef ).getOwners();
    }


    @Override
    public boolean isCollectionMember( EntityRef owner, String collectionName, EntityRef entity ) throws Exception {

        return getRelationManager( owner ).isCollectionMember( collectionName, entity );
    }


    @Override
    public boolean isConnectionMember( EntityRef owner, String connectionName, EntityRef entity ) throws Exception {

        return getRelationManager( owner ).isConnectionMember( connectionName, entity );
    }


    @Override
    public Set<String> getCollections( EntityRef entityRef ) throws Exception {

        return getRelationManager( entityRef ).getCollections();
    }


    @Override
    public Results getCollection( EntityRef entityRef, String collectionName, UUID startResult, int count,
                                  Level resultsLevel, boolean reversed ) throws Exception {

        return getRelationManager( entityRef )
                .getCollection( collectionName, startResult, count, resultsLevel, reversed );
    }


    @Override
    public Results getCollection( UUID entityId, String collectionName, Query query, Level resultsLevel )
            throws Exception {

        throw new UnsupportedOperationException( "Cannot get entity by UUID alone" );
    }


    @Override
    public Entity addToCollection( EntityRef entityRef, String collectionName, EntityRef itemRef ) throws Exception {

        return getRelationManager( entityRef ).addToCollection( collectionName, itemRef );
    }


    @Override
    public Entity addToCollections( List<EntityRef> ownerEntities, String collectionName, EntityRef itemRef )
            throws Exception {

        // don't fetch entity if we've already got one
        final Entity entity;
        if ( itemRef instanceof Entity ) {
            entity = ( Entity ) itemRef;
        }
        else {
            entity = get( itemRef );
        }

        for ( EntityRef eref : ownerEntities ) {
            addToCollection( eref, collectionName, entity );
        }

        return entity;
    }


    @Override
    public Entity createItemInCollection( EntityRef entityRef, String collectionName, String itemType,
                                          Map<String, Object> props ) throws Exception {

        return getRelationManager( entityRef ).createItemInCollection( collectionName, itemType, props );
    }


    @Override
    public void removeFromCollection( EntityRef entityRef, String collectionName, EntityRef itemRef ) throws Exception {

        getRelationManager( entityRef ).removeFromCollection( collectionName, itemRef );
    }


    @Override
    public Set<String> getCollectionIndexes( EntityRef entity, String collectionName ) throws Exception {

        return getRelationManager( entity ).getCollectionIndexes( collectionName );
    }


    @Override
    public void copyRelationships( EntityRef srcEntityRef, String srcRelationName, EntityRef dstEntityRef,
                                   String dstRelationName ) throws Exception {

        getRelationManager( srcEntityRef ).copyRelationships( srcRelationName, dstEntityRef, dstRelationName );
    }


    @Override
    public ConnectionRef createConnection( ConnectionRef connection ) throws Exception {

        return createConnection( connection.getConnectingEntity(), connection.getConnectionType(),
                connection.getConnectedEntity() );
    }


    @Override
    public ConnectionRef createConnection( EntityRef connectingEntity, String connectionType,
                                           EntityRef connectedEntityRef ) throws Exception {

        return getRelationManager( connectingEntity ).createConnection( connectionType, connectedEntityRef );
    }


    @Override
    public ConnectionRef createConnection( EntityRef connectingEntity, String pairedConnectionType,
                                           EntityRef pairedEntity, String connectionType, EntityRef connectedEntityRef )
            throws Exception {

        return getRelationManager( connectingEntity )
                .createConnection( pairedConnectionType, pairedEntity, connectionType, connectedEntityRef );
    }


    @Override
    public ConnectionRef createConnection( EntityRef connectingEntity, ConnectedEntityRef... connections )
            throws Exception {

        return getRelationManager( connectingEntity ).connectionRef( connections );
    }


    @Override
    public ConnectionRef connectionRef( EntityRef connectingEntity, String connectionType,
                                        EntityRef connectedEntityRef ) throws Exception {

        return new ConnectionRefImpl( connectingEntity.getType(), connectingEntity.getUuid(), connectionType,
                connectedEntityRef.getType(), connectedEntityRef.getUuid() );
    }


    @Override
    public ConnectionRef connectionRef( EntityRef connectingEntity, String pairedConnectionType, EntityRef pairedEntity,
                                        String connectionType, EntityRef connectedEntityRef ) throws Exception {

        return getRelationManager( connectingEntity )
                .connectionRef( pairedConnectionType, pairedEntity, connectionType, connectedEntityRef );
    }


    @Override
    public ConnectionRef connectionRef( EntityRef connectingEntity, ConnectedEntityRef... connections ) {

        return getRelationManager( connectingEntity ).connectionRef( connections );
    }


    @Override
    public void deleteConnection( ConnectionRef connectionRef ) throws Exception {

        EntityRef sourceEntity = connectionRef.getConnectedEntity();

        getRelationManager( sourceEntity ).deleteConnection( connectionRef );
    }


    @Override
    public Set<String> getConnectionTypes( EntityRef ref ) throws Exception {

        return getRelationManager( ref ).getConnectionTypes();
    }


    @Override
    public Results getConnectedEntities( EntityRef entityRef, String connectionType, String connectedEntityType,
                                         Level resultsLevel ) throws Exception {

        return getRelationManager( entityRef )
                .getConnectedEntities( connectionType, connectedEntityType, resultsLevel );
    }


    @Override
    public Results getConnectingEntities( EntityRef entityRef, String connectionType, String connectedEntityType,
                                          Level resultsLevel ) throws Exception {

        return getRelationManager( entityRef )
                .getConnectingEntities( connectionType, connectedEntityType, resultsLevel );
    }


    @Override
    public Results getConnectingEntities( EntityRef entityRef, String connectionType, String entityType, Level level,
                                          int count ) throws Exception {

        return getRelationManager( entityRef ).getConnectingEntities( connectionType, entityType, level, count );
    }


    @Override
    public Results searchConnectedEntities( EntityRef connectingEntity, Query query ) throws Exception {

        return getRelationManager( connectingEntity ).searchConnectedEntities( query );
    }


    @Override
    public Set<String> getConnectionIndexes( EntityRef entity, String connectionType ) throws Exception {

        return getRelationManager( entity ).getConnectionIndexes( connectionType );
    }


    @Override
    public Map<String, String> getRoles() throws Exception {
        return cast( getDictionaryAsMap( getApplicationRef(), DICTIONARY_ROLENAMES ) );
    }


    @Override
    public void resetRoles() throws Exception {
        try {
            createRole( "admin", "Administrator", 0 );
        }
        catch ( DuplicateUniquePropertyExistsException dupe ) {
            logger.warn( "Role admin already exists " );
        }
        catch ( Exception e ) {
            logger.error( "Could not create admin role, may already exist", e );
        }

        try {
            createRole( "default", "Default", 0 );
        }
        catch ( DuplicateUniquePropertyExistsException dupe ) {
            logger.warn( "Role default already exists " );
        }
        catch ( Exception e ) {
            logger.error( "Could not create default role, may already exist", e );
        }

        try {
            createRole( "guest", "Guest", 0 );
        }
        catch ( DuplicateUniquePropertyExistsException dupe ) {
            logger.warn( "Role guest already exists " );
        }
        catch ( Exception e ) {
            logger.error( "Could not create guest role, may already exist", e );
        }

        try {
            grantRolePermissions( "default", Arrays.asList( "get,put,post,delete:/**" ) );
        }
        catch ( DuplicateUniquePropertyExistsException dupe ) {
            logger.warn( "Role default already has permission" );
        }
        catch ( Exception e ) {
            logger.error( "Could not populate default role", e );
        }

        try {
            grantRolePermissions( "guest", Arrays.asList( "post:/users", "post:/devices", "put:/devices/*" ) );
        }
        catch ( DuplicateUniquePropertyExistsException dupe ) {
            logger.warn( "Role guest already has permission" );
        }
        catch ( Exception e ) {
            logger.error( "Could not populate guest role", e );
        }
    }


    @Override
    public Entity createRole( String roleName, String roleTitle, long inactivity ) throws Exception {

        if ( roleName == null || roleName.isEmpty() ) {
            throw new RequiredPropertyNotFoundException( "role", roleTitle );
        }

        String propertyName = roleName;
        UUID ownerId = applicationId;
        String batchRoleName = StringUtils.stringOrSubstringAfterLast( roleName.toLowerCase(), ':' );
        return batchCreateRole( batchRoleName, roleTitle, inactivity, propertyName, ownerId, null );
    }


    private Entity batchCreateRole( String roleName, String roleTitle, long inactivity, String propertyName,
                                    UUID ownerId, Map<String, Object> additionalProperties ) throws Exception {

        UUID timestampUuid = UUIDUtils.newTimeUUID();
        long timestamp = UUIDUtils.getUUIDLong( timestampUuid );

        Map<String, Object> properties = new TreeMap<>( CASE_INSENSITIVE_ORDER );
        properties.put( PROPERTY_TYPE, Role.ENTITY_TYPE );
        properties.put( PROPERTY_NAME, propertyName );
        properties.put( "roleName", roleName );
        properties.put( "title", roleTitle );
        properties.put( PROPERTY_INACTIVITY, inactivity );
        if ( additionalProperties != null ) {
            for ( String key : additionalProperties.keySet() ) {
                properties.put( key, additionalProperties.get( key ) );
            }
        }

        UUID id = UUIDGenerator.newTimeUUID();
        batchCreate( null, Role.ENTITY_TYPE, null, properties, id, timestampUuid );

        Mutator<ByteBuffer> batch = createMutator( cass.getApplicationKeyspace( applicationId ), be );
        CassandraPersistenceUtils.addInsertToMutator( batch, ENTITY_DICTIONARIES,
                CassandraPersistenceUtils.key( ownerId, Schema.DICTIONARY_ROLENAMES ), roleName, roleTitle, timestamp );
        CassandraPersistenceUtils.addInsertToMutator( batch, ENTITY_DICTIONARIES,
                CassandraPersistenceUtils.key( ownerId, Schema.DICTIONARY_ROLETIMES ), roleName, inactivity,
                timestamp );
        CassandraPersistenceUtils.addInsertToMutator( batch, ENTITY_DICTIONARIES,
                CassandraPersistenceUtils.key( ownerId, DICTIONARY_SETS ), Schema.DICTIONARY_ROLENAMES, null,
                timestamp );

        CassandraPersistenceUtils.batchExecute( batch, CassandraService.RETRY_COUNT );

        return get( id, Role.class );
    }


    @Override
    public void grantRolePermission( String roleName, String permission ) throws Exception {
        roleName = roleName.toLowerCase();
        permission = permission.toLowerCase();
        long timestamp = cass.createTimestamp();
        Mutator<ByteBuffer> batch = createMutator( cass.getApplicationKeyspace( applicationId ), be );
        CassandraPersistenceUtils
                .addInsertToMutator( batch, ApplicationCF.ENTITY_DICTIONARIES, getRolePermissionsKey( roleName ),
                        permission, ByteBuffer.allocate( 0 ), timestamp );
        CassandraPersistenceUtils.batchExecute( batch, CassandraService.RETRY_COUNT );
    }


    @Override
    public void grantRolePermissions( String roleName, Collection<String> permissions ) throws Exception {

        roleName = roleName.toLowerCase();
        long timestamp = cass.createTimestamp();
        Mutator<ByteBuffer> batch = createMutator( cass.getApplicationKeyspace( applicationId ), be );
        for ( String permission : permissions ) {
            permission = permission.toLowerCase();
            CassandraPersistenceUtils
                    .addInsertToMutator( batch, ApplicationCF.ENTITY_DICTIONARIES, getRolePermissionsKey( roleName ),
                            permission, ByteBuffer.allocate( 0 ), timestamp );
        }
        CassandraPersistenceUtils.batchExecute( batch, CassandraService.RETRY_COUNT );
    }


    private Object getRolePermissionsKey( String roleName ) {
        return CassandraPersistenceUtils.key( SimpleRoleRef.getIdForRoleName( roleName ), DICTIONARY_PERMISSIONS );
    }


    private Object getRolePermissionsKey( UUID groupId, String roleName ) {
        try {
            return CassandraPersistenceUtils
                    .key( getGroupRoleRef( groupId, roleName ).getUuid(), DICTIONARY_PERMISSIONS );
        }
        catch ( Exception e ) {
            logger.error( "Error creating role key for uuid {} and role {}", groupId, roleName );
            return null;
        }
    }


    @Override
    public void revokeRolePermission( String roleName, String permission ) throws Exception {
        roleName = roleName.toLowerCase();
        permission = permission.toLowerCase();
        long timestamp = cass.createTimestamp();
        Mutator<ByteBuffer> batch = createMutator( cass.getApplicationKeyspace( applicationId ), be );
        CassandraPersistenceUtils
                .addDeleteToMutator( batch, ApplicationCF.ENTITY_DICTIONARIES, getRolePermissionsKey( roleName ),
                        permission, timestamp );
        CassandraPersistenceUtils.batchExecute( batch, CassandraService.RETRY_COUNT );
    }


    @Override
    public Set<String> getRolePermissions( String roleName ) throws Exception {
        roleName = roleName.toLowerCase();
        return cass.getAllColumnNames( cass.getApplicationKeyspace( applicationId ), ApplicationCF.ENTITY_DICTIONARIES,
                getRolePermissionsKey( roleName ) );
    }


    @Override
    public void deleteRole( String roleName ) throws Exception {
        roleName = roleName.toLowerCase();
        Set<String> permissions = getRolePermissions( roleName );
        Iterator<String> itrPermissions = permissions.iterator();

        while ( itrPermissions.hasNext() ) {
            revokeRolePermission( roleName, itrPermissions.next() );
        }

        removeFromDictionary( getApplicationRef(), DICTIONARY_ROLENAMES, roleName );
        removeFromDictionary( getApplicationRef(), DICTIONARY_ROLETIMES, roleName );
        EntityRef entity = getRoleRef( roleName );
        if ( entity != null ) {
            delete( entity );
        }
    }


    @Override
    public Map<String, String> getGroupRoles( UUID groupId ) throws Exception {
        return cast( getDictionaryAsMap( new SimpleEntityRef( Group.ENTITY_TYPE, groupId ), DICTIONARY_ROLENAMES ) );
    }


    @Override
    public Entity createGroupRole( UUID groupId, String roleName, long inactivity ) throws Exception {
        String batchRoleName = StringUtils.stringOrSubstringAfterLast( roleName.toLowerCase(), ':' );
        String roleTitle = batchRoleName;
        String propertyName = groupId + ":" + batchRoleName;
        Map<String, Object> properties = new TreeMap<String, Object>( CASE_INSENSITIVE_ORDER );
        properties.put( "group", groupId );

        Entity entity = batchCreateRole( roleName, roleTitle, inactivity, propertyName, groupId, properties );
        getRelationManager( new SimpleEntityRef( Group.ENTITY_TYPE, groupId ) )
                .addToCollection( COLLECTION_ROLES, entity );

        logger.info( "Created role {} with id {} in group {}",
                new String[] { roleName, entity.getUuid().toString(), groupId.toString() } );

        return entity;
    }


    @Override
    public void grantGroupRolePermission( UUID groupId, String roleName, String permission ) throws Exception {
        roleName = roleName.toLowerCase();
        permission = permission.toLowerCase();
        long timestamp = cass.createTimestamp();
        Mutator<ByteBuffer> batch = createMutator( cass.getApplicationKeyspace( applicationId ), be );
        CassandraPersistenceUtils.addInsertToMutator( batch, ApplicationCF.ENTITY_DICTIONARIES,
                getRolePermissionsKey( groupId, roleName ), permission, ByteBuffer.allocate( 0 ), timestamp );
        CassandraPersistenceUtils.batchExecute( batch, CassandraService.RETRY_COUNT );
    }


    @Override
    public void revokeGroupRolePermission( UUID groupId, String roleName, String permission ) throws Exception {
        roleName = roleName.toLowerCase();
        permission = permission.toLowerCase();
        long timestamp = cass.createTimestamp();
        Mutator<ByteBuffer> batch = createMutator( cass.getApplicationKeyspace( applicationId ), be );
        CassandraPersistenceUtils.addDeleteToMutator( batch, ApplicationCF.ENTITY_DICTIONARIES,
                getRolePermissionsKey( groupId, roleName ), permission, timestamp );
        CassandraPersistenceUtils.batchExecute( batch, CassandraService.RETRY_COUNT );
    }


    @Override
    public Set<String> getGroupRolePermissions( UUID groupId, String roleName ) throws Exception {
        roleName = roleName.toLowerCase();
        return cass.getAllColumnNames( cass.getApplicationKeyspace( applicationId ), ApplicationCF.ENTITY_DICTIONARIES,
                getRolePermissionsKey( groupId, roleName ) );
    }


    @Override
    public void deleteGroupRole( UUID groupId, String roleName ) throws Exception {
        roleName = roleName.toLowerCase();
        removeFromDictionary( new SimpleEntityRef( Group.ENTITY_TYPE, groupId ), DICTIONARY_ROLENAMES, roleName );
        cass.deleteRow( cass.getApplicationKeyspace( applicationId ), ApplicationCF.ENTITY_DICTIONARIES,
                SimpleRoleRef.getIdForGroupIdAndRoleName( groupId, roleName ) );
    }


    @Override
    public Set<String> getUserRoles( UUID userId ) throws Exception {
        return cast( getDictionaryAsSet( userRef( userId ), DICTIONARY_ROLENAMES ) );
    }


    @Override
    public void addUserToRole( UUID userId, String roleName ) throws Exception {
        roleName = roleName.toLowerCase();
        addToDictionary( userRef( userId ), DICTIONARY_ROLENAMES, roleName, roleName );
        addToCollection( userRef( userId ), COLLECTION_ROLES, getRoleRef( roleName ) );
    }


    private EntityRef userRef( UUID userId ) {
        return new SimpleEntityRef( User.ENTITY_TYPE, userId );
    }


    @Override
    public void removeUserFromRole( UUID userId, String roleName ) throws Exception {
        roleName = roleName.toLowerCase();
        removeFromDictionary( userRef( userId ), DICTIONARY_ROLENAMES, roleName );
        removeFromCollection( userRef( userId ), COLLECTION_ROLES, getRoleRef( roleName ) );
    }


    @Override
    public Set<String> getUserPermissions( UUID userId ) throws Exception {
        return cast(
                getDictionaryAsSet( new SimpleEntityRef( User.ENTITY_TYPE, userId ), Schema.DICTIONARY_PERMISSIONS ) );
    }


    @Override
    public void grantUserPermission( UUID userId, String permission ) throws Exception {
        permission = permission.toLowerCase();
        addToDictionary( userRef( userId ), DICTIONARY_PERMISSIONS, permission );
    }


    @Override
    public void revokeUserPermission( UUID userId, String permission ) throws Exception {
        permission = permission.toLowerCase();
        removeFromDictionary( userRef( userId ), DICTIONARY_PERMISSIONS, permission );
    }


    @Override
    public Map<String, String> getUserGroupRoles( UUID userId, UUID groupId ) throws Exception {
        // TODO this never returns anything - write path not invoked
        EntityRef userRef = userRef( userId );
        return cast( getDictionaryAsMap( userRef, DICTIONARY_ROLENAMES ) );
    }


    @Override
    public void addUserToGroupRole( UUID userId, UUID groupId, String roleName ) throws Exception {
        roleName = roleName.toLowerCase();
        EntityRef userRef = userRef( userId );
        EntityRef roleRef = getRoleRef( roleName );
        addToDictionary( userRef, DICTIONARY_ROLENAMES, roleName, roleName );
        addToCollection( userRef, COLLECTION_ROLES, roleRef );
        addToCollection( roleRef, COLLECTION_USERS, userRef );
    }


    @Override
    public void removeUserFromGroupRole( UUID userId, UUID groupId, String roleName ) throws Exception {
        roleName = roleName.toLowerCase();
        EntityRef memberRef = userRef( userId );
        EntityRef roleRef = getRoleRef( roleName );
        removeFromDictionary( memberRef, DICTIONARY_ROLENAMES, roleName );
        removeFromCollection( memberRef, COLLECTION_ROLES, roleRef );
        removeFromCollection( roleRef, COLLECTION_USERS, userRef( userId ) );
    }


    @Override
    public Results getUsersInGroupRole( UUID groupId, String roleName, Level level ) throws Exception {
        return this.getCollection( getRoleRef( roleName ), COLLECTION_USERS, null, 10000, level, false );
    }


    @Override
    public EntityRef getGroupRoleRef( UUID groupId, String roleName ) throws Exception {
        Results results = this.searchCollection( new SimpleEntityRef( Group.ENTITY_TYPE, groupId ),
                Schema.defaultCollectionName( Role.ENTITY_TYPE ), Query.findForProperty( "roleName", roleName ) );
        Iterator<Entity> iterator = results.iterator();
        EntityRef roleRef = null;
        while ( iterator.hasNext() ) {
            roleRef = iterator.next();
        }
        return roleRef;
    }


    private EntityRef getRoleRef( String roleName ) throws Exception {
        Results results = this.searchCollection( new SimpleEntityRef( Application.ENTITY_TYPE, applicationId ),
                Schema.defaultCollectionName( Role.ENTITY_TYPE ), Query.findForProperty( "roleName", roleName ) );
        Iterator<Entity> iterator = results.iterator();
        EntityRef roleRef = null;
        while ( iterator.hasNext() ) {
            roleRef = iterator.next();
        }
        return roleRef;
    }


    @Override
    public void incrementAggregateCounters( UUID userId, UUID groupId, String category, String counterName,
                                            long value ) {

        long cassandraTimestamp = cass.createTimestamp();
        incrementAggregateCounters( userId, groupId, category, counterName, value, cassandraTimestamp );
    }


    private void incrementAggregateCounters( UUID userId, UUID groupId, String category, String counterName, long value,
                                             long cassandraTimestamp ) {
        // TODO short circuit
        if ( !skipAggregateCounters ) {
            Mutator<ByteBuffer> m = createMutator( cass.getApplicationKeyspace( applicationId ), be );

            counterUtils
                    .batchIncrementAggregateCounters( m, applicationId, userId, groupId, null, category, counterName,
                            value, cassandraTimestamp / 1000, cassandraTimestamp );

            CassandraPersistenceUtils.batchExecute( m, CassandraService.RETRY_COUNT );
        }
    }


    @Override
    public Results getAggregateCounters( UUID userId, UUID groupId, String category, String counterName,
                                         CounterResolution resolution, long start, long finish, boolean pad ) {
        return this
                .getAggregateCounters( userId, groupId, null, category, counterName, resolution, start, finish, pad );
    }


    @Override
    public Results getAggregateCounters( UUID userId, UUID groupId, UUID queueId, String category, String counterName,
                                         CounterResolution resolution, long start, long finish, boolean pad ) {

        start = resolution.round( start );
        finish = resolution.round( finish );
        long expected_time = start;
        Keyspace ko = cass.getApplicationKeyspace( applicationId );
        SliceCounterQuery<String, Long> q = createCounterSliceQuery( ko, se, le );
        q.setColumnFamily( APPLICATION_AGGREGATE_COUNTERS.toString() );
        q.setRange( start, finish, false, ALL_COUNT );

        QueryResult<CounterSlice<Long>> r = q.setKey(
                counterUtils.getAggregateCounterRow( counterName, userId, groupId, queueId, category, resolution ) )
                                             .execute();

        List<AggregateCounter> counters = new ArrayList<AggregateCounter>();
        for ( HCounterColumn<Long> column : r.get().getColumns() ) {
            AggregateCounter count = new AggregateCounter( column.getName(), column.getValue() );
            if ( pad && !( resolution == CounterResolution.ALL ) ) {
                while ( count.getTimestamp() != expected_time ) {
                    counters.add( new AggregateCounter( expected_time, 0 ) );
                    expected_time = resolution.next( expected_time );
                }
                expected_time = resolution.next( expected_time );
            }
            counters.add( count );
        }
        if ( pad && !( resolution == CounterResolution.ALL ) ) {
            while ( expected_time <= finish ) {
                counters.add( new AggregateCounter( expected_time, 0 ) );
                expected_time = resolution.next( expected_time );
            }
        }
        return Results.fromCounters( new AggregateCounterSet( counterName, userId, groupId, category, counters ) );
    }


    @Override
    public Results getAggregateCounters( Query query ) throws Exception {
        CounterResolution resolution = query.getResolution();
        if ( resolution == null ) {
            resolution = CounterResolution.ALL;
        }
        long start = query.getStartTime() != null ? query.getStartTime() : 0;
        long finish = query.getFinishTime() != null ? query.getFinishTime() : 0;
        boolean pad = query.isPad();
        if ( start <= 0 ) {
            start = 0;
        }
        if ( ( finish <= 0 ) || ( finish < start ) ) {
            finish = System.currentTimeMillis();
        }
        start = resolution.round( start );
        finish = resolution.round( finish );
        long expected_time = start;

        if ( pad && ( resolution != CounterResolution.ALL ) ) {
            long max_counters = ( finish - start ) / resolution.interval();
            if ( max_counters > 1000 ) {
                finish = resolution.round( start + ( resolution.interval() * 1000 ) );
            }
        }

        List<Query.CounterFilterPredicate> filters = query.getCounterFilters();
        if ( filters == null ) {
            return null;
        }
        Map<String, CounterUtils.AggregateCounterSelection> selections =
                new HashMap<String, CounterUtils.AggregateCounterSelection>();
        Keyspace ko = cass.getApplicationKeyspace( applicationId );

        for ( Query.CounterFilterPredicate filter : filters ) {
            CounterUtils.AggregateCounterSelection selection =
                    new CounterUtils.AggregateCounterSelection( filter.getName(),
                            getUuid( getUserByIdentifier( filter.getUser() ) ),
                            getUuid( getGroupByIdentifier( filter.getGroup() ) ),
                            org.apache.usergrid.mq.Queue.getQueueId( filter.getQueue() ), filter.getCategory() );
            selections.put( selection.getRow( resolution ), selection );
        }

        MultigetSliceCounterQuery<String, Long> q = HFactory.createMultigetSliceCounterQuery( ko, se, le );
        q.setColumnFamily( APPLICATION_AGGREGATE_COUNTERS.toString() );
        q.setRange( start, finish, false, ALL_COUNT );
        QueryResult<CounterRows<String, Long>> rows = q.setKeys( selections.keySet() ).execute();

        List<AggregateCounterSet> countSets = new ArrayList<AggregateCounterSet>();
        for ( CounterRow<String, Long> r : rows.get() ) {
            expected_time = start;
            List<AggregateCounter> counters = new ArrayList<AggregateCounter>();
            for ( HCounterColumn<Long> column : r.getColumnSlice().getColumns() ) {
                AggregateCounter count = new AggregateCounter( column.getName(), column.getValue() );
                if ( pad && ( resolution != CounterResolution.ALL ) ) {
                    while ( count.getTimestamp() != expected_time ) {
                        counters.add( new AggregateCounter( expected_time, 0 ) );
                        expected_time = resolution.next( expected_time );
                    }
                    expected_time = resolution.next( expected_time );
                }
                counters.add( count );
            }
            if ( pad && ( resolution != CounterResolution.ALL ) ) {
                while ( expected_time <= finish ) {
                    counters.add( new AggregateCounter( expected_time, 0 ) );
                    expected_time = resolution.next( expected_time );
                }
            }
            CounterUtils.AggregateCounterSelection selection = selections.get( r.getKey() );
            countSets.add( new AggregateCounterSet( selection.getName(), selection.getUserId(), selection.getGroupId(),
                    selection.getCategory(), counters ) );
        }

        Collections.sort( countSets, new Comparator<AggregateCounterSet>() {
            @Override
            public int compare( AggregateCounterSet o1, AggregateCounterSet o2 ) {
                String s1 = o1.getName();
                String s2 = o2.getName();
                return s1.compareTo( s2 );
            }
        } );
        return Results.fromCounters( countSets );
    }


    @Override
    public EntityRef getUserByIdentifier( Identifier identifier ) throws Exception {

        if ( identifier == null ) {
            logger.debug( "getUserByIdentifier: returning null for null identifier" );
            return null;
        }
        logger.debug( "getUserByIdentifier {}:{}", identifier.getType(), identifier.toString() );

        if ( identifier.isUUID() ) {
            return new SimpleEntityRef( "user", identifier.getUUID() );
        }
        if ( identifier.isName() ) {
            return this.getAlias( new SimpleEntityRef( Application.ENTITY_TYPE, applicationId ), "user",
                    identifier.getName() );
        }
        if ( identifier.isEmail() ) {


            final Iterable<EntityRef> emailProperty =
                    getEntityRefsForUniqueProperty( Schema.defaultCollectionName( "user" ), "email",
                            identifier.getEmail() );

            for ( EntityRef firstRef : emailProperty ) {
                return firstRef;
            }

            //            Query query = new Query();
            //            query.setEntityType( "user" );
            //            query.addEqualityFilter( "email", identifier.getEmail() );
            //            query.setLimit( 1 );
            //            query.setResultsLevel( REFS );
            //
            //            Results r = getRelationManager(
            //                ref( Application.ENTITY_TYPE, applicationId ) ).searchCollection( "users", query );
            //
            //            if ( r != null && r.getRef() != null ) {
            //                logger.debug("Got entity ref!");
            //                return r.getRef();
            //            }
            //            else {
            // look-aside as it might be an email in the name field
            logger.debug( "return alias" );
            return this.getAlias( new SimpleEntityRef( Application.ENTITY_TYPE, applicationId ), "user",
                    identifier.getEmail() );
            //            }
        }
        return null;
    }


    @Override
    public EntityRef getGroupByIdentifier( Identifier identifier ) throws Exception {
        if ( identifier == null ) {
            return null;
        }
        if ( identifier.isUUID() ) {
            return new SimpleEntityRef( "group", identifier.getUUID() );
        }
        if ( identifier.isName() ) {
            return this.getAlias( new SimpleEntityRef( Application.ENTITY_TYPE, applicationId ), "group",
                    identifier.getName() );
        }
        return null;
    }


    @Override
    public Set<String> getCounterNames() throws Exception {
        Set<String> names = new TreeSet<String>( CASE_INSENSITIVE_ORDER );
        Set<String> nameSet = cast( getDictionaryAsSet( getApplicationRef(), Schema.DICTIONARY_COUNTERS ) );
        names.addAll( nameSet );
        return names;
    }


    @Override
    public Map<String, Long> getEntityCounters( UUID entityId ) throws Exception {
        Map<String, Long> counters = new HashMap<String, Long>();
        Keyspace ko = cass.getApplicationKeyspace( applicationId );
        SliceCounterQuery<UUID, String> q = createCounterSliceQuery( ko, ue, se );
        q.setColumnFamily( ENTITY_COUNTERS.toString() );
        q.setRange( null, null, false, ALL_COUNT );
        QueryResult<CounterSlice<String>> r = q.setKey( entityId ).execute();
        for ( HCounterColumn<String> column : r.get().getColumns() ) {
            counters.put( column.getName(), column.getValue() );
        }
        return counters;
    }


    @Override
    public Map<String, Long> getApplicationCounters() throws Exception {
        return getEntityCounters( applicationId );
    }


    @Override
    public void incrementAggregateCounters( UUID userId, UUID groupId, String category, Map<String, Long> counters ) {

        // TODO shortcircuit
        if ( !skipAggregateCounters ) {
            long timestamp = cass.createTimestamp();
            Mutator<ByteBuffer> m = createMutator( cass.getApplicationKeyspace( applicationId ), be );
            counterUtils.batchIncrementAggregateCounters( m, applicationId, userId, groupId, null, category, counters,
                    timestamp );

            CassandraPersistenceUtils.batchExecute( m, CassandraService.RETRY_COUNT );
        }
    }


    @Override
    public boolean isPropertyValueUniqueForEntity( String entityType, String propertyName, Object propertyValue )
            throws Exception {


        return getIdForUniqueEntityField( entityType, propertyName, propertyValue ) == null;
    }


    /**
     * Load the unique property for the field
     */
    private Id getIdForUniqueEntityField( final String collectionName, final String propertyName,
                                          final Object propertyValue ) {

        CollectionScope collectionScope = getCollectionScopeNameFromEntityType(applicationScope.getApplication(), collectionName);

        final EntityCollectionManager ecm = managerCache.getEntityCollectionManager( collectionScope );

        //convert to a string, that's what we store
        final Id results = ecm.getIdField( new StringField( propertyName, propertyValue.toString() ) ).toBlocking()
                              .lastOrDefault( null );

        return results;
    }


    @Override
    public Entity get( UUID uuid ) throws Exception {

        MapManager mm = getMapManagerForTypes();
        String entityType = mm.getString( uuid.toString() );

        final Entity entity;

        //this is the fall back, why isn't this writt
        if ( entityType == null ) {
             return null;
//            throw new EntityNotFoundException( String.format( "Counld not find type for uuid {}", uuid ) );
        }

        entity = get( new SimpleEntityRef( entityType, uuid ) );

        return entity;
    }


    /**
     * Get the map manager for uuid mapping
     */
    private MapManager getMapManagerForTypes() {
        Id mapOwner = new SimpleId( applicationId, TYPE_APPLICATION );

        final MapScope ms = CpNamingUtils.getEntityTypeMapScope( mapOwner );

        MapManager mm = managerCache.getMapManager( ms );

        return mm;
    }


    @Override
    public <A extends Entity> A get( EntityRef entityRef, Class<A> entityClass ) throws Exception {

        if ( entityRef == null ) {
            return null;
        }

        Entity entity = get( entityRef );

        if ( entity == null ) {
            logger.warn( "Entity {}/{} not found ", entityRef.getUuid(), entityRef.getType() );
            return null;
        }

        A ret = EntityFactory.newEntity( entityRef.getUuid(), entityRef.getType(), entityClass );
        ret.setProperties( entity.getProperties() );

        return ret;
    }


    @Override
    public Results getEntities( List<UUID> ids, String type ) {

        ArrayList<Entity> entities = new ArrayList<Entity>();

        for ( UUID uuid : ids ) {
            EntityRef ref = new SimpleEntityRef( type, uuid );
            Entity entity = null;
            try {
                entity = get( ref );
            }
            catch ( Exception ex ) {
                logger.warn( "Entity {}/{} not found", uuid, type );
            }

            if ( entity != null ) {
                entities.add( entity );
            }
        }

        return Results.fromEntities( entities );
    }


    @Override
    public Map<String, Role> getRolesWithTitles( Set<String> roleNames ) throws Exception {
        Map<String, Role> rolesWithTitles = new HashMap<String, Role>();

        Map<String, Object> nameResults = null;

        if ( roleNames != null ) {
            nameResults = getDictionaryElementValues( getApplicationRef(), DICTIONARY_ROLENAMES,
                    roleNames.toArray( new String[roleNames.size()] ) );
        }
        else {
            nameResults = cast( getDictionaryAsMap( getApplicationRef(), DICTIONARY_ROLENAMES ) );
            roleNames = nameResults.keySet();
        }
        Map<String, Object> timeResults = getDictionaryElementValues( getApplicationRef(), DICTIONARY_ROLETIMES,
                roleNames.toArray( new String[roleNames.size()] ) );

        for ( String roleName : roleNames ) {

            String savedTitle = string( nameResults.get( roleName ) );

            // no title, skip the role
            if ( savedTitle == null ) {
                continue;
            }

            Role newRole = new Role();
            newRole.setName( roleName );
            newRole.setTitle( savedTitle );
            newRole.setInactivity( getLong( timeResults.get( roleName ) ) );

            rolesWithTitles.put( roleName, newRole );
        }

        return rolesWithTitles;
    }


    @Override
    public String getRoleTitle( String roleName ) throws Exception {
        String title = string( getDictionaryElementValue( getApplicationRef(), DICTIONARY_ROLENAMES, roleName ) );
        if ( title == null ) {
            title = roleName;
        }
        return title;
    }


    @SuppressWarnings( "unchecked" )
    @Override
    public Map<String, Role> getUserRolesWithTitles( UUID userId ) throws Exception {
        return getRolesWithTitles(
                ( Set<String> ) cast( getDictionaryAsSet( userRef( userId ), DICTIONARY_ROLENAMES ) ) );
    }


    @SuppressWarnings( "unchecked" )
    @Override
    public Map<String, Role> getGroupRolesWithTitles( UUID groupId ) throws Exception {
        return getRolesWithTitles(
                ( Set<String> ) cast( getDictionaryAsSet( groupRef( groupId ), DICTIONARY_ROLENAMES ) ) );
    }


    @Override
    public void addGroupToRole( UUID groupId, String roleName ) throws Exception {
        roleName = roleName.toLowerCase();
        addToDictionary( groupRef( groupId ), DICTIONARY_ROLENAMES, roleName, roleName );
        addToCollection( groupRef( groupId ), COLLECTION_ROLES, getRoleRef( roleName ) );
    }


    @Override
    public void removeGroupFromRole( UUID groupId, String roleName ) throws Exception {
        roleName = roleName.toLowerCase();
        removeFromDictionary( groupRef( groupId ), DICTIONARY_ROLENAMES, roleName );
        removeFromCollection( groupRef( groupId ), COLLECTION_ROLES, getRoleRef( roleName ) );
    }


    @Override
    public Set<String> getGroupPermissions( UUID groupId ) throws Exception {
        return cast( getDictionaryAsSet( groupRef( groupId ), Schema.DICTIONARY_PERMISSIONS ) );
    }


    @Override
    public void grantGroupPermission( UUID groupId, String permission ) throws Exception {
        permission = permission.toLowerCase();
        addToDictionary( groupRef( groupId ), DICTIONARY_PERMISSIONS, permission );
    }


    @Override
    public void revokeGroupPermission( UUID groupId, String permission ) throws Exception {
        permission = permission.toLowerCase();
        removeFromDictionary( groupRef( groupId ), DICTIONARY_PERMISSIONS, permission );
    }


    private EntityRef groupRef( UUID groupId ) {
        return new SimpleEntityRef( Group.ENTITY_TYPE, groupId );
    }


    @Override
    public <A extends Entity> A batchCreate( Mutator<ByteBuffer> ignored, String entityType, Class<A> entityClass,
                                             Map<String, Object> properties, UUID importId, UUID timestampUuid )
            throws Exception {

        String eType = Schema.normalizeEntityType( entityType );

        Schema schema = Schema.getDefaultSchema();

        boolean is_application = TYPE_APPLICATION.equals( eType );

        if ( ( ( applicationId == null ) || applicationId.equals( UUIDUtils.ZERO_UUID ) ) && !is_application ) {
            return null;
        }

        long timestamp = UUIDUtils.getUUIDLong( timestampUuid );

        UUID itemId = UUIDUtils.newTimeUUID();

        if ( is_application ) {
            itemId = applicationId;
        }
        if ( importId != null ) {
            itemId = importId;
        }
        if ( properties == null ) {
            properties = new TreeMap<String, Object>( CASE_INSENSITIVE_ORDER );
        }

        if ( importId != null ) {
            if ( UUIDUtils.isTimeBased( importId ) ) {
                timestamp = UUIDUtils.getTimestampInMicros( importId );
            }
            else if ( properties.get( PROPERTY_CREATED ) != null ) {
                timestamp = getLong( properties.get( PROPERTY_CREATED ) ) * 1000;
            }
        }

        if ( entityClass == null ) {
            entityClass = ( Class<A> ) Schema.getDefaultSchema().getEntityClass( entityType );
        }

        Set<String> required = schema.getRequiredProperties( entityType );

        if ( required != null ) {
            for ( String p : required ) {
                if ( !PROPERTY_UUID.equals( p ) && !PROPERTY_TYPE.equals( p ) && !PROPERTY_CREATED.equals( p )
                        && !PROPERTY_MODIFIED.equals( p ) ) {
                    Object v = properties.get( p );
                    if ( schema.isPropertyTimestamp( entityType, p ) ) {
                        if ( v == null ) {
                            properties.put( p, timestamp / 1000 );
                        }
                        else {
                            long ts = getLong( v );
                            if ( ts <= 0 ) {
                                properties.put( p, timestamp / 1000 );
                            }
                        }
                        continue;
                    }
                    if ( v == null ) {
                        throw new RequiredPropertyNotFoundException( entityType, p );
                    }
                    else if ( ( v instanceof String ) && isBlank( ( String ) v ) ) {
                        throw new RequiredPropertyNotFoundException( entityType, p );
                    }
                }
            }
        }

        if ( properties.isEmpty() ) {
            return null;
        }

        properties.put( PROPERTY_UUID, itemId );
        properties.put( PROPERTY_TYPE, Schema.normalizeEntityType( entityType, false ) );

        if ( importId != null ) {
            if ( properties.get( PROPERTY_CREATED ) == null ) {
                properties.put( PROPERTY_CREATED, ( long ) ( timestamp / 1000 ) );
            }

            if ( properties.get( PROPERTY_MODIFIED ) == null ) {
                properties.put( PROPERTY_MODIFIED, ( long ) ( timestamp / 1000 ) );
            }
        }
        else {
            properties.put( PROPERTY_CREATED, ( long ) ( timestamp / 1000 ) );
            properties.put( PROPERTY_MODIFIED, ( long ) ( timestamp / 1000 ) );
        }

        // special case timestamp and published properties
        // and dictionary their timestamp values if not set
        // this is sure to break something for someone someday

        if ( properties.containsKey( PROPERTY_TIMESTAMP ) ) {
            long ts = getLong( properties.get( PROPERTY_TIMESTAMP ) );
            if ( ts <= 0 ) {
                properties.put( PROPERTY_TIMESTAMP, ( long ) ( timestamp / 1000 ) );
            }
        }

        A entity = EntityFactory.newEntity( itemId, eType, entityClass );
        entity.addProperties( properties );

        //        logger.info( "Entity created of type {}", entity.getClass().getName() );

        if ( Event.ENTITY_TYPE.equals( eType ) ) {
            Event event = ( Event ) entity.toTypedEntity();
            for ( String prop_name : properties.keySet() ) {
                Object propertyValue = properties.get( prop_name );
                if ( propertyValue != null ) {
                    event.setProperty( prop_name, propertyValue );
                }
            }

            //doesn't allow the mutator to be ignored.
            counterUtils.addEventCounterMutations( ignored, applicationId, event, timestamp );

            incrementEntityCollection( "events", timestamp );

            return entity;
        }

        org.apache.usergrid.persistence.model.entity.Entity cpEntity = entityToCpEntity( entity, importId );

        // prepare to write and index Core Persistence Entity into default scope
        CollectionScope collectionScope = getCollectionScopeNameFromEntityType(applicationScope.getApplication(), eType);

        EntityCollectionManager ecm = managerCache.getEntityCollectionManager( collectionScope );

        if ( logger.isDebugEnabled() ) {
            logger.debug( "Writing entity {}:{} into scope\n   app {}\n   owner {}\n   name {} data {}", new Object[] {
                            entity.getType(), entity.getUuid(), collectionScope.getApplication(),
                            collectionScope.getOwner(), collectionScope.getName(), CpEntityMapUtils.toMap( cpEntity )
                    } );
            //
            //            if ( entity.getType().equals("group")) {
            //                logger.debug("Writing Group");
            //                for ( Field field : cpEntity.getFields() ) {
            //                    logger.debug(
            //                        "   Writing Group name={} value={}", field.getName(), field.getValue() );
            //                }
            //            }
        }

        try {
            logger.debug( "About to Write {}:{} version {}", new Object[] {
                    cpEntity.getId().getType(), cpEntity.getId().getUuid(), cpEntity.getVersion()
            } );

             cpEntity = ecm .write( cpEntity ).toBlocking().last();

            logger.debug( "Wrote {}:{} version {}", new Object[] {
                    cpEntity.getId().getType(), cpEntity.getId().getUuid(), cpEntity.getVersion()
            } );

            entityCache.put( new EntityScope( collectionScope, cpEntity.getId() ), cpEntity );
        }
        catch ( WriteUniqueVerifyException wuve ) {
            handleWriteUniqueVerifyException( entity, wuve );
        }
        catch ( HystrixRuntimeException hre ) {

            if ( hre.getCause() instanceof WriteUniqueVerifyException ) {
                WriteUniqueVerifyException wuve = ( WriteUniqueVerifyException ) hre.getCause();
                handleWriteUniqueVerifyException( entity, wuve );
            }
        }

        // Index CP entity into default collection scope
        //        IndexScope defaultIndexScope = new IndexScopeImpl(
        //            applicationScope.getApplication(),
        //            applicationScope.getApplication(),
        //            CpEntityManager.getCollectionScopeNameFromEntityType( entity.getType() ) );
        //        EntityIndex ei = managerCache.getEntityIndex( applicationScope );
        //        ei.createBatch().index( defaultIndexScope, cpEntity ).execute();

        // reflect changes in the legacy Entity
        entity.setUuid( cpEntity.getId().getUuid() );
        Map<String, Object> entityMap = CpEntityMapUtils.toMap( cpEntity );
        entity.addProperties( entityMap );

        // add to and index in collection of the application
        if ( !is_application ) {

            String collectionName = Schema.defaultCollectionName( eType );
            CpRelationManager cpr = ( CpRelationManager ) getRelationManager( getApplication() );
            cpr.addToCollection( collectionName, entity, cpEntity, false );

            // Invoke counters
            incrementEntityCollection( collectionName, timestamp );
        }

        //write to our types map
        MapManager mm = getMapManagerForTypes();
        mm.putString( itemId.toString(), entity.getType() );


        return entity;
    }


    private void incrementEntityCollection( String collection_name, long cassandraTimestamp ) {
        try {
            incrementAggregateCounters( null, null, null, APPLICATION_COLLECTION + collection_name, ONE_COUNT,
                    cassandraTimestamp );
        }
        catch ( Exception e ) {
            logger.error( "Unable to increment counter application.collection: {}.",
                    new Object[] { collection_name, e } );
        }
        try {
            incrementAggregateCounters( null, null, null, APPLICATION_ENTITIES, ONE_COUNT, cassandraTimestamp );
        }
        catch ( Exception e ) {
            logger.error( "Unable to increment counter application.entities for collection: " + "{} with timestamp: {}",
                    new Object[] { collection_name, cassandraTimestamp, e } );
        }
    }


    private void handleWriteUniqueVerifyException( Entity entity, WriteUniqueVerifyException wuve )
            throws DuplicateUniquePropertyExistsException {

        // we may have multiple conflicts, but caller expects only one 
        Map<String, Field> violiations = wuve.getVioliations();

        if ( violiations != null ) {
            Field conflict = violiations.get( violiations.keySet().iterator().next() );

            throw new DuplicateUniquePropertyExistsException( entity.getType(), conflict.getName(),
                    conflict.getValue() );
        }
        else {
            throw new DuplicateUniquePropertyExistsException( entity.getType(), "Unknown property name",
                    "Unknown property value" );
        }
    }


    @Override
    public Mutator<ByteBuffer> batchSetProperty( Mutator<ByteBuffer> batch, EntityRef entity, String propertyName,
                                                 Object propertyValue, UUID timestampUuid ) throws Exception {

        throw new UnsupportedOperationException( "Not supported yet." );
    }


    @Override
    public Mutator<ByteBuffer> batchSetProperty( Mutator<ByteBuffer> batch, EntityRef entity, String propertyName,
                                                 Object propertyValue, boolean force, boolean noRead,
                                                 UUID timestampUuid ) throws Exception {

        throw new UnsupportedOperationException( "Not supported yet." );
    }


    @Override
    public Mutator<ByteBuffer> batchUpdateDictionary( Mutator<ByteBuffer> batch, EntityRef entity,
                                                      String dictionaryName, Object elementValue, Object elementCoValue,
                                                      boolean removeFromDictionary, UUID timestampUuid )
            throws Exception {

        long timestamp = UUIDUtils.getUUIDLong( timestampUuid );

        // dictionaryName = dictionaryName.toLowerCase();
        if ( elementCoValue == null ) {
            elementCoValue = ByteBuffer.allocate( 0 );
        }

        boolean entityHasDictionary = Schema.getDefaultSchema().hasDictionary( entity.getType(), dictionaryName );

        // Don't index dynamic dictionaries not defined by the schema
        if ( entityHasDictionary ) {
            getRelationManager( entity )
                    .batchUpdateSetIndexes( batch, dictionaryName, elementValue, removeFromDictionary, timestampUuid );
        }

        ApplicationCF dictionary_cf = entityHasDictionary ? ENTITY_DICTIONARIES : ENTITY_COMPOSITE_DICTIONARIES;

        if ( elementValue != null ) {
            if ( !removeFromDictionary ) {
                // Set the new value

                elementCoValue =
                        CassandraPersistenceUtils.toStorableBinaryValue( elementCoValue, !entityHasDictionary );

                CassandraPersistenceUtils.addInsertToMutator( batch, dictionary_cf,
                        CassandraPersistenceUtils.key( entity.getUuid(), dictionaryName ),
                        entityHasDictionary ? elementValue : asList( elementValue ), elementCoValue, timestamp );

                if ( !entityHasDictionary ) {
                    CassandraPersistenceUtils.addInsertToMutator( batch, ENTITY_DICTIONARIES,
                            CassandraPersistenceUtils.key( entity.getUuid(), DICTIONARY_SETS ), dictionaryName, null,
                            timestamp );
                }
            }
            else {
                CassandraPersistenceUtils.addDeleteToMutator( batch, dictionary_cf,
                        CassandraPersistenceUtils.key( entity.getUuid(), dictionaryName ),
                        entityHasDictionary ? elementValue : asList( elementValue ), timestamp );
            }
        }

        return batch;
    }


    @Override
    public Mutator<ByteBuffer> batchUpdateDictionary( Mutator<ByteBuffer> batch, EntityRef entity,
                                                      String dictionaryName, Object elementValue,
                                                      boolean removeFromDictionary, UUID timestampUuid )
            throws Exception {

        return batchUpdateDictionary( batch, entity, dictionaryName, elementValue, null, removeFromDictionary,
                timestampUuid );
    }


    @Override
    public Mutator<ByteBuffer> batchUpdateProperties( Mutator<ByteBuffer> batch, EntityRef entity,
                                                      Map<String, Object> properties, UUID timestampUuid )
            throws Exception {

        throw new UnsupportedOperationException( "Not supported yet." );
    }


    //TODO: ask what the difference is.
    @Override
    public Set<String> getDictionaryNames( EntityRef entity ) throws Exception {

        Set<String> dictionaryNames = new TreeSet<String>( CASE_INSENSITIVE_ORDER );

        List<HColumn<String, ByteBuffer>> results =
                cass.getAllColumns( cass.getApplicationKeyspace( applicationId ), ENTITY_DICTIONARIES,
                        CassandraPersistenceUtils.key( entity.getUuid(), DICTIONARY_SETS ) );

        for ( HColumn<String, ByteBuffer> result : results ) {
            String str = string( result.getName() );
            if ( str != null ) {
                dictionaryNames.add( str );
            }
        }

        Set<String> schemaSets = Schema.getDefaultSchema().getDictionaryNames( entity.getType() );
        if ( ( schemaSets != null ) && !schemaSets.isEmpty() ) {
            dictionaryNames.addAll( schemaSets );
        }

        return dictionaryNames;
    }


    @Override
    public void insertEntity( EntityRef ref ) throws Exception {

        throw new UnsupportedOperationException( "Not supported yet." );
    }


    @Override
    public UUID getApplicationId() {

        return applicationId;
    }


    @Override
    public IndexBucketLocator getIndexBucketLocator() {

        throw new UnsupportedOperationException( "Not supported yet." );
    }


    @Override
    public CassandraService getCass() {
        return cass;
    }


    @Override
    public void refreshIndex() {

        // refresh factory indexes
        emf.refreshIndex();

        // refresh this Entity Manager's application's index
        EntityIndex ei = managerCache.getEntityIndex( getApplicationScope() );
        ei.refresh();
    }


    @Override
    public void createIndex() {
        EntityIndex ei = managerCache.getEntityIndex( applicationScope );
        ei.initializeIndex();
    }


    public static org.apache.usergrid.persistence.model.entity.Entity entityToCpEntity( Entity entity, UUID importId ) {

        UUID uuid = importId != null ? importId : entity.getUuid();

        org.apache.usergrid.persistence.model.entity.Entity cpEntity =
                new org.apache.usergrid.persistence.model.entity.Entity( new SimpleId( uuid, entity.getType() ) );

        cpEntity = CpEntityMapUtils.fromMap( cpEntity, entity.getProperties(), entity.getType(), true );

        cpEntity = CpEntityMapUtils.fromMap( cpEntity, entity.getDynamicProperties(), entity.getType(), true );

        return cpEntity;
    }


    @Override
    public void flushManagerCaches() {
        managerCache.invalidate();
    }


    /**
     * Completely reindex the application associated with this EntityManager.
     */
    public void reindex( final EntityManagerFactory.ProgressObserver po ) throws Exception {

        CpWalker walker = new CpWalker( po.getWriteDelayTime() );

        walker.walkCollections( this, application, new CpVisitor() {

            @Override
            public void visitCollectionEntry( EntityManager em, String collName, Entity entity ) {

                try {
                    em.update( entity );
                    po.onProgress( entity );
                }
                catch ( WriteOptimisticVerifyException wo ) {
                    //swallow this, it just means this was already updated, which accomplishes our task.  Just ignore.
                    logger.warn( "Someone beat us to updating entity {} in collection {}.  Ignoring.", entity.getName(),
                            collName );
                }
                catch ( Exception ex ) {
                    logger.error( "Error repersisting entity", ex );
                }
            }
        } );
    }


    void indexEntityIntoCollection( org.apache.usergrid.persistence.model.entity.Entity collectionEntity,
                                    org.apache.usergrid.persistence.model.entity.Entity memberEntity,
                                    String collName ) {

        final EntityIndex ei = getManagerCache().getEntityIndex( getApplicationScope() );
        final EntityIndexBatch batch = ei.createBatch();

        // index member into entity collection | type scope
        IndexScope collectionIndexScope = new IndexScopeImpl( collectionEntity.getId(),
                CpNamingUtils.getCollectionScopeNameFromCollectionName( collName ) );

        batch.index( collectionIndexScope, memberEntity );

        //TODO REMOVE INDEX CODE
        //        // index member into entity | all-types scope
        //        IndexScope entityAllTypesScope = new IndexScopeImpl(
        //                collectionEntity.getId(),
        //                CpNamingUtils.ALL_TYPES, entityType );
        //
        //        batch.index(entityAllTypesScope, memberEntity);
        //
        //        // index member into application | all-types scope
        //        IndexScope appAllTypesScope = new IndexScopeImpl(
        //                getApplicationScope().getApplication(),
        //                CpNamingUtils.ALL_TYPES, entityType );
        //
        //        batch.index(appAllTypesScope, memberEntity);

        batch.execute();
    }
}

<|MERGE_RESOLUTION|>--- conflicted
+++ resolved
@@ -69,7 +69,6 @@
 import org.apache.usergrid.persistence.collection.EntityCollectionManager;
 import org.apache.usergrid.persistence.collection.exception.WriteOptimisticVerifyException;
 import org.apache.usergrid.persistence.collection.exception.WriteUniqueVerifyException;
-import org.apache.usergrid.persistence.collection.impl.CollectionScopeImpl;
 import org.apache.usergrid.persistence.core.scope.ApplicationScope;
 import org.apache.usergrid.persistence.core.util.Health;
 import org.apache.usergrid.persistence.entities.Application;
@@ -215,23 +214,22 @@
         // set to false for now
         this.skipAggregateCounters = false;
 
-        int entityCacheSize =
-                Integer.parseInt( cass.getProperties().getProperty( "usergrid.entity_cache_size", "100" ) );
-
-        int entityCacheTimeout =
-                Integer.parseInt( cass.getProperties().getProperty( "usergrid.entity_cache_timeout_ms", "500" ) );
+        int entityCacheSize = Integer.parseInt( 
+                cass.getProperties().getProperty( "usergrid.entity_cache_size", "100" ) );
+
+        int entityCacheTimeout = Integer.parseInt( 
+                cass.getProperties().getProperty( "usergrid.entity_cache_timeout_ms", "500" ) );
 
         this.entityCache = CacheBuilder.newBuilder().maximumSize( entityCacheSize )
-                                       .expireAfterWrite( entityCacheTimeout, TimeUnit.MILLISECONDS )
-                                       .build( new CacheLoader<EntityScope, org.apache.usergrid.persistence.model
-                                               .entity.Entity>() {
-                                                   public org.apache.usergrid.persistence.model.entity.Entity load(
-                                                           EntityScope es ) {
-                                                       return managerCache.getEntityCollectionManager( es.scope )
-                                                                          .load( es.entityId ).toBlocking()
-                                                                          .lastOrDefault( null );
-                                                   }
-                                               } );
+            .expireAfterWrite(entityCacheTimeout, TimeUnit.MILLISECONDS)
+            .build(new CacheLoader<EntityScope, org.apache.usergrid.persistence.model.entity.Entity>() {
+                public org.apache.usergrid.persistence.model.entity.Entity load(
+                    EntityScope es) {
+                        return managerCache.getEntityCollectionManager(es.scope)
+                        .load(es.entityId).toBlocking()
+                        .lastOrDefault(null);
+                    }
+            });
     }
 
 
@@ -348,8 +346,8 @@
      */
     @Metered( group = "core", name = "EntityManager_create" )
     @TraceParticipant
-    public <A extends Entity> A create( String entityType, Class<A> entityClass, Map<String, Object> properties,
-                                        UUID importId ) throws Exception {
+    public <A extends Entity> A create( String entityType, Class<A> entityClass, 
+            Map<String, Object> properties, UUID importId ) throws Exception {
 
         UUID timestampUuid = importId != null ? importId : UUIDUtils.newTimeUUID();
 
@@ -374,7 +372,8 @@
 
         Id id = new SimpleId( entityRef.getUuid(), entityRef.getType() );
 
-        CollectionScope collectionScope = getCollectionScopeNameFromEntityType(applicationScope.getApplication(),  entityRef.getType());
+        CollectionScope collectionScope = getCollectionScopeNameFromEntityType(
+                applicationScope.getApplication(),  entityRef.getType());
 
 
         //        if ( !UUIDUtils.isTimeBased( id.getUuid() ) ) {
@@ -387,10 +386,10 @@
         if ( cpEntity == null ) {
             if ( logger.isDebugEnabled() ) {
                 logger.debug( "FAILED to load entity {}:{} from scope\n   app {}\n   owner {}\n   name {}",
-                        new Object[] {
-                                id.getType(), id.getUuid(), collectionScope.getApplication(),
-                                collectionScope.getOwner(), collectionScope.getName()
-                        } );
+                    new Object[] {
+                            id.getType(), id.getUuid(), collectionScope.getApplication(),
+                            collectionScope.getOwner(), collectionScope.getName()
+                    } );
             }
             return null;
         }
@@ -456,7 +455,8 @@
         Id id = new SimpleId( entityId, type );
 
 
-        CollectionScope collectionScope = getCollectionScopeNameFromEntityType(applicationScope.getApplication(),  type);
+        CollectionScope collectionScope = getCollectionScopeNameFromEntityType(
+                applicationScope.getApplication(),  type);
 
 
         //        if ( !UUIDUtils.isTimeBased( id.getUuid() ) ) {
@@ -517,16 +517,21 @@
 
         // first, update entity index in its own collection scope
 
-        CollectionScope collectionScope = getCollectionScopeNameFromEntityType(applicationScope.getApplication(),  entity.getType());
+        CollectionScope collectionScope = getCollectionScopeNameFromEntityType(
+                applicationScope.getApplication(),  entity.getType());
         EntityCollectionManager ecm = managerCache.getEntityCollectionManager( collectionScope );
 
         Id entityId = new SimpleId( entity.getUuid(), entity.getType() );
 
         if ( logger.isDebugEnabled() ) {
-            logger.debug( "Updating entity {}:{} from scope\n   app {}\n   owner {}\n   name {}", new Object[] {
-                            entityId.getType(), entityId.getUuid(), collectionScope.getApplication(),
-                            collectionScope.getOwner(), collectionScope.getName()
-                    } );
+            logger.debug( "Updating entity {}:{} from scope\n   app {}\n   owner {}\n   name {}", 
+                new Object[] {
+                    entityId.getType(), 
+                    entityId.getUuid(), 
+                    collectionScope.getApplication(),
+                    collectionScope.getOwner(), 
+                    collectionScope.getName()
+                } );
         }
 
         //        if ( !UUIDUtils.isTimeBased( entityId.getUuid() ) ) {
@@ -583,7 +588,8 @@
 
     private Observable deleteAsync( EntityRef entityRef ) throws Exception {
 
-        CollectionScope collectionScope = getCollectionScopeNameFromEntityType(applicationScope.getApplication(), entityRef.getType()  );
+        CollectionScope collectionScope = getCollectionScopeNameFromEntityType(
+                applicationScope.getApplication(), entityRef.getType()  );
 
         EntityCollectionManager ecm = managerCache.getEntityCollectionManager( collectionScope );
 
@@ -601,7 +607,6 @@
 
             // first, delete entity in every collection and connection scope in which it is indexed 
 
-<<<<<<< HEAD
 //            RelationManager rm = getRelationManager( entityRef );
 //            Map<String, Map<UUID, Set<String>>> owners = rm.getOwners();
 //
@@ -643,49 +648,6 @@
 //            batch.deindex( allTypesIndexScope,  entity );
 //
 //            batch.execute();
-=======
-            RelationManager rm = getRelationManager( entityRef );
-            Map<String, Map<UUID, Set<String>>> owners = rm.getOwners();
-
-            logger.debug( "Deleting indexes of all {} collections owning the entity", owners.keySet().size() );
-
-            final EntityIndex ei = managerCache.getEntityIndex( getApplicationScope() );
-
-            final EntityIndexBatch batch = ei.createBatch();
-
-
-            for ( String ownerType : owners.keySet() ) {
-                Map<UUID, Set<String>> collectionsByUuid = owners.get( ownerType );
-
-                for ( UUID uuid : collectionsByUuid.keySet() ) {
-                    Set<String> collectionNames = collectionsByUuid.get( uuid );
-                    for ( String coll : collectionNames ) {
-
-                        IndexScope indexScope = new IndexScopeImpl( new SimpleId( uuid, ownerType ),
-                                CpNamingUtils.getCollectionScopeNameFromCollectionName( coll ) );
-
-
-                        batch.index( indexScope, entity );
-                    }
-                }
-            }
-
-
-            // deindex from default index scope
-            IndexScope defaultIndexScope = new IndexScopeImpl( getApplicationScope().getApplication(),
-                    getCollectionScopeNameFromEntityType( entityRef.getType() ) );
-
-            batch.deindex( defaultIndexScope, entity );
-
-            //            TODO REMOVE INDEX CODE
-            //            IndexScope allTypesIndexScope = new IndexScopeImpl(
-            //                getApplicationScope().getApplication(),
-            //                    CpNamingUtils.ALL_TYPES, entityType );
-            //
-            //            batch.deindex( allTypesIndexScope,  entity );
-
-            batch.execute();
->>>>>>> bd0a1e97
 
             decrementEntityCollection( Schema.defaultCollectionName( entityId.getType() ) );
 
@@ -901,9 +863,8 @@
     }
 
 
-    private Iterable<EntityRef> getEntityRefsForUniqueProperty( String collName, String propName, String alias )
-            throws Exception {
-
+    private Iterable<EntityRef> getEntityRefsForUniqueProperty( 
+            String collName, String propName, String alias ) throws Exception {
 
         final Id id = getIdForUniqueEntityField( collName, propName, alias );
 
@@ -935,15 +896,17 @@
                 get( entityRef ).getType();
             }
             catch ( Exception e ) {
-                logger.error( "Unable to load entity " + entityRef.getType() + ":" + entityRef.getUuid(), e );
+                logger.error( "Unable to load entity " + entityRef.getType() 
+                        + ":" + entityRef.getUuid(), e );
             }
             if ( entityRef == null ) {
-                throw new EntityNotFoundException( "Entity " + entityId.toString() + " cannot be verified" );
+                throw new EntityNotFoundException( 
+                        "Entity " + entityId.toString() + " cannot be verified" );
             }
             if ( ( entityType != null ) && !entityType.equalsIgnoreCase( entityRef.getType() ) ) {
                 throw new UnexpectedEntityTypeException(
-                        "Entity " + entityId + " is not the expected type, expected " + entityType + ", found "
-                                + entityRef.getType() );
+                        "Entity " + entityId + " is not the expected type, expected " 
+                                + entityType + ", found " + entityRef.getType() );
             }
         }
         return entityRef;
@@ -959,7 +922,8 @@
 
 
     @Override
-    public List<Entity> getPartialEntities( Collection<UUID> ids, Collection<String> properties ) throws Exception {
+    public List<Entity> getPartialEntities( 
+            Collection<UUID> ids, Collection<String> properties ) throws Exception {
         throw new UnsupportedOperationException( "Not supported yet." );
     }
 
@@ -973,15 +937,16 @@
 
 
     @Override
-    public void setProperty( EntityRef entityRef, String propertyName, Object propertyValue ) throws Exception {
+    public void setProperty( 
+            EntityRef entityRef, String propertyName, Object propertyValue ) throws Exception {
 
         setProperty( entityRef, propertyName, propertyValue, false );
     }
 
 
     @Override
-    public void setProperty( EntityRef entityRef, String propertyName, Object propertyValue, boolean override )
-            throws Exception {
+    public void setProperty( EntityRef entityRef, String propertyName, Object propertyValue, 
+            boolean override ) throws Exception { 
 
         if ( ( propertyValue instanceof String ) && ( ( String ) propertyValue ).equals( "" ) ) {
             propertyValue = null;
@@ -989,8 +954,8 @@
 
         Entity entity = get( entityRef );
 
-        propertyValue =
-                Schema.getDefaultSchema().validateEntityPropertyValue( entity.getType(), propertyName, propertyValue );
+        propertyValue = Schema.getDefaultSchema().validateEntityPropertyValue( 
+                entity.getType(), propertyName, propertyValue );
 
         entity.setProperty( propertyName, propertyValue );
         entity.setProperty( PROPERTY_MODIFIED, UUIDUtils.getTimestampInMillis( UUIDUtils.newTimeUUID() ) );
@@ -1045,7 +1010,9 @@
 
     @Override
     public void deleteProperty( EntityRef entityRef, String propertyName ) throws Exception {
-        CollectionScope collectionScope =  getCollectionScopeNameFromEntityType(getApplicationScope().getApplication(), entityRef.getType());
+
+        CollectionScope collectionScope =  getCollectionScopeNameFromEntityType(
+                getApplicationScope().getApplication(), entityRef.getType());
 
         IndexScope defaultIndexScope = new IndexScopeImpl( getApplicationScope().getApplication(),
                 getCollectionScopeNameFromEntityType( entityRef.getType() ) );
@@ -1092,15 +1059,16 @@
 
 
     @Override
-    public void addToDictionary( EntityRef entityRef, String dictionaryName, Object elementValue ) throws Exception {
+    public void addToDictionary( EntityRef entityRef, String dictionaryName, 
+            Object elementValue ) throws Exception {
 
         addToDictionary( entityRef, dictionaryName, elementValue, null );
     }
 
 
     @Override
-    public void addToDictionary( EntityRef entityRef, String dictionaryName, Object elementName, Object elementValue )
-            throws Exception {
+    public void addToDictionary( EntityRef entityRef, String dictionaryName, Object elementName, 
+            Object elementValue ) throws Exception {
 
         if ( elementName == null ) {
             return;
