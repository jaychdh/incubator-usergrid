/*
 * Copyright 2014 The Apache Software Foundation.
 *
 * Licensed under the Apache License, Version 2.0 (the "License");
 * you may not use this file except in compliance with the License.
 * You may obtain a copy of the License at
 *
 *      http://www.apache.org/licenses/LICENSE-2.0
 *
 * Unless required by applicable law or agreed to in writing, software
 * distributed under the License is distributed on an "AS IS" BASIS,
 * WITHOUT WARRANTIES OR CONDITIONS OF ANY KIND, either express or implied.
 * See the License for the specific language governing permissions and
 * limitations under the License.
 */
package org.apache.usergrid.corepersistence;

import java.io.Serializable;
import java.nio.ByteBuffer;
import java.util.Collection;
import java.util.LinkedHashSet;
import java.util.List;
import java.util.Map;
import java.util.Set;
import java.util.TreeMap;
import java.util.UUID;
import org.slf4j.Logger;
import org.slf4j.LoggerFactory;
import me.prettyprint.hector.api.mutation.Mutator;
import static org.apache.commons.lang.StringUtils.isBlank;
import org.apache.usergrid.persistence.CollectionRef;
import org.apache.usergrid.persistence.ConnectedEntityRef;
import org.apache.usergrid.persistence.ConnectionRef;
import org.apache.usergrid.persistence.CounterResolution;
import org.apache.usergrid.persistence.DynamicEntity;
import org.apache.usergrid.persistence.Entity;
import org.apache.usergrid.persistence.EntityFactory;
import org.apache.usergrid.persistence.EntityManager;
import org.apache.usergrid.persistence.EntityManagerFactory;
import org.apache.usergrid.persistence.EntityRef;
import org.apache.usergrid.persistence.Identifier;
import org.apache.usergrid.persistence.IndexBucketLocator;
import org.apache.usergrid.persistence.Query;
import org.apache.usergrid.persistence.RelationManager;
import org.apache.usergrid.persistence.Results;
import org.apache.usergrid.persistence.RoleRef;
import org.apache.usergrid.persistence.Schema;
import org.apache.usergrid.persistence.SimpleEntityRef;
import org.apache.usergrid.persistence.TypedEntity;
import org.apache.usergrid.persistence.cassandra.ApplicationCF;
import org.apache.usergrid.persistence.cassandra.CassandraService;
import org.apache.usergrid.persistence.cassandra.ConnectionRefImpl;
import org.apache.usergrid.persistence.cassandra.GeoIndexManager;
import org.apache.usergrid.persistence.cassandra.util.TraceParticipant;
import org.apache.usergrid.persistence.collection.CollectionScope;
import org.apache.usergrid.persistence.collection.EntityCollectionManager;
import org.apache.usergrid.persistence.collection.exception.WriteUniqueVerifyException;
import org.apache.usergrid.persistence.collection.impl.CollectionScopeImpl;
import org.apache.usergrid.persistence.core.scope.OrganizationScope;
import org.apache.usergrid.persistence.entities.Application;
import org.apache.usergrid.persistence.entities.Event;
import org.apache.usergrid.persistence.entities.Role;
import org.apache.usergrid.persistence.exceptions.DuplicateUniquePropertyExistsException;
import org.apache.usergrid.persistence.exceptions.RequiredPropertyNotFoundException;
import org.apache.usergrid.persistence.index.EntityIndex;
import org.apache.usergrid.persistence.model.entity.Id;
import org.apache.usergrid.persistence.model.entity.SimpleId;
import org.apache.usergrid.persistence.model.field.Field;
import org.apache.usergrid.persistence.schema.CollectionInfo;
import org.apache.usergrid.utils.UUIDUtils;

import com.yammer.metrics.annotation.Metered;

import me.prettyprint.hector.api.mutation.Mutator;

import static java.lang.String.CASE_INSENSITIVE_ORDER;
import static java.util.Arrays.asList;

import static org.apache.commons.lang.StringUtils.isBlank;
import static org.apache.usergrid.persistence.Schema.DICTIONARY_SETS;
import static org.apache.usergrid.persistence.Schema.PROPERTY_CREATED;
import static org.apache.usergrid.persistence.Schema.PROPERTY_MODIFIED;
import static org.apache.usergrid.persistence.Schema.PROPERTY_TIMESTAMP;
import static org.apache.usergrid.persistence.Schema.PROPERTY_TYPE;
import static org.apache.usergrid.persistence.Schema.PROPERTY_UUID;
import static org.apache.usergrid.persistence.Schema.TYPE_APPLICATION;
import static org.apache.usergrid.persistence.Schema.TYPE_ENTITY;
import static org.apache.usergrid.persistence.Schema.getDefaultSchema;
import static org.apache.usergrid.persistence.cassandra.ApplicationCF.ENTITY_COMPOSITE_DICTIONARIES;
import static org.apache.usergrid.persistence.cassandra.ApplicationCF.ENTITY_DICTIONARIES;
import static org.apache.usergrid.persistence.cassandra.CassandraPersistenceUtils.addDeleteToMutator;
import static org.apache.usergrid.persistence.cassandra.CassandraPersistenceUtils.addInsertToMutator;
import static org.apache.usergrid.persistence.cassandra.CassandraPersistenceUtils.key;
import static org.apache.usergrid.persistence.cassandra.CassandraPersistenceUtils.toStorableBinaryValue;
import static org.apache.usergrid.utils.ConversionUtils.getLong;
import static org.apache.usergrid.utils.UUIDUtils.getTimestampInMicros;
import static org.apache.usergrid.utils.UUIDUtils.getTimestampInMillis;
import static org.apache.usergrid.utils.UUIDUtils.isTimeBased;
import static org.apache.usergrid.utils.UUIDUtils.newTimeUUID;


/**
 * Implement good-old Usergrid EntityManager with the new-fangled Core Persistence API.
 */
public class CpEntityManager implements EntityManager {
    private static final Logger logger = LoggerFactory.getLogger( CpEntityManager.class );

    private UUID applicationId;
    private Application application;
    
    private CpEntityManagerFactory emf = new CpEntityManagerFactory();

    private CpManagerCache managerCache;


    public CpEntityManager() {}


    @Override
    public void init( EntityManagerFactory emf, UUID applicationId ) {

        this.emf = (CpEntityManagerFactory)emf;
        this.managerCache = this.emf.getManagerCache();
        this.applicationId = applicationId;

        try {
            application = getApplication();
        }
        catch ( Exception ex ) {
            logger.error("Getting application", ex);
        }
    }


    public CpManagerCache getManagerCache() {
        return managerCache;
    }


    @Override
    public Entity create(String entityType, Map<String, Object> properties) throws Exception {
        return create( entityType, null, properties );
    }


    @Override
    public <A extends Entity> A create(
            String entityType, Class<A> entityClass, Map<String, Object> properties) 
            throws Exception {

        if ( ( entityType != null ) 
            && ( entityType.startsWith( TYPE_ENTITY ) || entityType.startsWith( "entities" ) ) ) {
            throw new IllegalArgumentException( "Invalid entity type" );
        }
        A e = null;
        try {
            e = ( A ) create( entityType, ( Class<Entity> ) entityClass, properties, null );
        }
        catch ( ClassCastException e1 ) {
            logger.error( "Unable to create typed entity", e1 );
        }
        return e;
    }


    @Override
    public <A extends TypedEntity> A create(A entity) throws Exception {
        return ( A ) create( entity.getType(), entity.getClass(), entity.getProperties() );
    }


    @Override
    public Entity create(
            UUID importId, String entityType, Map<String, Object> properties) throws Exception {
        return create( entityType, properties );
    }

   
    /**
     * Creates a new entity.
     *
     * @param entityType the entity type
     * @param entityClass the entity class
     * @param properties the properties
     * @param importId an existing external UUID to use as the id for the new entity
     *
     * @return new entity
     *
     * @throws Exception the exception
     */
    @Metered( group = "core", name = "EntityManager_create" )
    @TraceParticipant
    public <A extends Entity> A create( 
            String entityType, Class<A> entityClass, 
            Map<String, Object> properties,
            UUID importId ) throws Exception {

        UUID timestampUuid = importId != null ?  importId : newTimeUUID();

        Mutator<ByteBuffer> m = null; // ain't got one
        A entity = batchCreate( m, entityType, entityClass, properties, importId, timestampUuid );

        return entity;
    }


    @Override
    public Entity get( UUID entityId ) throws Exception {
        throw new UnsupportedOperationException("Cannot get entity by UUID alone"); 
    }


    @Override
    public Entity get( UUID entityId, String type ) throws Exception {

        Id id = new SimpleId( entityId, type );
        String collectionName = Schema.defaultCollectionName( type );

        CollectionScope applicationScope = emf.getApplicationScope(applicationId);
        CollectionScope collectionScope = new CollectionScopeImpl( 
            applicationScope.getOrganization(), 
            applicationScope.getOwner(), 
            collectionName );

        EntityCollectionManager ecm = managerCache.getEntityCollectionManager(collectionScope);

//        logger.debug("Loading entity {} type {} to {}", 
//            new String[] { entityId.toString(), type, collectionName });

        org.apache.usergrid.persistence.model.entity.Entity cpEntity = 
            ecm.load( id ).toBlockingObservable().last();

        if ( cpEntity == null ) {
            return null;
        }

        Entity entity = new DynamicEntity( type, cpEntity.getId().getUuid() );
        entity.setUuid( cpEntity.getId().getUuid() );
        Map<String, Object> entityMap = CpEntityMapUtils.toMap( cpEntity );
        entity.addProperties( entityMap );

        return entity; 
    }


    @Override
    public Entity get(EntityRef entityRef) throws Exception {
        return get( entityRef.getUuid(), entityRef.getType() );
    }


    @Override
    public <A extends Entity> A get(UUID entityId, Class<A> entityClass) throws Exception {
        A e = null;
        try {
            e = ( A ) getEntity( entityId, ( Class<Entity> ) entityClass );
        }
        catch ( ClassCastException e1 ) {
            logger.error( "Unable to get typed entity: {} of class {}", 
                new Object[] {entityId, entityClass.getCanonicalName(), e1} );
        }
        return e;
    }

        /**
     * Gets the specified entity.
     *
     * @param entityId the entity id
     * @param entityClass the entity class
     *
     * @return entity
     *
     * @throws Exception the exception
     */
    public <A extends Entity> A getEntity( UUID entityId, Class<A> entityClass ) throws Exception {

        String type = entityClass.getSimpleName().toLowerCase(); 

        Id id = new SimpleId( entityId, type );
        String collectionName = Schema.defaultCollectionName( type );

        CollectionScope applicationScope = emf.getApplicationScope(applicationId);
        CollectionScope collectionScope = new CollectionScopeImpl( 
            applicationScope.getOrganization(), 
            applicationScope.getOwner(), 
            collectionName );

        EntityCollectionManager ecm = managerCache.getEntityCollectionManager(collectionScope);

//        logger.debug("Loading entity {} type {} to {}", 
//            new String[] { entityId.toString(), type, collectionName });

        org.apache.usergrid.persistence.model.entity.Entity cpEntity = 
            ecm.load( id ).toBlockingObservable().last();

        if ( cpEntity == null ) {
            return null;
        }

        A entity = EntityFactory.newEntity( entityId, type, entityClass );
        entity.setProperties( CpEntityMapUtils.toMap( cpEntity ) );

        return entity;
    }


    @Override
    public Results get(Collection<UUID> entityIds, Results.Level resultsLevel) throws Exception {
        throw new UnsupportedOperationException("Not supported yet."); 
    }


    @Override
    public Results get(Collection<UUID> entityIds) throws Exception {
        throw new UnsupportedOperationException("Not supported yet."); 
    }


    @Override
    public Results get(Collection<UUID> entityIds, Class<? extends Entity> entityClass, 
            Results.Level resultsLevel) throws Exception {
        throw new UnsupportedOperationException("Not supported yet."); 
    }


    @Override
    public Results get(Collection<UUID> entityIds, String entityType, 
            Class<? extends Entity> entityClass, Results.Level resultsLevel) throws Exception {
        throw new UnsupportedOperationException("Not supported yet."); 
    }
    

    @Override
    public void update( Entity entity ) throws Exception {

        // first, update entity index in its own collection scope

        String collectionName = Schema.defaultCollectionName( entity.getType() );

        OrganizationScope organizationScope = emf.getOrganizationScope(applicationId);
        CollectionScope applicationScope = emf.getApplicationScope(applicationId);
        CollectionScope collectionScope = new CollectionScopeImpl( 
            applicationScope.getOrganization(), 
            applicationScope.getOwner(), 
            collectionName );

        EntityCollectionManager ecm = managerCache.getEntityCollectionManager(collectionScope);
        EntityIndex ei = managerCache.getEntityIndex(organizationScope, applicationScope);

        Id entityId = new SimpleId( entity.getUuid(), entity.getType() );

        org.apache.usergrid.persistence.model.entity.Entity cpEntity =
            ecm.load( entityId ).toBlockingObservable().last();
<<<<<<< HEAD

        cpEntity = CpEntityMapUtils.fromMap( cpEntity, entity.getProperties(), entity.getType(), true );
=======
        
        cpEntity = CpEntityMapUtils.fromMap( 
                cpEntity, entity.getProperties(), entity.getType(), true );
>>>>>>> 5b34b5d4

        cpEntity = ecm.write( cpEntity ).toBlockingObservable().last();
        ei.index( collectionScope, cpEntity );

        // next, update entity in every collection and connection scope in which it is indexed 

        RelationManager rm = getRelationManager( entity );
        Map<String, Map<UUID, Set<String>>> owners = rm.getOwners();

        logger.debug("Updating indexes of all {} collections owning the entity", 
                owners.keySet().size());

        for ( String ownerType : owners.keySet() ) {
            Map<UUID, Set<String>> collectionsByUuid = owners.get( ownerType );

            for ( UUID uuid : collectionsByUuid.keySet() ) {
                Set<String> collections = collectionsByUuid.get( uuid );
                for ( String coll : collections ) {

                    CollectionScope ownerScope = new CollectionScopeImpl( 
                        applicationScope.getOrganization(), 
                        applicationScope.getOwner(), 
                        Schema.defaultCollectionName( ownerType ) );

                    EntityCollectionManager ownerEcm = 
                            managerCache.getEntityCollectionManager(ownerScope);

                    org.apache.usergrid.persistence.model.entity.Entity cpOwner = ownerEcm.load( 
                            new SimpleId( uuid, ownerType )).toBlockingObservable().last();

                    ei.indexConnection(cpOwner, 
                        coll + CpRelationManager.COLLECTION_SUFFIX, cpEntity, collectionScope);
                }
            }
        }

    }


    @Override
    public void delete(EntityRef entityRef) throws Exception {

        String collectionName = Schema.defaultCollectionName( entityRef.getType() );

        OrganizationScope organizationScope = emf.getOrganizationScope(applicationId);
        CollectionScope applicationScope = emf.getApplicationScope(applicationId);

        CollectionScope collectionScope = new CollectionScopeImpl( 
            applicationScope.getOrganization(), 
            applicationScope.getOwner(), 
            collectionName );

        EntityCollectionManager ecm = managerCache.getEntityCollectionManager(collectionScope);
        EntityIndex ei = managerCache.getEntityIndex(organizationScope, applicationScope);

        Id entityId = new SimpleId( entityRef.getUuid(), entityRef.getType() );

        org.apache.usergrid.persistence.model.entity.Entity entity =
            ecm.load( entityId ).toBlockingObservable().last();

        if ( entity != null ) {

            // first, delete entity in every collection and connection scope in which it is indexed 

            RelationManager rm = getRelationManager( entityRef );
            Map<String, Map<UUID, Set<String>>> owners = rm.getOwners();

            logger.debug("Deleting indexes of all {} collections owning the entity", 
                    owners.keySet().size());

            for ( String ownerType : owners.keySet() ) {
                Map<UUID, Set<String>> collectionsByUuid = owners.get( ownerType );

                for ( UUID uuid : collectionsByUuid.keySet() ) {
                    Set<String> collections = collectionsByUuid.get( uuid );
                    for ( String coll : collections ) {

                        CollectionScope ownerScope = new CollectionScopeImpl( 
                            applicationScope.getOrganization(), 
                            applicationScope.getOwner(), 
                            Schema.defaultCollectionName( ownerType ) );

                        EntityCollectionManager ownerEcm = 
                                managerCache.getEntityCollectionManager(ownerScope);

                        org.apache.usergrid.persistence.model.entity.Entity cpOwner = ownerEcm.load( 
                                new SimpleId( uuid, ownerType )).toBlockingObservable().last();

                        ei.deindexConnection(cpOwner.getId(), 
                            coll + CpRelationManager.COLLECTION_SUFFIX, entity);
                    }
                }
            }
            
            // next, delete entity index in its own collection scope
            ei.deindex( collectionScope, entity );
            ecm.delete( entityId ).toBlockingObservable().last();
        }
    }


    @Override
    public Results searchCollection(
            EntityRef entityRef, String collectionName, Query query) throws Exception {

        return getRelationManager(entityRef).searchCollection(collectionName, query);
    }


    @Override
    public void setApplicationId(UUID applicationId) {
        this.applicationId = applicationId;
    }

    @Override
    public GeoIndexManager getGeoIndexManager() {
        throw new UnsupportedOperationException("Not supported yet."); 
    }

    @Override
    public EntityRef getApplicationRef() {
        return new SimpleEntityRef( TYPE_APPLICATION, applicationId );
    }

    @Override
    public Application getApplication() throws Exception {
        if ( application == null ) {
            application = get( applicationId, Application.class );
        }
        return application;
    }

    @Override
    public void updateApplication(Application app) throws Exception {
        update( app );
        this.application = app;
    }

    @Override
    public void updateApplication(Map<String, Object> properties) throws Exception {
        //this.updateProperties( applicationId, properties );
        this.application = get( applicationId, Application.class );
    }

    @Override
    public RelationManager getRelationManager(EntityRef entityRef) {
        CpRelationManager rmi = new CpRelationManager();
        rmi.init( this, emf, applicationId, entityRef, null);
        return rmi;
    }

    @Override
    public Set<String> getApplicationCollections() throws Exception {
        throw new UnsupportedOperationException("Not supported yet."); 
    }

    @Override
    public Map<String, Object> getApplicationCollectionMetadata() throws Exception {
        throw new UnsupportedOperationException("Not supported yet."); 
    }

    @Override
    public long getApplicationCollectionSize(String collectionName) throws Exception {
        throw new UnsupportedOperationException("Not supported yet."); 
    }


    @Override
    public void createApplicationCollection(String entityType) throws Exception {
        throw new UnsupportedOperationException("Not supported yet."); 
    }

    @Override
    public EntityRef getAlias(String aliasType, String alias) throws Exception {
        throw new UnsupportedOperationException("Not supported yet."); 
    }

    @Override
    public EntityRef getAlias(
            UUID ownerId, String collectionName, String aliasValue) throws Exception {
        throw new UnsupportedOperationException("Not supported yet."); 
    }

    @Override
    public Map<String, EntityRef> getAlias(
            String aliasType, List<String> aliases) throws Exception {
        throw new UnsupportedOperationException("Not supported yet."); 
    }

    @Override
    public Map<String, EntityRef> getAlias(
            UUID ownerId, String collectionName, List<String> aliases) throws Exception {
        throw new UnsupportedOperationException("Not supported yet."); 
    }

    @Override
    public EntityRef validate( EntityRef entityRef ) throws Exception {
        // all entity refs should have type in CP
        return entityRef; 
    }

    @Override
    public String getType(UUID entityId) throws Exception {
        throw new UnsupportedOperationException("Not supported yet."); 
    }

    @Override
    public EntityRef getRef(UUID entityId) throws Exception {
        throw new UnsupportedOperationException("Not supported yet."); 
    }

    @Override
    public Object getProperty(
            EntityRef entityRef, String propertyName) throws Exception {
        throw new UnsupportedOperationException("Not supported yet."); 
    }

    @Override
    public List<Entity> getPartialEntities(
            Collection<UUID> ids, Collection<String> properties) throws Exception {
        throw new UnsupportedOperationException("Not supported yet."); 
    }

    @Override
    public Map<String, Object> getProperties(EntityRef entityRef) throws Exception {
        throw new UnsupportedOperationException("Not supported yet."); 
    }

    @Override
    public void setProperty(
            EntityRef entityRef, String propertyName, Object propertyValue) throws Exception {
        throw new UnsupportedOperationException("Not supported yet."); 
    }

    @Override
    public void setProperty(EntityRef entityRef, String propertyName, 
            Object propertyValue, boolean override) throws Exception {
        throw new UnsupportedOperationException("Not supported yet."); 
    }

    @Override
    public void updateProperties(
            EntityRef ref, Map<String, Object> properties) throws Exception {

        ref = validate( ref );
        properties = getDefaultSchema().cleanUpdatedProperties( ref.getType(), properties, false );

        EntityRef entityRef = ref;
        if ( entityRef instanceof CollectionRef ) {
            CollectionRef cref = (CollectionRef)ref;
            entityRef = cref.getItemRef();
        }

        Entity entity = get( entityRef );

        properties.put( PROPERTY_MODIFIED, getTimestampInMillis( newTimeUUID() ) );

        for ( String propertyName : properties.keySet() ) {
            Object propertyValue = properties.get( propertyName );

            Schema defaultSchema = Schema.getDefaultSchema();

            boolean entitySchemaHasProperty = 
                defaultSchema.hasProperty( entity.getType(), propertyName );

            propertyValue = getDefaultSchema().validateEntityPropertyValue( 
                entity.getType(), propertyName, propertyValue );

            if ( entitySchemaHasProperty ) {

                if ( !defaultSchema.isPropertyMutable( entity.getType(), propertyName ) ) {
                    continue;
                }

                if ( ( propertyValue == null ) 
                        && defaultSchema.isRequiredProperty( entity.getType(), propertyName ) ) {
                    continue;
                }
            }

            entity.setProperty(propertyName, propertyValue);
        }

        update(entity);
    }

    @Override
    public void deleteProperty(EntityRef entityRef, String propertyName) throws Exception {
        throw new UnsupportedOperationException("Not supported yet."); 
    }

    @Override
    public Set<Object> getDictionaryAsSet(
            EntityRef entityRef, String dictionaryName) throws Exception {
        return new LinkedHashSet<>( getDictionaryAsMap( entityRef, dictionaryName ).keySet() );

    }

    @Override
    public void addToDictionary(
            EntityRef entityRef, String dictionaryName, Object elementValue) throws Exception {
        addToDictionary(entityRef,dictionaryName,elementValue,null);
    }

    @Override
    public void addToDictionary(EntityRef entityRef, String dictionaryName, 
            Object elementName, Object elementValue) throws Exception {

        if(elementName == null) {
            return;
        }
        if(elementValue == null){
            //Placeholder value
            elementValue = new byte[0];
        }

        Entity entity = get(entityRef.getUuid(),entityRef.getType());

        if ( !(elementName instanceof String) ) {
            throw new IllegalArgumentException( "Element name must be a string" );
        }

        if ( !(elementValue instanceof Serializable)){
            throw new IllegalArgumentException( "Element Value must be serializable." );
        }

        Map<String,Object> dictionary = entity.getDynamicProperties();
        Map<String,Object> props = ( TreeMap ) dictionary.get( dictionaryName );
        if(props == null)
            props = new TreeMap();
        props.put((String) elementName,elementValue );
        dictionary.put( dictionaryName,props );

        entity.addProperties(dictionary);
        update( entity );
    }

    @Override
    public void addSetToDictionary(
            EntityRef entityRef, String dictionaryName, Set<?> elementValues) throws Exception {
        if(dictionaryName == null) {
            return;
        }
        for ( Object elementValue : elementValues ) {
            addToDictionary( entityRef,dictionaryName, elementValue);
        }
    }

    @Override
    public void addMapToDictionary(
            EntityRef entityRef, String dictionaryName, Map<?, ?> elementValues) throws Exception {

        if(dictionaryName == null) {
            return;
        }

        Entity entity = get(entityRef.getUuid(),entityRef.getType());

        entity.getDynamicProperties().put( dictionaryName,elementValues );
        update( entity );
    }

    @Override
    public Map<Object, Object> getDictionaryAsMap(
            EntityRef entityRef, String dictionaryName) throws Exception {
        Entity entity = get(entityRef.getUuid(),entityRef.getType());
        Map<Object,Object> dictionary = ( TreeMap) entity.getProperty( dictionaryName );
        return dictionary;
        //throw new UnsupportedOperationException("Not supported yet.");
    }

    @Override
    public Object getDictionaryElementValue(
            EntityRef entityRef, String dictionaryName, String elementName) throws Exception {
        Entity entity = get(entityRef.getUuid(),entityRef.getType());
        Map<String,Object> dictionary = ( Map<String, Object> ) entity.getProperty( dictionaryName );
        return dictionary.get( elementName );
    }

    @Override
    public void removeFromDictionary(
            EntityRef entityRef, String dictionaryName, Object elementName) throws Exception {
        if(elementName == null) {
            return;
        }

        Entity entity = get(entityRef.getUuid(),entityRef.getType());

        if ( !(elementName instanceof String) ) {
            throw new IllegalArgumentException( "Element name must be a string" );
        }

        Map<String,Object> dictionary = entity.getDynamicProperties();
        Map<String,Object> properties = ( Map<String, Object> ) dictionary.get( dictionaryName );
        properties.remove( elementName );
        dictionary.put( dictionaryName,properties );

        entity.setProperties( dictionary );

        update( entity );
    }

    @Override
    public Set<String> getDictionaries(EntityRef entityRef) throws Exception {
        Entity entity = get(entityRef.getUuid(),entityRef.getType());

        return entity.getProperties().keySet();

    }

    @Override
    public Map<String, Map<UUID, Set<String>>> getOwners(EntityRef entityRef) throws Exception {
        throw new UnsupportedOperationException("Not supported yet."); 
    }

    @Override
    public boolean isCollectionMember(
            EntityRef owner, String collectionName, EntityRef entity) throws Exception {
        throw new UnsupportedOperationException("Not supported yet."); 
    }

    @Override
    public boolean isConnectionMember(
            EntityRef owner, String connectionName, EntityRef entity) throws Exception {

        return getRelationManager(owner).isCollectionMember(connectionName, entity);
    }

    @Override
    public Set<String> getCollections(EntityRef entityRef) throws Exception {

        return getRelationManager(entityRef).getCollections();
    }

    @Override
    public Results getCollection(
            EntityRef entityRef, String collectionName, UUID startResult, int count, 
            Results.Level resultsLevel, boolean reversed) throws Exception {

        return getRelationManager(entityRef)
                .getCollection(collectionName, startResult, count, resultsLevel, reversed);
    }

    @Override
    public Results getCollection(
            UUID entityId, String collectionName, Query query, Results.Level resultsLevel) 
            throws Exception {

        throw new UnsupportedOperationException("Cannot get entity by UUID alone"); 
    }

    @Override
    public Entity addToCollection(
            EntityRef entityRef, String collectionName, EntityRef itemRef) throws Exception {

        return getRelationManager( entityRef ).addToCollection(collectionName, itemRef);
    }

    @Override
    public Entity addToCollections(
            List<EntityRef> ownerEntities, String collectionName, EntityRef itemRef) 
            throws Exception {
        throw new UnsupportedOperationException("Not supported yet."); 
    }

    @Override
    public Entity createItemInCollection(
            EntityRef entityRef, String collectionName, String itemType, 
            Map<String, Object> properties) throws Exception {
        throw new UnsupportedOperationException("Not supported yet."); 
    }

    @Override
    public void removeFromCollection(
            EntityRef entityRef, String collectionName, EntityRef itemRef) throws Exception {
        throw new UnsupportedOperationException("Not supported yet."); 
    }

    @Override
    public Set<String> getCollectionIndexes(
            EntityRef entity, String collectionName) throws Exception {
        throw new UnsupportedOperationException("Not supported yet."); 
    }

    @Override
    public void copyRelationships(
            EntityRef srcEntityRef, String srcRelationName, EntityRef dstEntityRef, 
            String dstRelationName) throws Exception {
        throw new UnsupportedOperationException("Not supported yet."); 
    }

    @Override
    public ConnectionRef createConnection(ConnectionRef connection) throws Exception {

        return createConnection( 
                connection.getConnectingEntity(), 
                connection.getConnectionType(), 
                connection.getConnectedEntity());
    }

    @Override
    public ConnectionRef createConnection(
            EntityRef connectingEntity, String connectionType, EntityRef connectedEntityRef) 
            throws Exception {
        
        return getRelationManager( connectingEntity )
                .createConnection(connectionType, connectedEntityRef);
    }

    @Override
    public ConnectionRef createConnection(
            EntityRef connectingEntity, String pairedConnectionType, EntityRef pairedEntity, 
            String connectionType, EntityRef connectedEntityRef) throws Exception {

        throw new UnsupportedOperationException("Paired connections not supported."); 
    }

    @Override
    public ConnectionRef createConnection(
            EntityRef connectingEntity, ConnectedEntityRef... connections) throws Exception {

        throw new UnsupportedOperationException("Paired connections not supported."); 
    }

    @Override
    public ConnectionRef connectionRef(
            EntityRef connectingEntity, String connectionType, EntityRef connectedEntityRef) 
            throws Exception {

        return new ConnectionRefImpl(
                connectingEntity.getType(),
                connectingEntity.getUuid(),
                connectionType,
                connectedEntityRef.getType(),
                connectedEntityRef.getUuid());
    }

    @Override
    public ConnectionRef connectionRef(
            EntityRef connectingEntity, String pairedConnectionType, EntityRef pairedEntity, 
            String connectionType, EntityRef connectedEntityRef) throws Exception {

        throw new UnsupportedOperationException("Paired connections not supported."); 
    }

    @Override
    public ConnectionRef connectionRef(
            EntityRef connectingEntity, ConnectedEntityRef... connections) {
        
        throw new UnsupportedOperationException("Paired connections not supported."); 
    }

    @Override
    public void deleteConnection(ConnectionRef connectionRef) throws Exception {
        throw new UnsupportedOperationException("Not supported yet."); 
    }

    @Override
    public Set<String> getConnectionTypes(EntityRef ref) throws Exception {
        throw new UnsupportedOperationException("Not supported yet."); 
    }

    @Override
    public Results getConnectedEntities(
            UUID entityId, String connectionType, String connectedEntityType, 
            Results.Level resultsLevel) throws Exception {
        throw new UnsupportedOperationException("Not supported yet."); 
    }

    @Override
    public Results getConnectingEntities(
            UUID entityId, String connectionType, String connectedEntityType, 
            Results.Level resultsLevel) throws Exception {
        throw new UnsupportedOperationException("Not supported yet."); 
    }

    @Override
    public Results getConnectingEntities(UUID uuid, String connectionType, 
            String entityType, Results.Level level, int count) throws Exception {
        throw new UnsupportedOperationException("Not supported yet."); 
    }

    @Override
    public Results searchConnectedEntities(
            EntityRef connectingEntity, Query query) throws Exception {

        return getRelationManager( connectingEntity ).searchConnectedEntities( query );
    }

    @Override
    public Set<String> getConnectionIndexes(
            EntityRef entity, String connectionType) throws Exception {
        throw new UnsupportedOperationException("Not supported yet."); 
    }

    @Override
    public Map<String, String> getRoles() throws Exception {
        throw new UnsupportedOperationException("Not supported yet."); 
    }

    @Override
    public void resetRoles() throws Exception {
        // TODO
    }

    @Override
    public Entity createRole(String roleName, String roleTitle, long inactivity) throws Exception {
        throw new UnsupportedOperationException("Not supported yet."); 
    }

    @Override
    public void grantRolePermission(String roleName, String permission) throws Exception {
        throw new UnsupportedOperationException("Not supported yet."); 
    }

    @Override
    public void grantRolePermissions(
            String roleName, Collection<String> permissions) throws Exception {
        throw new UnsupportedOperationException("Not supported yet."); 
    }

    @Override
    public void revokeRolePermission(String roleName, String permission) throws Exception {
        throw new UnsupportedOperationException("Not supported yet."); 
    }

    @Override
    public Set<String> getRolePermissions(String roleName) throws Exception {
        throw new UnsupportedOperationException("Not supported yet."); 
    }

    @Override
    public void deleteRole(String roleName) throws Exception {
        throw new UnsupportedOperationException("Not supported yet."); 
    }

    @Override
    public Map<String, String> getGroupRoles(UUID groupId) throws Exception {
        throw new UnsupportedOperationException("Not supported yet."); 
    }

    @Override
    public Entity createGroupRole(UUID groupId, String roleName, long inactivity) throws Exception {
        throw new UnsupportedOperationException("Not supported yet."); 
    }

    @Override
    public void grantGroupRolePermission(
            UUID groupId, String roleName, String permission) throws Exception {
        throw new UnsupportedOperationException("Not supported yet."); 
    }

    @Override
    public void revokeGroupRolePermission(
            UUID groupId, String roleName, String permission) throws Exception {
        throw new UnsupportedOperationException("Not supported yet."); 
    }

    @Override
    public Set<String> getGroupRolePermissions(UUID groupId, String roleName) throws Exception {
        throw new UnsupportedOperationException("Not supported yet."); 
    }

    @Override
    public void deleteGroupRole(UUID groupId, String roleName) throws Exception {
        throw new UnsupportedOperationException("Not supported yet."); 
    }

    @Override
    public Set<String> getUserRoles(UUID userId) throws Exception {
        throw new UnsupportedOperationException("Not supported yet."); 
    }

    @Override
    public void addUserToRole(UUID userId, String roleName) throws Exception {
        throw new UnsupportedOperationException("Not supported yet."); 
    }

    @Override
    public void removeUserFromRole(UUID userId, String roleName) throws Exception {
        throw new UnsupportedOperationException("Not supported yet."); 
    }

    @Override
    public Set<String> getUserPermissions(UUID userId) throws Exception {
        throw new UnsupportedOperationException("Not supported yet."); 
    }

    @Override
    public void grantUserPermission(UUID userId, String permission) throws Exception {
        throw new UnsupportedOperationException("Not supported yet."); 
    }

    @Override
    public void revokeUserPermission(UUID userId, String permission) throws Exception {
        throw new UnsupportedOperationException("Not supported yet."); 
    }

    @Override
    public Map<String, String> getUserGroupRoles(UUID userId, UUID groupId) throws Exception {
        throw new UnsupportedOperationException("Not supported yet."); 
    }

    @Override
    public void addUserToGroupRole(UUID userId, UUID groupId, String roleName) throws Exception {
        throw new UnsupportedOperationException("Not supported yet."); 
    }

    @Override
    public void removeUserFromGroupRole(UUID userId, UUID groupId, String roleName) 
            throws Exception {
        throw new UnsupportedOperationException("Not supported yet."); 
    }

    @Override
    public Results getUsersInGroupRole(
            UUID groupId, String roleName, Results.Level level) throws Exception {
        throw new UnsupportedOperationException("Not supported yet."); 
    }

    @Override
    public void incrementAggregateCounters(
            UUID userId, UUID groupId, String category, String counterName, long value) {
        throw new UnsupportedOperationException("Not supported yet."); 
    }

    @Override
    public Results getAggregateCounters(
            UUID userId, UUID groupId, String category, String counterName, 
            CounterResolution resolution, long start, long finish, boolean pad) {
        throw new UnsupportedOperationException("Not supported yet."); 
    }

    @Override
    public Results getAggregateCounters(
            UUID userId, UUID groupId, UUID queueId, String category, String counterName, 
            CounterResolution resolution, long start, long finish, boolean pad) {
        throw new UnsupportedOperationException("Not supported yet."); 
    }

    @Override
    public Results getAggregateCounters(Query query) throws Exception {
        throw new UnsupportedOperationException("Not supported yet."); 
    }

    @Override
    public EntityRef getUserByIdentifier(Identifier identifier) throws Exception {
        throw new UnsupportedOperationException("Not supported yet."); 
    }

    @Override
    public EntityRef getGroupByIdentifier(Identifier identifier) throws Exception {
        throw new UnsupportedOperationException("Not supported yet."); 
    }

    @Override
    public Set<String> getCounterNames() throws Exception {
        throw new UnsupportedOperationException("Not supported yet."); 
    }

    @Override
    public Map<String, Long> getEntityCounters(UUID entityId) throws Exception {
        throw new UnsupportedOperationException("Not supported yet."); 
    }

    @Override
    public Map<String, Long> getApplicationCounters() throws Exception {
        throw new UnsupportedOperationException("Not supported yet."); 
    }

    @Override
    public void incrementAggregateCounters(
            UUID userId, UUID groupId, String category, Map<String, Long> counters) {
        throw new UnsupportedOperationException("Not supported yet."); 
    }

    @Override
    public boolean isPropertyValueUniqueForEntity(
            String entityType, String propertyName, Object propertyValue) throws Exception {
        throw new UnsupportedOperationException("Not supported yet."); 
    }

    @Override
    public <A extends Entity> A get(EntityRef entityRef, Class<A> entityClass) throws Exception {
        throw new UnsupportedOperationException("Not supported yet."); 
    }

    @Override
    public Map<String, Role> getRolesWithTitles(Set<String> roleNames) throws Exception {
        throw new UnsupportedOperationException("Not supported yet."); 
    }

    @Override
    public String getRoleTitle(String roleName) throws Exception {
        throw new UnsupportedOperationException("Not supported yet."); 
    }

    @Override
    public Map<String, Role> getUserRolesWithTitles(UUID userId) throws Exception {
        throw new UnsupportedOperationException("Not supported yet."); 
    }

    @Override
    public Map<String, Role> getGroupRolesWithTitles(UUID userId) throws Exception {
        throw new UnsupportedOperationException("Not supported yet."); 
    }

    @Override
    public void addGroupToRole(UUID userId, String roleName) throws Exception {
        throw new UnsupportedOperationException("Not supported yet."); 
    }

    @Override
    public void removeGroupFromRole(UUID userId, String roleName) throws Exception {
        throw new UnsupportedOperationException("Not supported yet."); 
    }

    @Override
    public Set<String> getGroupPermissions(UUID groupId) throws Exception {
        throw new UnsupportedOperationException("Not supported yet."); 
    }

    @Override
    public void grantGroupPermission(UUID groupId, String permission) throws Exception {
        throw new UnsupportedOperationException("Not supported yet."); 
    }

    @Override
    public void revokeGroupPermission(UUID groupId, String permission) throws Exception {
        throw new UnsupportedOperationException("Not supported yet."); 
    }

    @Override
    public <A extends Entity> A batchCreate(
            Mutator<ByteBuffer> m, 
            String entityType, 
            Class<A> entityClass, 
            Map<String, Object> properties, 
            UUID importId, 
            UUID timestampUuid) throws Exception {

        String eType = Schema.normalizeEntityType( entityType );

        Schema schema = getDefaultSchema();

        boolean is_application = TYPE_APPLICATION.equals( eType );

        if ( ( ( applicationId == null ) 
                || applicationId.equals( UUIDUtils.ZERO_UUID ) ) && !is_application ) {
            return null;
        }

        long timestamp = getTimestampInMicros( timestampUuid );

        UUID itemId = UUIDUtils.newTimeUUID();

        if ( is_application ) {
            itemId = applicationId;
        }
        if ( importId != null ) {
            itemId = importId;
        }
        boolean emptyPropertyMap = false;
        if ( properties == null ) {
            properties = new TreeMap<String, Object>( CASE_INSENSITIVE_ORDER );
        }
        if ( properties.isEmpty() ) {
            emptyPropertyMap = true;
        }

        if ( importId != null ) {
            if ( isTimeBased( importId ) ) {
                timestamp = UUIDUtils.getTimestampInMicros( importId );
            }
            else if ( properties.get( PROPERTY_CREATED ) != null ) {
                timestamp = getLong( properties.get( PROPERTY_CREATED ) ) * 1000;
            }
        }

        if ( entityClass == null ) {
            entityClass = ( Class<A> ) Schema.getDefaultSchema().getEntityClass( entityType );
        }

        Set<String> required = schema.getRequiredProperties( entityType );

        if ( required != null ) {
            for ( String p : required ) {
                if ( !PROPERTY_UUID.equals( p ) 
                        && !PROPERTY_TYPE.equals( p ) && !PROPERTY_CREATED.equals( p )
                        && !PROPERTY_MODIFIED.equals( p ) ) {
                    Object v = properties.get( p );
                    if ( schema.isPropertyTimestamp( entityType, p ) ) {
                        if ( v == null ) {
                            properties.put( p, timestamp / 1000 );
                        }
                        else {
                            long ts = getLong( v );
                            if ( ts <= 0 ) {
                                properties.put( p, timestamp / 1000 );
                            }
                        }
                        continue;
                    }
                    if ( v == null ) {
                        throw new RequiredPropertyNotFoundException( entityType, p );
                    }
                    else if ( ( v instanceof String ) && isBlank( ( String ) v ) ) {
                        throw new RequiredPropertyNotFoundException( entityType, p );
                    }
                }
            }
        }

        // Create collection name based on entity: i.e. "users"
        String collectionName = Schema.defaultCollectionName( eType );

//        // Create collection key based collection name
//        String bucketId = indexBucketLocator.getBucket( 
//            applicationId, IndexBucketLocator.IndexType.COLLECTION, itemId, collection_name );
//
//        Object collection_key = key( applicationId, 
//            Schema.DICTIONARY_COLLECTIONS, collection_name, bucketId );

        CollectionInfo collection = null;

        if ( emptyPropertyMap ) {
            return null;
        }
        properties.put( PROPERTY_UUID, itemId );
        properties.put( PROPERTY_TYPE, Schema.normalizeEntityType( entityType, false ) );

        if ( importId != null ) {
            if ( properties.get( PROPERTY_CREATED ) == null ) {
                properties.put( PROPERTY_CREATED, timestamp / 1000 );
            }

            if ( properties.get( PROPERTY_MODIFIED ) == null ) {
                properties.put( PROPERTY_MODIFIED, timestamp / 1000 );
            }
        }
        else {
            properties.put( PROPERTY_CREATED, timestamp / 1000 );
            properties.put( PROPERTY_MODIFIED, timestamp / 1000 );
        }

        // special case timestamp and published properties
        // and dictionary their timestamp values if not set
        // this is sure to break something for someone someday

        if ( properties.containsKey( PROPERTY_TIMESTAMP ) ) {
            long ts = getLong( properties.get( PROPERTY_TIMESTAMP ) );
            if ( ts <= 0 ) {
                properties.put( PROPERTY_TIMESTAMP, timestamp / 1000 );
            }
        }

        A entity = EntityFactory.newEntity( itemId, eType, entityClass );
        entity.addProperties(properties);
        
//        logger.info( "Entity created of type {}", entity.getClass().getName() );

        if ( Event.ENTITY_TYPE.equals( eType ) ) {
            Event event = ( Event ) entity.toTypedEntity();
            for ( String prop_name : properties.keySet() ) {
                Object propertyValue = properties.get( prop_name );
                if ( propertyValue != null ) {
                    event.setProperty( prop_name, propertyValue );
                }
            }
//            Message message = storeEventAsMessage( m, event, timestamp );
//            incrementEntityCollection( "events", timestamp );
//            entity.setUuid( message.getUuid() );
            return entity;
        }

        org.apache.usergrid.persistence.model.entity.Entity cpEntity = entityToCpEntity( entity ); 

        // prepare to write and index Core Persistence Entity into correct scope
        OrganizationScope organizationScope = emf.getOrganizationScope(applicationId);
        CollectionScope applicationScope = emf.getApplicationScope(applicationId);
        CollectionScope collectionScope = new CollectionScopeImpl( 
            applicationScope.getOrganization(), 
            applicationScope.getOwner(), 
            collectionName );

        EntityCollectionManager ecm = managerCache.getEntityCollectionManager(collectionScope);
        EntityIndex ei = managerCache.getEntityIndex(organizationScope, applicationScope);

        try {
            cpEntity = ecm.write( cpEntity ).toBlockingObservable().last();

        } catch (WriteUniqueVerifyException wuve) {

            // we may have multiple conflicts, but caller expects only one 
            Map<String, Field> violiations = wuve.getVioliations();
            Field conflict = violiations.get( violiations.keySet().iterator().next() );

            throw new DuplicateUniquePropertyExistsException( 
                entity.getType(), conflict.getName(), conflict.getValue());
        }
        ei.index( collectionScope, cpEntity );

        // reflect changes in the legacy Entity
        entity.setUuid( cpEntity.getId().getUuid() );
        Map<String, Object> entityMap = CpEntityMapUtils.toMap( cpEntity );
        entity.addProperties( entityMap );

        if ( !is_application ) {
            getRelationManager( getApplication() ).addToCollection( collectionName, entity );
        }

        return entity;
    }

    @Override
    public void batchCreateRole(
            Mutator<ByteBuffer> batch, UUID groupId, String roleName, String roleTitle, 
            long inactivity, RoleRef roleRef, UUID timestampUuid) throws Exception {
        throw new UnsupportedOperationException("Not supported yet."); 
    }

    @Override
    public Mutator<ByteBuffer> batchSetProperty(
            Mutator<ByteBuffer> batch, EntityRef entity, String propertyName, Object propertyValue, 
            UUID timestampUuid) throws Exception {
        throw new UnsupportedOperationException("Not supported yet."); 
    }

    @Override
    public Mutator<ByteBuffer> batchSetProperty(
            Mutator<ByteBuffer> batch, EntityRef entity, String propertyName, Object propertyValue, 
            boolean force, boolean noRead, UUID timestampUuid) throws Exception {
        throw new UnsupportedOperationException("Not supported yet."); 
    }

    @Override
    public Mutator<ByteBuffer> batchUpdateDictionary(
            Mutator<ByteBuffer> batch, EntityRef entity, String dictionaryName, Object elementValue, 
            Object elementCoValue, boolean removeFromDictionary, UUID timestampUuid) 
            throws Exception {

        long timestamp = getTimestampInMicros( timestampUuid );

        if(elementCoValue == null){
            //Placeholder value
            elementCoValue = new byte[0];
        }

        boolean entityHasDictionary = getDefaultSchema().hasDictionary( entity.getType(), dictionaryName );


        ApplicationCF dictionary_cf = entityHasDictionary ? ENTITY_DICTIONARIES : ENTITY_COMPOSITE_DICTIONARIES;

        if ( elementValue != null ) {
            if ( !removeFromDictionary ) {
                // Set the new value

                elementCoValue = toStorableBinaryValue( elementCoValue, !entityHasDictionary );

                addInsertToMutator( batch, dictionary_cf, key( entity.getUuid(), dictionaryName ),
                        entityHasDictionary ? elementValue : asList( elementValue ), elementCoValue, timestamp );

                if ( !entityHasDictionary ) {
                    addInsertToMutator( batch, ENTITY_DICTIONARIES, key( entity.getUuid(), DICTIONARY_SETS ),
                            dictionaryName, null, timestamp );
                }
            }
            else {
                addDeleteToMutator( batch, dictionary_cf, key( entity.getUuid(), dictionaryName ),
                        entityHasDictionary ? elementValue : asList( elementValue ), timestamp );
            }
        }
        return batch;
    }

    @Override
    public Mutator<ByteBuffer> batchUpdateDictionary(
            Mutator<ByteBuffer> batch, EntityRef entity, String dictionaryName, Object elementValue, 
            boolean removeFromDictionary, UUID timestampUuid) throws Exception {
        return batchUpdateDictionary( batch, entity, dictionaryName, elementValue, null, removeFromDictionary,
                timestampUuid );
    }

    @Override
    public Mutator<ByteBuffer> batchUpdateProperties(
            Mutator<ByteBuffer> batch, EntityRef entity, Map<String, Object> properties, 
            UUID timestampUuid) throws Exception {
        throw new UnsupportedOperationException("Not supported yet.");
    }

    //TODO: ask what the difference is.
    @Override
    public Set<String> getDictionaryNames(EntityRef entity) throws Exception {
        return getDictionaries( entity );
    }

    @Override
    public void insertEntity(String type, UUID entityId) throws Exception {
        throw new UnsupportedOperationException("Not supported yet."); 
    }

    @Override
    public void deleteEntity(UUID entityId) throws Exception {
        throw new UnsupportedOperationException("Not supported yet."); 
    }

    @Override
    public UUID getApplicationId() {
        return applicationId;
    }

    @Override
    public IndexBucketLocator getIndexBucketLocator() {
        throw new UnsupportedOperationException("Not supported yet."); 
    }

    @Override
    public CassandraService getCass() {
        throw new UnsupportedOperationException("Not supported yet."); 
    }
  

    @Override
    public void refreshIndex() {

        // refresh system entity index
        EntityIndex sei = managerCache.getEntityIndex(
            CpEntityManagerFactory.SYSTEM_ORG_SCOPE, CpEntityManagerFactory.SYSTEM_APPS_SCOPE);
        sei.refresh();

        // refresh application entity index
        EntityIndex aei = managerCache.getEntityIndex(
            emf.getOrganizationScope(applicationId), emf.getApplicationScope(applicationId));
        aei.refresh();

        logger.debug("Refreshed index for system and application: " + applicationId);
    }


    private org.apache.usergrid.persistence.model.entity.Entity entityToCpEntity( Entity entity) {

        org.apache.usergrid.persistence.model.entity.Entity cpEntity = 
            new org.apache.usergrid.persistence.model.entity.Entity(
                new SimpleId( entity.getUuid(), entity.getType() ));

        cpEntity  = CpEntityMapUtils.fromMap( 
            cpEntity, entity.getProperties(), entity.getType(), true );

        cpEntity  = CpEntityMapUtils.fromMap( 
            cpEntity, entity.getDynamicProperties(), entity.getType(), true );

        return cpEntity;
    }
}

<|MERGE_RESOLUTION|>--- conflicted
+++ resolved
@@ -24,10 +24,10 @@
 import java.util.Set;
 import java.util.TreeMap;
 import java.util.UUID;
+
 import org.slf4j.Logger;
 import org.slf4j.LoggerFactory;
-import me.prettyprint.hector.api.mutation.Mutator;
-import static org.apache.commons.lang.StringUtils.isBlank;
+
 import org.apache.usergrid.persistence.CollectionRef;
 import org.apache.usergrid.persistence.ConnectedEntityRef;
 import org.apache.usergrid.persistence.ConnectionRef;
@@ -351,14 +351,9 @@
 
         org.apache.usergrid.persistence.model.entity.Entity cpEntity =
             ecm.load( entityId ).toBlockingObservable().last();
-<<<<<<< HEAD
-
-        cpEntity = CpEntityMapUtils.fromMap( cpEntity, entity.getProperties(), entity.getType(), true );
-=======
-        
+
         cpEntity = CpEntityMapUtils.fromMap( 
                 cpEntity, entity.getProperties(), entity.getType(), true );
->>>>>>> 5b34b5d4
 
         cpEntity = ecm.write( cpEntity ).toBlockingObservable().last();
         ei.index( collectionScope, cpEntity );
