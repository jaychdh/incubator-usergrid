--- conflicted
+++ resolved
@@ -520,12 +520,9 @@
     @Override
     public void delete( EntityRef entityRef ) throws Exception {
         deleteAsync( entityRef ).toBlocking().lastOrDefault(null);
-<<<<<<< HEAD
-=======
         //delete from our UUID index
         MapManager mm = getMapManagerForTypes();
         mm.delete(entityRef.getUuid().toString() );
->>>>>>> befcdcab
     }
 
 
