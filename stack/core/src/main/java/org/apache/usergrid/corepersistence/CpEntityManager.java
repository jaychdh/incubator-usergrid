--- conflicted
+++ resolved
@@ -503,12 +503,9 @@
             logger.debug("About to Write {}:{} version {}", new Object[] { 
                 cpEntity.getId().getType(), cpEntity.getId().getUuid(), cpEntity.getVersion() });
 
-<<<<<<< HEAD
             cpEntity = ecm.update( cpEntity ).toBlockingObservable().last();
-=======
             // using ecm.update() here causes Core tests to fail
-            cpEntity = ecm.write( cpEntity ).toBlockingObservable().last();
->>>>>>> e5bcbb23
+//            cpEntity = ecm.write( cpEntity ).toBlockingObservable().last();
 
             logger.debug("Wrote {}:{} version {}", new Object[] { 
                 cpEntity.getId().getType(), cpEntity.getId().getUuid(), cpEntity.getVersion() });
