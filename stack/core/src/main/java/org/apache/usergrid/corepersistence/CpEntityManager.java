/*
 * Copyright 2014 The Apache Software Foundation.
 *
 * Licensed under the Apache License, Version 2.0 (the "License");
 * you may not use this file except in compliance with the License.
 * You may obtain a copy of the License at
 *
 *      http://www.apache.org/licenses/LICENSE-2.0
 *
 * Unless required by applicable law or agreed to in writing, software
 * distributed under the License is distributed on an "AS IS" BASIS,
 * WITHOUT WARRANTIES OR CONDITIONS OF ANY KIND, either express or implied.
 * See the License for the specific language governing permissions and
 * limitations under the License.
 */
package org.apache.usergrid.corepersistence;


import java.nio.ByteBuffer;
import java.util.ArrayList;
import java.util.Arrays;
import java.util.Collection;
import java.util.Collections;
import java.util.Comparator;
import java.util.HashMap;
import java.util.Iterator;
import java.util.LinkedHashMap;
import java.util.LinkedHashSet;
import java.util.List;
import java.util.Map;
import java.util.Set;
import java.util.TreeMap;
import java.util.TreeSet;
import java.util.UUID;
import java.util.concurrent.ExecutionException;
import java.util.concurrent.TimeUnit;

import org.slf4j.Logger;
import org.slf4j.LoggerFactory;
import org.springframework.util.Assert;

import org.apache.usergrid.corepersistence.util.CpEntityMapUtils;
import org.apache.usergrid.corepersistence.util.CpNamingUtils;
import org.apache.usergrid.persistence.AggregateCounter;
import org.apache.usergrid.persistence.AggregateCounterSet;
import org.apache.usergrid.persistence.CollectionRef;
import org.apache.usergrid.persistence.ConnectedEntityRef;
import org.apache.usergrid.persistence.ConnectionRef;
import org.apache.usergrid.persistence.Entity;
import org.apache.usergrid.persistence.EntityFactory;
import org.apache.usergrid.persistence.EntityManager;
import org.apache.usergrid.persistence.EntityManagerFactory;
import org.apache.usergrid.persistence.EntityRef;
import org.apache.usergrid.persistence.IndexBucketLocator;
import org.apache.usergrid.persistence.RelationManager;
import org.apache.usergrid.persistence.Results;
import org.apache.usergrid.persistence.Schema;
import org.apache.usergrid.persistence.SimpleEntityRef;
import org.apache.usergrid.persistence.SimpleRoleRef;
import org.apache.usergrid.persistence.TypedEntity;
import org.apache.usergrid.persistence.cassandra.ApplicationCF;
import org.apache.usergrid.persistence.cassandra.CassandraPersistenceUtils;
import org.apache.usergrid.persistence.cassandra.CassandraService;
import org.apache.usergrid.persistence.cassandra.ConnectionRefImpl;
import org.apache.usergrid.persistence.cassandra.CounterUtils;
import org.apache.usergrid.persistence.cassandra.GeoIndexManager;
import org.apache.usergrid.persistence.cassandra.util.TraceParticipant;
import org.apache.usergrid.persistence.collection.CollectionScope;
import org.apache.usergrid.persistence.collection.EntityCollectionManager;
import org.apache.usergrid.persistence.collection.exception.WriteOptimisticVerifyException;
import org.apache.usergrid.persistence.collection.exception.WriteUniqueVerifyException;
import org.apache.usergrid.persistence.collection.impl.CollectionScopeImpl;
import org.apache.usergrid.persistence.core.scope.ApplicationScope;
import org.apache.usergrid.persistence.core.util.Health;
import org.apache.usergrid.persistence.entities.Application;
import org.apache.usergrid.persistence.entities.Event;
import org.apache.usergrid.persistence.entities.Group;
import org.apache.usergrid.persistence.entities.Role;
import org.apache.usergrid.persistence.entities.User;
import org.apache.usergrid.persistence.exceptions.DuplicateUniquePropertyExistsException;
import org.apache.usergrid.persistence.exceptions.EntityNotFoundException;
import org.apache.usergrid.persistence.exceptions.RequiredPropertyNotFoundException;
import org.apache.usergrid.persistence.exceptions.UnexpectedEntityTypeException;
import org.apache.usergrid.persistence.index.EntityIndex;
import org.apache.usergrid.persistence.index.EntityIndexBatch;
import org.apache.usergrid.persistence.index.IndexScope;
import org.apache.usergrid.persistence.index.impl.IndexScopeImpl;
import org.apache.usergrid.persistence.index.query.CounterResolution;
import org.apache.usergrid.persistence.index.query.Identifier;
import org.apache.usergrid.persistence.index.query.Query;
import org.apache.usergrid.persistence.index.query.Query.Level;
import org.apache.usergrid.persistence.map.MapManager;
import org.apache.usergrid.persistence.map.MapScope;
import org.apache.usergrid.persistence.model.entity.Id;
import org.apache.usergrid.persistence.model.entity.SimpleId;
import org.apache.usergrid.persistence.model.field.Field;
import org.apache.usergrid.persistence.model.field.StringField;
import org.apache.usergrid.persistence.model.util.UUIDGenerator;
import org.apache.usergrid.utils.ClassUtils;
import org.apache.usergrid.utils.CompositeUtils;
import org.apache.usergrid.utils.StringUtils;
import org.apache.usergrid.utils.UUIDUtils;

import com.google.common.base.Preconditions;
import com.google.common.cache.CacheBuilder;
import com.google.common.cache.CacheLoader;
import com.google.common.cache.CacheLoader.InvalidCacheLoadException;
import com.google.common.cache.LoadingCache;
import com.netflix.hystrix.exception.HystrixRuntimeException;
import com.yammer.metrics.annotation.Metered;

import me.prettyprint.hector.api.Keyspace;
import me.prettyprint.hector.api.beans.ColumnSlice;
import me.prettyprint.hector.api.beans.CounterRow;
import me.prettyprint.hector.api.beans.CounterRows;
import me.prettyprint.hector.api.beans.CounterSlice;
import me.prettyprint.hector.api.beans.DynamicComposite;
import me.prettyprint.hector.api.beans.HColumn;
import me.prettyprint.hector.api.beans.HCounterColumn;
import me.prettyprint.hector.api.factory.HFactory;
import me.prettyprint.hector.api.mutation.Mutator;
import me.prettyprint.hector.api.query.MultigetSliceCounterQuery;
import me.prettyprint.hector.api.query.QueryResult;
import me.prettyprint.hector.api.query.SliceCounterQuery;
import rx.Observable;

import static java.lang.String.CASE_INSENSITIVE_ORDER;
import static java.util.Arrays.asList;

import static me.prettyprint.hector.api.factory.HFactory.createCounterSliceQuery;
import static me.prettyprint.hector.api.factory.HFactory.createMutator;
import static org.apache.commons.lang.StringUtils.capitalize;
import static org.apache.commons.lang.StringUtils.isBlank;
import static org.apache.usergrid.persistence.Schema.COLLECTION_ROLES;
import static org.apache.usergrid.persistence.Schema.COLLECTION_USERS;
import static org.apache.usergrid.persistence.Schema.DICTIONARY_PERMISSIONS;
import static org.apache.usergrid.persistence.Schema.DICTIONARY_ROLENAMES;
import static org.apache.usergrid.persistence.Schema.DICTIONARY_ROLETIMES;
import static org.apache.usergrid.persistence.Schema.DICTIONARY_SETS;
import static org.apache.usergrid.persistence.Schema.PROPERTY_CREATED;
import static org.apache.usergrid.persistence.Schema.PROPERTY_INACTIVITY;
import static org.apache.usergrid.persistence.Schema.PROPERTY_MODIFIED;
import static org.apache.usergrid.persistence.Schema.PROPERTY_NAME;
import static org.apache.usergrid.persistence.Schema.PROPERTY_TIMESTAMP;
import static org.apache.usergrid.persistence.Schema.PROPERTY_TYPE;
import static org.apache.usergrid.persistence.Schema.PROPERTY_UUID;
import static org.apache.usergrid.persistence.Schema.TYPE_APPLICATION;
import static org.apache.usergrid.persistence.Schema.TYPE_ENTITY;
import static org.apache.usergrid.persistence.SimpleEntityRef.getUuid;
import static org.apache.usergrid.persistence.cassandra.ApplicationCF.APPLICATION_AGGREGATE_COUNTERS;
import static org.apache.usergrid.persistence.cassandra.ApplicationCF.ENTITY_COMPOSITE_DICTIONARIES;
import static org.apache.usergrid.persistence.cassandra.ApplicationCF.ENTITY_COUNTERS;
import static org.apache.usergrid.persistence.cassandra.ApplicationCF.ENTITY_DICTIONARIES;
import static org.apache.usergrid.persistence.cassandra.CassandraService.ALL_COUNT;
import static org.apache.usergrid.persistence.cassandra.Serializers.be;
import static org.apache.usergrid.persistence.cassandra.Serializers.le;
import static org.apache.usergrid.persistence.cassandra.Serializers.se;
import static org.apache.usergrid.persistence.cassandra.Serializers.ue;
import static org.apache.usergrid.utils.ClassUtils.cast;
import static org.apache.usergrid.utils.ConversionUtils.bytebuffer;
import static org.apache.usergrid.utils.ConversionUtils.getLong;
import static org.apache.usergrid.utils.ConversionUtils.object;
import static org.apache.usergrid.utils.ConversionUtils.string;
import static org.apache.usergrid.utils.InflectionUtils.singularize;


/**
 * Implement good-old Usergrid EntityManager with the new-fangled Core Persistence API.
 */
public class CpEntityManager implements EntityManager {
    private static final Logger logger = LoggerFactory.getLogger( CpEntityManager.class );

    public static final String APPLICATION_COLLECTION = "application.collection.";
    public static final String APPLICATION_ENTITIES = "application.entities";
    public static final long ONE_COUNT = 1L;

    private UUID applicationId;
    private Application application;

    private CpEntityManagerFactory emf;

    private ManagerCache managerCache;

    private ApplicationScope applicationScope;

    private CassandraService cass;

    private CounterUtils counterUtils;

    private boolean skipAggregateCounters;

    /** Short-term cache to keep us from reloading same Entity during single request. */
    private LoadingCache<EntityScope, org.apache.usergrid.persistence.model.entity.Entity> entityCache;


    public CpEntityManager() {}


    @Override
    public void init( EntityManagerFactory emf, UUID applicationId ) {

        Preconditions.checkNotNull( emf, "emf must not be null" );
        Preconditions.checkNotNull( applicationId, "applicationId must not be null" );

        this.emf = ( CpEntityManagerFactory ) emf;
        this.managerCache = this.emf.getManagerCache();
        this.applicationId = applicationId;

        applicationScope = CpNamingUtils.getApplicationScope( applicationId );

        this.cass = this.emf.cass;
        this.counterUtils = this.emf.counterUtils;

        // set to false for now
        this.skipAggregateCounters = false;

        int entityCacheSize =
                Integer.parseInt( cass.getProperties().getProperty( "usergrid.entity_cache_size", "100" ) );

        int entityCacheTimeout =
                Integer.parseInt( cass.getProperties().getProperty( "usergrid.entity_cache_timeout_ms", "500" ) );

        this.entityCache = CacheBuilder.newBuilder().maximumSize( entityCacheSize )
                                       .expireAfterWrite( entityCacheTimeout, TimeUnit.MILLISECONDS )
                                       .build( new CacheLoader<EntityScope, org.apache.usergrid.persistence.model
                                               .entity.Entity>() {
                                                   public org.apache.usergrid.persistence.model.entity.Entity load(
                                                           EntityScope es ) {
                                                       return managerCache.getEntityCollectionManager( es.scope )
                                                                          .load( es.entityId ).toBlocking()
                                                                          .lastOrDefault( null );
                                                   }
                                               } );
    }


    @Override
    public Health getIndexHealth() {
        EntityIndex ei = managerCache.getEntityIndex( applicationScope );
        return ei.getIndexHealth();
    }


    /** Needed to support short-term Entity cache. */
    public static class EntityScope {
        CollectionScope scope;
        Id entityId;


        public EntityScope( CollectionScope scope, Id entityId ) {
            this.scope = scope;
            this.entityId = entityId;
        }
    }


    /**
     * Load entity from short-term cache. Package scope so that CpRelationManager can use it too.
     *
     * @param es Carries Entity Id and CollectionScope from which to load Entity.
     *
     * @return Entity or null if not found
     */
    org.apache.usergrid.persistence.model.entity.Entity load( EntityScope es ) {
        try {
            return entityCache.get( es );
        }
        catch ( InvalidCacheLoadException icle ) {
            // fine, entity not found
            return null;
        }
        catch ( ExecutionException exex ) {
            // uh-oh, more serious problem
            throw new RuntimeException( "Error loading entity", exex );
        }
    }


    public ManagerCache getManagerCache() {
        return managerCache;
    }


    public ApplicationScope getApplicationScope() {
        return applicationScope;
    }


    @Override
    public Entity create( String entityType, Map<String, Object> properties ) throws Exception {
        return create( entityType, null, properties );
    }


    @Override
    public <A extends Entity> A create( String entityType, Class<A> entityClass, Map<String, Object> properties )
            throws Exception {

        if ( ( entityType != null ) && ( entityType.startsWith( TYPE_ENTITY ) || entityType
                .startsWith( "entities" ) ) ) {
            throw new IllegalArgumentException( "Invalid entity type" );
        }
        A e = null;
        try {
            e = ( A ) create( entityType, ( Class<Entity> ) entityClass, properties, null );
        }
        catch ( ClassCastException e1 ) {
            logger.error( "Unable to create typed entity", e1 );
        }
        return e;
    }


    @Override
    public <A extends TypedEntity> A create( A entity ) throws Exception {
        return ( A ) create( entity.getType(), entity.getClass(), entity.getProperties() );
    }


    @Override
    public Entity create( UUID importId, String entityType, Map<String, Object> properties ) throws Exception {

        UUID timestampUuid = importId != null ? importId : UUIDUtils.newTimeUUID();

        Keyspace ko = cass.getApplicationKeyspace( applicationId );
        Mutator<ByteBuffer> m = createMutator( ko, be );

        Entity entity = batchCreate( m, entityType, null, properties, importId, timestampUuid );

        m.execute();

        return entity;
    }


    /**
     * Creates a new entity.
     *
     * @param entityType the entity type
     * @param entityClass the entity class
     * @param properties the properties
     * @param importId an existing external UUID to use as the id for the new entity
     *
     * @return new entity
     *
     * @throws Exception the exception
     */
    @Metered( group = "core", name = "EntityManager_create" )
    @TraceParticipant
    public <A extends Entity> A create( String entityType, Class<A> entityClass, Map<String, Object> properties,
                                        UUID importId ) throws Exception {

        UUID timestampUuid = importId != null ? importId : UUIDUtils.newTimeUUID();

        Keyspace ko = cass.getApplicationKeyspace( applicationId );
        Mutator<ByteBuffer> m = createMutator( ko, be );


        A entity = batchCreate( m, entityType, entityClass, properties, importId, timestampUuid );

        m.execute();

        return entity;
    }


    @Override
    public Entity get( EntityRef entityRef ) throws Exception {

        if ( entityRef == null ) {
            return null;
        }

        Id id = new SimpleId( entityRef.getUuid(), entityRef.getType() );
        String collectionName = CpNamingUtils.getCollectionScopeNameFromEntityType( entityRef.getType() );

        CollectionScope collectionScope =
                new CollectionScopeImpl( getApplicationScope().getApplication(), getApplicationScope().getApplication(),
                        collectionName );

        EntityCollectionManager ecm = managerCache.getEntityCollectionManager( collectionScope );

        //        if ( !UUIDUtils.isTimeBased( id.getUuid() ) ) {
        //            throw new IllegalArgumentException(
        //                "Entity Id " + id.getType() + ":"+ id.getUuid() +" uuid not time based");
        //        }

        org.apache.usergrid.persistence.model.entity.Entity cpEntity = load( new EntityScope( collectionScope, id ) );

        if ( cpEntity == null ) {
            if ( logger.isDebugEnabled() ) {
                logger.debug( "FAILED to load entity {}:{} from scope\n   app {}\n   owner {}\n   name {}",
                        new Object[] {
                                id.getType(), id.getUuid(), collectionScope.getApplication(),
                                collectionScope.getOwner(), collectionScope.getName()
                        } );
            }
            return null;
        }

        //        if ( entityRef.getType().equals("group") ) {
        //            logger.debug("Reading Group");
        //            for ( Field field : cpEntity.getFields() ) {
        //                logger.debug("   Reading prop name={} value={}", field.getName(), field.getValue() );
        //            }
        //        }

        Class clazz = Schema.getDefaultSchema().getEntityClass( entityRef.getType() );

        Entity entity = EntityFactory.newEntity( entityRef.getUuid(), entityRef.getType(), clazz );
        entity.setProperties( CpEntityMapUtils.toMap( cpEntity ) );

        //        if ( entityRef.getType().equals("group") ) {
        //            logger.debug("Reading Group " + entity.getProperties());
        //        }

        //        if ( logger.isDebugEnabled() ) {
        //            logger.debug( "Loaded entity {}:{} from scope\n   app {}\n   owner {}\n   name {}",
        //                new Object[] {
        //                    id.getType(), id.getUuid(),
        //                    collectionScope.getApplication(),
        //                    collectionScope.getOwner(),
        //                    collectionScope.getName()
        //            } );
        //        }

        return entity;
    }


    @Override
    public <A extends Entity> A get( UUID entityId, Class<A> entityClass ) throws Exception {
        A e = null;
        try {
            e = ( A ) getEntity( entityId, ( Class<Entity> ) entityClass );
        }
        catch ( ClassCastException e1 ) {
            logger.error( "Unable to get typed entity: {} of class {}",
                    new Object[] { entityId, entityClass.getCanonicalName(), e1 } );
        }
        return e;
    }


    /**
     * Gets the specified entity.
     *
     * @param entityId the entity id
     * @param entityClass the entity class
     *
     * @return entity
     *
     * @throws Exception the exception
     */
    public <A extends Entity> A getEntity( UUID entityId, Class<A> entityClass ) throws Exception {

        String type = Schema.getDefaultSchema().getEntityType( entityClass );

        Id id = new SimpleId( entityId, type );
        String collectionName = CpNamingUtils.getCollectionScopeNameFromEntityType( type );

        CollectionScope collectionScope =
                new CollectionScopeImpl( getApplicationScope().getApplication(), getApplicationScope().getApplication(),
                        collectionName );

        EntityCollectionManager ecm = managerCache.getEntityCollectionManager( collectionScope );

        //        if ( !UUIDUtils.isTimeBased( id.getUuid() ) ) {
        //            throw new IllegalArgumentException(
        //                "Entity Id " + id.getType() + ":"+ id.getUuid() +" uuid not time based");
        //        }

        org.apache.usergrid.persistence.model.entity.Entity cpEntity = load( new EntityScope( collectionScope, id ) );

        if ( cpEntity == null ) {
            if ( logger.isDebugEnabled() ) {
                logger.debug( "FAILED to load entity {}:{} from scope\n   app {}\n   owner {}\n   name {}",
                        new Object[] {
                                id.getType(), id.getUuid(), collectionScope.getApplication(),
                                collectionScope.getOwner(), collectionScope.getName()
                        } );
            }
            return null;
        }

        A entity = EntityFactory.newEntity( entityId, type, entityClass );
        entity.setProperties( CpEntityMapUtils.toMap( cpEntity ) );

        return entity;
    }


    @Override
    public Results get( Collection<UUID> entityIds, Class<? extends Entity> entityClass, Level resultsLevel )
            throws Exception {

        String type = Schema.getDefaultSchema().getEntityType( entityClass );

        ArrayList<Entity> entities = new ArrayList<Entity>();

        for ( UUID uuid : entityIds ) {
            EntityRef ref = new SimpleEntityRef( type, uuid );
            Entity entity = get( ref, entityClass );

            if ( entity != null ) {
                entities.add( entity );
            }
        }

        return Results.fromEntities( entities );
    }


    @Override
    public Results get( Collection<UUID> entityIds, String entityType, Class<? extends Entity> entityClass,
                        Level resultsLevel ) throws Exception {
        throw new UnsupportedOperationException( "Not supported yet." );
    }


    @Override
    public void update( Entity entity ) throws Exception {

        // first, update entity index in its own collection scope
        CollectionScope collectionScope =
                new CollectionScopeImpl( getApplicationScope().getApplication(), getApplicationScope().getApplication(),
                        CpNamingUtils.getCollectionScopeNameFromEntityType( entity.getType() ) );
        EntityCollectionManager ecm = managerCache.getEntityCollectionManager( collectionScope );

        Id entityId = new SimpleId( entity.getUuid(), entity.getType() );

        if ( logger.isDebugEnabled() ) {
            logger.debug( "Updating entity {}:{} from scope\n   app {}\n   owner {}\n   name {}", new Object[] {
                            entityId.getType(), entityId.getUuid(), collectionScope.getApplication(),
                            collectionScope.getOwner(), collectionScope.getName()
                    } );
        }

        //        if ( !UUIDUtils.isTimeBased( entityId.getUuid() ) ) {
        //            throw new IllegalArgumentException(
        //                "Entity Id " + entityId.getType() + ":"+ entityId.getUuid() +" uuid not time based");
        //        }

        //        org.apache.usergrid.persistence.model.entity.Entity cpEntity =
        //                ecm.load( entityId ).toBlockingObservable().last();


        org.apache.usergrid.persistence.model.entity.Entity cpEntity =
                new org.apache.usergrid.persistence.model.entity.Entity( entityId );

        cpEntity = CpEntityMapUtils.fromMap( cpEntity, entity.getProperties(), entity.getType(), true );

        try {
            cpEntity = ecm.update( cpEntity ).toBlockingObservable().last();


            // need to reload entity so bypass entity cache
            cpEntity = ecm.load( entityId ).toBlockingObservable().last();

            logger.debug( "Wrote {}:{} version {}", new Object[] {
                    cpEntity.getId().getType(), cpEntity.getId().getUuid(), cpEntity.getVersion()
            } );
        }
        catch ( WriteUniqueVerifyException wuve ) {
            handleWriteUniqueVerifyException( entity, wuve );
        }
        catch ( HystrixRuntimeException hre ) {

            if ( hre.getCause() instanceof WriteUniqueVerifyException ) {
                WriteUniqueVerifyException wuve = ( WriteUniqueVerifyException ) hre.getCause();
                handleWriteUniqueVerifyException( entity, wuve );
            }
        }

        // update in all containing collections and connection indexes
        CpRelationManager rm = ( CpRelationManager ) getRelationManager( entity );
        rm.updateContainingCollectionAndCollectionIndexes( cpEntity );
    }


    @Override
    public void delete( EntityRef entityRef ) throws Exception {
        deleteAsync( entityRef ).toBlocking().lastOrDefault( null );
        //delete from our UUID index
        MapManager mm = getMapManagerForTypes();
        mm.delete( entityRef.getUuid().toString() );
    }


    private Observable deleteAsync( EntityRef entityRef ) throws Exception {

        CollectionScope collectionScope =
                new CollectionScopeImpl( getApplicationScope().getApplication(), getApplicationScope().getApplication(),
                        CpNamingUtils.getCollectionScopeNameFromEntityType( entityRef.getType() ) );

        EntityCollectionManager ecm = managerCache.getEntityCollectionManager( collectionScope );

        Id entityId = new SimpleId( entityRef.getUuid(), entityRef.getType() );

        //        if ( !UUIDUtils.isTimeBased( entityId.getUuid() ) ) {
        //            throw new IllegalArgumentException(
        //                "Entity Id " + entityId.getType() + ":"+ entityId.getUuid() +" uuid not time based");
        //        }

        org.apache.usergrid.persistence.model.entity.Entity entity =
                load( new EntityScope( collectionScope, entityId ) );

        if ( entity != null ) {

            // first, delete entity in every collection and connection scope in which it is indexed 

<<<<<<< HEAD
//            RelationManager rm = getRelationManager( entityRef );
//            Map<String, Map<UUID, Set<String>>> owners = rm.getOwners();
//
//            logger.debug( "Deleting indexes of all {} collections owning the entity", 
//                    owners.keySet().size() );
//
//            final  EntityIndex ei = managerCache.getEntityIndex(getApplicationScope());
//
//            final EntityIndexBatch batch = ei.createBatch();
//
//            for ( String ownerType : owners.keySet() ) {
//                Map<UUID, Set<String>> collectionsByUuid = owners.get( ownerType );
//
//                for ( UUID uuid : collectionsByUuid.keySet() ) {
//                    Set<String> collectionNames = collectionsByUuid.get( uuid );
//                    for ( String coll : collectionNames ) {
//
//                        IndexScope indexScope = new IndexScopeImpl(
//                                new SimpleId( uuid, ownerType ), 
//                                CpNamingUtils.getCollectionScopeNameFromCollectionName( coll ) );
//
//
//                        batch.index( indexScope, entity );
//                    }
//                }
//            }
//
//            // deindex from default index scope
//            IndexScope defaultIndexScope = new IndexScopeImpl(
//                    getApplicationScope().getApplication(),
//                    CpNamingUtils.getCollectionScopeNameFromEntityType( entityRef.getType() ) );
//
//            batch.deindex(defaultIndexScope,  entity );
//
//            IndexScope allTypesIndexScope = new IndexScopeImpl(
//                getApplicationScope().getApplication(), 
//                    CpNamingUtils.ALL_TYPES);
//
//            batch.deindex( allTypesIndexScope,  entity );
//
//            batch.execute();
=======
            RelationManager rm = getRelationManager( entityRef );
            Map<String, Map<UUID, Set<String>>> owners = rm.getOwners();

            logger.debug( "Deleting indexes of all {} collections owning the entity", owners.keySet().size() );

            final EntityIndex ei = managerCache.getEntityIndex( getApplicationScope() );

            final EntityIndexBatch batch = ei.createBatch();


            for ( String ownerType : owners.keySet() ) {
                Map<UUID, Set<String>> collectionsByUuid = owners.get( ownerType );

                for ( UUID uuid : collectionsByUuid.keySet() ) {
                    Set<String> collectionNames = collectionsByUuid.get( uuid );
                    for ( String coll : collectionNames ) {

                        IndexScope indexScope = new IndexScopeImpl( new SimpleId( uuid, ownerType ),
                                CpNamingUtils.getCollectionScopeNameFromCollectionName( coll ) );


                        batch.index( indexScope, entity );
                    }
                }
            }


            // deindex from default index scope
            IndexScope defaultIndexScope = new IndexScopeImpl( getApplicationScope().getApplication(),
                    CpNamingUtils.getCollectionScopeNameFromEntityType( entityRef.getType() ) );

            batch.deindex( defaultIndexScope, entity );

            //            TODO REMOVE INDEX CODE
            //            IndexScope allTypesIndexScope = new IndexScopeImpl(
            //                getApplicationScope().getApplication(),
            //                    CpNamingUtils.ALL_TYPES, entityType );
            //
            //            batch.deindex( allTypesIndexScope,  entity );

            batch.execute();
>>>>>>> 66ab3761

            decrementEntityCollection( Schema.defaultCollectionName( entityId.getType() ) );

            // and finally...
            return ecm.delete( entityId );
        }
        else {
            return Observable.empty();
        }
    }


    public void decrementEntityCollection( String collection_name ) {

        long cassandraTimestamp = cass.createTimestamp();
        decrementEntityCollection( collection_name, cassandraTimestamp );
    }


    public void decrementEntityCollection( String collection_name, long cassandraTimestamp ) {
        try {
            incrementAggregateCounters( null, null, null, APPLICATION_COLLECTION + collection_name, -ONE_COUNT,
                    cassandraTimestamp );
        }
        catch ( Exception e ) {
            logger.error( "Unable to decrement counter application.collection: {}.",
                    new Object[] { collection_name, e } );
        }
        try {
            incrementAggregateCounters( null, null, null, APPLICATION_ENTITIES, -ONE_COUNT, cassandraTimestamp );
        }
        catch ( Exception e ) {
            logger.error( "Unable to decrement counter application.entities for collection: {} " + "with timestamp: {}",
                    new Object[] { collection_name, cassandraTimestamp, e } );
        }
    }


    @Override
    public Results searchCollection( EntityRef entityRef, String collectionName, Query query ) throws Exception {

        return getRelationManager( entityRef ).searchCollection( collectionName, query );
    }

    //
    //    @Override
    //    public void setApplicationId( UUID applicationId ) {
    //        this.applicationId = applicationId;
    //    }


    @Override
    public GeoIndexManager getGeoIndexManager() {

        throw new UnsupportedOperationException( "GeoIndexManager no longer supported." );
    }


    @Override
    public EntityRef getApplicationRef() {
        return new SimpleEntityRef( TYPE_APPLICATION, applicationId );
    }


    @Override
    public Application getApplication() throws Exception {
        if ( application == null ) {
            application = get( applicationId, Application.class );
        }
        return application;
    }


    @Override
    public void updateApplication( Application app ) throws Exception {
        update( app );
        this.application = app;
    }


    @Override
    public void updateApplication( Map<String, Object> properties ) throws Exception {
        this.updateProperties( new SimpleEntityRef( Application.ENTITY_TYPE, applicationId ), properties );
        this.application = get( applicationId, Application.class );
    }


    @Override
    public RelationManager getRelationManager( EntityRef entityRef ) {
        CpRelationManager rmi = new CpRelationManager();
        rmi.init( this, emf, applicationId, entityRef, null );
        return rmi;
    }


    @Override
    public Set<String> getApplicationCollections() throws Exception {

        return getRelationManager( getApplication() ).getCollections();
    }


    @Override
    public Map<String, Object> getApplicationCollectionMetadata() throws Exception {
        Set<String> collections = getApplicationCollections();
        Map<String, Long> counts = getApplicationCounters();
        Map<String, Object> metadata = new HashMap<String, Object>();
        if ( collections != null ) {
            for ( String collectionCode : collections ) {

                String collectionName = collectionCode.split( "\\|" )[0];

                if ( !Schema.isAssociatedEntityType( collectionName ) ) {
                    Long count = counts.get( APPLICATION_COLLECTION + collectionName );
                    Map<String, Object> entry = new HashMap<String, Object>();
                    entry.put( "count", count != null ? count : 0 );
                    entry.put( "type", singularize( collectionName ) );
                    entry.put( "name", collectionName );
                    entry.put( "title", capitalize( collectionName ) );
                    metadata.put( collectionName, entry );
                }
            }
        }
        /*
		 * if ((counts != null) && !counts.isEmpty()) { metadata.put("counters",
		 * counts); }
		 */
        return metadata;
    }


    @Override
    public long getApplicationCollectionSize( String collectionName ) throws Exception {
        throw new UnsupportedOperationException( "Not supported yet." );
    }


    @Override
    public void createApplicationCollection( String entityType ) throws Exception {
        create( entityType, null );
    }


    @Override
    public EntityRef getAlias( String aliasType, String alias ) throws Exception {

        return getAlias( new SimpleEntityRef( Application.ENTITY_TYPE, applicationId ), aliasType, alias );
    }


    @Override
    public EntityRef getAlias( EntityRef ownerRef, String collectionType, String aliasValue ) throws Exception {

        Assert.notNull( ownerRef, "ownerRef is required" );
        Assert.notNull( collectionType, "collectionType is required" );
        Assert.notNull( aliasValue, "aliasValue is required" );

        logger.debug( "getAlias() for collection type {} alias {}", collectionType, aliasValue );

        String collName = Schema.defaultCollectionName( collectionType );

        Map<String, EntityRef> results = getAlias( ownerRef, collName, Collections.singletonList( aliasValue ) );

        if ( results == null || results.size() == 0 ) {
            return null;
        }

        // add a warn statement so we can see if we have data migration issues.
        // TODO When we get an event system, trigger a repair if this is detected
        if ( results.size() > 1 ) {
            logger.warn( "More than 1 entity with Owner id '{}' of type '{}' "
                            + "and alias '{}' exists. This is a duplicate alias, and needs audited",
                    new Object[] { ownerRef, collectionType, aliasValue } );
        }

        return results.get( aliasValue );
    }


    @Override
    public Map<String, EntityRef> getAlias( String aliasType, List<String> aliases ) throws Exception {

        String collName = Schema.defaultCollectionName( aliasType );

        return getAlias( new SimpleEntityRef( Application.ENTITY_TYPE, applicationId ), collName, aliases );
    }


    @Override
    public Map<String, EntityRef> getAlias( EntityRef ownerRef, String collName, List<String> aliases )
            throws Exception {

        logger.debug( "getAliases() for collection {} aliases {}", collName, aliases );

        Assert.notNull( ownerRef, "ownerRef is required" );
        Assert.notNull( collName, "collectionName is required" );
        Assert.notEmpty( aliases, "aliases are required" );

        String propertyName = Schema.getDefaultSchema().aliasProperty( collName );

        Map<String, EntityRef> results = new HashMap<>();

        for ( String alias : aliases ) {

            Iterable<EntityRef> refs = getEntityRefsForUniqueProperty( collName, propertyName, alias );

            for ( EntityRef ref : refs ) {
                results.put( alias, ref );
            }
        }

        return results;
    }


    private Iterable<EntityRef> getEntityRefsForUniqueProperty( String collName, String propName, String alias )
            throws Exception {


        final Id id = getIdForUniqueEntityField( collName, propName, alias );

        if ( id == null ) {
            return Collections.emptyList();
        }


        return Collections.<EntityRef>singleton( new SimpleEntityRef( id.getType(), id.getUuid() ) );
    }


    @Override
    public EntityRef validate( EntityRef entityRef ) throws Exception {
        return validate( entityRef, true );
    }


    public EntityRef validate( EntityRef entityRef, boolean verify ) throws Exception {

        if ( ( entityRef == null ) || ( entityRef.getUuid() == null ) ) {
            return null;
        }

        if ( ( entityRef.getType() == null ) || verify ) {
            UUID entityId = entityRef.getUuid();
            String entityType = entityRef.getType();
            try {
                get( entityRef ).getType();
            }
            catch ( Exception e ) {
                logger.error( "Unable to load entity " + entityRef.getType() + ":" + entityRef.getUuid(), e );
            }
            if ( entityRef == null ) {
                throw new EntityNotFoundException( "Entity " + entityId.toString() + " cannot be verified" );
            }
            if ( ( entityType != null ) && !entityType.equalsIgnoreCase( entityRef.getType() ) ) {
                throw new UnexpectedEntityTypeException(
                        "Entity " + entityId + " is not the expected type, expected " + entityType + ", found "
                                + entityRef.getType() );
            }
        }
        return entityRef;
    }


    @Override
    public Object getProperty( EntityRef entityRef, String propertyName ) throws Exception {

        Entity entity = get( entityRef );
        return entity.getProperty( propertyName );
    }


    @Override
    public List<Entity> getPartialEntities( Collection<UUID> ids, Collection<String> properties ) throws Exception {
        throw new UnsupportedOperationException( "Not supported yet." );
    }


    @Override
    public Map<String, Object> getProperties( EntityRef entityRef ) throws Exception {

        Entity entity = get( entityRef );
        return entity.getProperties();
    }


    @Override
    public void setProperty( EntityRef entityRef, String propertyName, Object propertyValue ) throws Exception {

        setProperty( entityRef, propertyName, propertyValue, false );
    }


    @Override
    public void setProperty( EntityRef entityRef, String propertyName, Object propertyValue, boolean override )
            throws Exception {

        if ( ( propertyValue instanceof String ) && ( ( String ) propertyValue ).equals( "" ) ) {
            propertyValue = null;
        }

        Entity entity = get( entityRef );

        propertyValue =
                Schema.getDefaultSchema().validateEntityPropertyValue( entity.getType(), propertyName, propertyValue );

        entity.setProperty( propertyName, propertyValue );
        entity.setProperty( PROPERTY_MODIFIED, UUIDUtils.getTimestampInMillis( UUIDUtils.newTimeUUID() ) );

        update( entity );
    }


    @Override
    public void updateProperties( EntityRef ref, Map<String, Object> properties ) throws Exception {

        ref = validate( ref );
        properties = Schema.getDefaultSchema().cleanUpdatedProperties( ref.getType(), properties, false );

        EntityRef entityRef = ref;
        if ( entityRef instanceof CollectionRef ) {
            CollectionRef cref = ( CollectionRef ) ref;
            entityRef = cref.getItemRef();
        }

        Entity entity = get( entityRef );

        properties.put( PROPERTY_MODIFIED, UUIDUtils.getTimestampInMillis( UUIDUtils.newTimeUUID() ) );

        for ( String propertyName : properties.keySet() ) {
            Object propertyValue = properties.get( propertyName );

            Schema defaultSchema = Schema.getDefaultSchema();

            boolean entitySchemaHasProperty = defaultSchema.hasProperty( entity.getType(), propertyName );

            propertyValue = Schema.getDefaultSchema()
                                  .validateEntityPropertyValue( entity.getType(), propertyName, propertyValue );

            if ( entitySchemaHasProperty ) {

                if ( !defaultSchema.isPropertyMutable( entity.getType(), propertyName ) ) {
                    continue;
                }

                if ( ( propertyValue == null ) && defaultSchema.isRequiredProperty( entity.getType(), propertyName ) ) {
                    continue;
                }
            }

            entity.setProperty( propertyName, propertyValue );
        }

        update( entity );
    }


    @Override
    public void deleteProperty( EntityRef entityRef, String propertyName ) throws Exception {

        String collectionName = CpNamingUtils.getCollectionScopeNameFromEntityType( entityRef.getType() );

        CollectionScope collectionScope =
                new CollectionScopeImpl( getApplicationScope().getApplication(), getApplicationScope().getApplication(),
                        collectionName );

        IndexScope defaultIndexScope = new IndexScopeImpl( getApplicationScope().getApplication(),
                CpNamingUtils.getCollectionScopeNameFromEntityType( entityRef.getType() ) );

        EntityCollectionManager ecm = managerCache.getEntityCollectionManager( collectionScope );
        EntityIndex ei = managerCache.getEntityIndex( getApplicationScope() );

        Id entityId = new SimpleId( entityRef.getUuid(), entityRef.getType() );

        //        if ( !UUIDUtils.isTimeBased( entityId.getUuid() ) ) {
        //            throw new IllegalArgumentException(
        //                "Entity Id " + entityId.getType() + ":"+entityId.getUuid() +" uuid not time based");
        //        }

        org.apache.usergrid.persistence.model.entity.Entity cpEntity =
                load( new EntityScope( collectionScope, entityId ) );

        cpEntity.removeField( propertyName );

        logger.debug( "About to Write {}:{} version {}", new Object[] {
                cpEntity.getId().getType(), cpEntity.getId().getUuid(), cpEntity.getVersion()
        } );

        cpEntity = ecm.write( cpEntity ).toBlockingObservable().last();

        logger.debug( "Wrote {}:{} version {}", new Object[] {
                cpEntity.getId().getType(), cpEntity.getId().getUuid(), cpEntity.getVersion()
        } );


        ei.createBatch().index( defaultIndexScope, cpEntity ).execute();

        // update in all containing collections and connection indexes
        CpRelationManager rm = ( CpRelationManager ) getRelationManager( entityRef );
        rm.updateContainingCollectionAndCollectionIndexes( cpEntity );
    }


    @Override
    public Set<Object> getDictionaryAsSet( EntityRef entityRef, String dictionaryName ) throws Exception {

        return new LinkedHashSet<>( getDictionaryAsMap( entityRef, dictionaryName ).keySet() );
    }


    @Override
    public void addToDictionary( EntityRef entityRef, String dictionaryName, Object elementValue ) throws Exception {

        addToDictionary( entityRef, dictionaryName, elementValue, null );
    }


    @Override
    public void addToDictionary( EntityRef entityRef, String dictionaryName, Object elementName, Object elementValue )
            throws Exception {

        if ( elementName == null ) {
            return;
        }

        EntityRef entity = get( entityRef );

        UUID timestampUuid = UUIDUtils.newTimeUUID();
        Mutator<ByteBuffer> batch = createMutator( cass.getApplicationKeyspace( applicationId ), be );

        batch = batchUpdateDictionary( batch, entity, dictionaryName, elementName, elementValue, false, timestampUuid );

        CassandraPersistenceUtils.batchExecute( batch, CassandraService.RETRY_COUNT );
    }


    @Override
    public void addSetToDictionary( EntityRef entityRef, String dictionaryName, Set<?> elementValues )
            throws Exception {

        if ( ( elementValues == null ) || elementValues.isEmpty() ) {
            return;
        }

        EntityRef entity = get( entityRef );

        UUID timestampUuid = UUIDUtils.newTimeUUID();
        Mutator<ByteBuffer> batch = createMutator( cass.getApplicationKeyspace( applicationId ), be );

        for ( Object elementValue : elementValues ) {
            batch = batchUpdateDictionary( batch, entity, dictionaryName, elementValue, null, false, timestampUuid );
        }

        CassandraPersistenceUtils.batchExecute( batch, CassandraService.RETRY_COUNT );
    }


    @Override
    public void addMapToDictionary( EntityRef entityRef, String dictionaryName, Map<?, ?> elementValues )
            throws Exception {

        if ( ( elementValues == null ) || elementValues.isEmpty() || entityRef == null ) {
            return;
        }

        EntityRef entity = get( entityRef );

        UUID timestampUuid = UUIDUtils.newTimeUUID();
        Mutator<ByteBuffer> batch = createMutator( cass.getApplicationKeyspace( applicationId ), be );

        for ( Map.Entry<?, ?> elementValue : elementValues.entrySet() ) {
            batch = batchUpdateDictionary( batch, entity, dictionaryName, elementValue.getKey(),
                    elementValue.getValue(), false, timestampUuid );
        }

        CassandraPersistenceUtils.batchExecute( batch, CassandraService.RETRY_COUNT );
    }


    @Override
    public Map<Object, Object> getDictionaryAsMap( EntityRef entity, String dictionaryName ) throws Exception {

        entity = validate( entity );

        Map<Object, Object> dictionary = new LinkedHashMap<Object, Object>();

        ApplicationCF dictionaryCf = null;

        boolean entityHasDictionary = Schema.getDefaultSchema().hasDictionary( entity.getType(), dictionaryName );

        if ( entityHasDictionary ) {
            dictionaryCf = ENTITY_DICTIONARIES;
        }
        else {
            dictionaryCf = ENTITY_COMPOSITE_DICTIONARIES;
        }

        Class<?> setType = Schema.getDefaultSchema().getDictionaryKeyType( entity.getType(), dictionaryName );
        Class<?> setCoType = Schema.getDefaultSchema().getDictionaryValueType( entity.getType(), dictionaryName );
        boolean coTypeIsBasic = ClassUtils.isBasicType( setCoType );

        List<HColumn<ByteBuffer, ByteBuffer>> results =
                cass.getAllColumns( cass.getApplicationKeyspace( applicationId ), dictionaryCf,
                        CassandraPersistenceUtils.key( entity.getUuid(), dictionaryName ), be, be );
        for ( HColumn<ByteBuffer, ByteBuffer> result : results ) {
            Object name = null;
            if ( entityHasDictionary ) {
                name = object( setType, result.getName() );
            }
            else {
                name = CompositeUtils.deserialize( result.getName() );
            }
            Object value = null;
            if ( entityHasDictionary && coTypeIsBasic ) {
                value = object( setCoType, result.getValue() );
            }
            else if ( result.getValue().remaining() > 0 ) {
                value = Schema.deserializePropertyValueFromJsonBinary( result.getValue().slice(), setCoType );
            }
            if ( name != null ) {
                dictionary.put( name, value );
            }
        }

        return dictionary;
    }


    @Override
    public Object getDictionaryElementValue( EntityRef entity, String dictionaryName, String elementName )
            throws Exception {

        if ( entity == null ) {
            throw new RuntimeException( "Entity is null" );
        }

        if ( dictionaryName == null ) {
            throw new RuntimeException( "dictionaryName is null" );
        }

        if ( elementName == null ) {
            throw new RuntimeException( "elementName is null" );
        }

        if ( Schema.getDefaultSchema() == null ) {
            throw new RuntimeException( "Schema.getDefaultSchema() is null" );
        }

        Object value = null;

        ApplicationCF dictionaryCf = null;

        boolean entityHasDictionary = Schema.getDefaultSchema().hasDictionary( entity.getType(), dictionaryName );

        if ( entityHasDictionary ) {
            dictionaryCf = ENTITY_DICTIONARIES;
        }
        else {
            dictionaryCf = ENTITY_COMPOSITE_DICTIONARIES;
        }

        Class<?> dictionaryCoType =
                Schema.getDefaultSchema().getDictionaryValueType( entity.getType(), dictionaryName );
        boolean coTypeIsBasic = ClassUtils.isBasicType( dictionaryCoType );

        HColumn<ByteBuffer, ByteBuffer> result =
                cass.getColumn( cass.getApplicationKeyspace( applicationId ), dictionaryCf,
                        CassandraPersistenceUtils.key( entity.getUuid(), dictionaryName ),
                        entityHasDictionary ? bytebuffer( elementName ) : DynamicComposite.toByteBuffer( elementName ),
                        be, be );

        if ( result != null ) {
            if ( entityHasDictionary && coTypeIsBasic ) {
                value = object( dictionaryCoType, result.getValue() );
            }
            else if ( result.getValue().remaining() > 0 ) {
                value = Schema.deserializePropertyValueFromJsonBinary( result.getValue().slice(), dictionaryCoType );
            }
        }
        else {
            logger.info( "Results of CpEntityManagerImpl.getDictionaryElementValue is null" );
        }

        return value;
    }


    @Metered( group = "core", name = "EntityManager_getDictionaryElementValues" )
    public Map<String, Object> getDictionaryElementValues( EntityRef entity, String dictionaryName,
                                                           String... elementNames ) throws Exception {

        Map<String, Object> values = null;

        ApplicationCF dictionaryCf = null;

        boolean entityHasDictionary = Schema.getDefaultSchema().hasDictionary( entity.getType(), dictionaryName );

        if ( entityHasDictionary ) {
            dictionaryCf = ENTITY_DICTIONARIES;
        }
        else {
            dictionaryCf = ENTITY_COMPOSITE_DICTIONARIES;
        }

        Class<?> dictionaryCoType =
                Schema.getDefaultSchema().getDictionaryValueType( entity.getType(), dictionaryName );
        boolean coTypeIsBasic = ClassUtils.isBasicType( dictionaryCoType );

        ByteBuffer[] columnNames = new ByteBuffer[elementNames.length];
        for ( int i = 0; i < elementNames.length; i++ ) {
            columnNames[i] = entityHasDictionary ? bytebuffer( elementNames[i] ) :
                             DynamicComposite.toByteBuffer( elementNames[i] );
        }

        ColumnSlice<ByteBuffer, ByteBuffer> results =
                cass.getColumns( cass.getApplicationKeyspace( applicationId ), dictionaryCf,
                        CassandraPersistenceUtils.key( entity.getUuid(), dictionaryName ), columnNames, be, be );
        if ( results != null ) {
            values = new HashMap<String, Object>();
            for ( HColumn<ByteBuffer, ByteBuffer> result : results.getColumns() ) {
                String name = entityHasDictionary ? string( result.getName() ) :
                              DynamicComposite.fromByteBuffer( result.getName() ).get( 0, se );
                if ( entityHasDictionary && coTypeIsBasic ) {
                    values.put( name, object( dictionaryCoType, result.getValue() ) );
                }
                else if ( result.getValue().remaining() > 0 ) {
                    values.put( name, Schema.deserializePropertyValueFromJsonBinary( result.getValue().slice(),
                            dictionaryCoType ) );
                }
            }
        }
        else {
            logger.error( "Results of CpEntityManagerImpl.getDictionaryElementValues is null" );
        }

        return values;
    }


    @Override
    public void removeFromDictionary( EntityRef entityRef, String dictionaryName, Object elementName )
            throws Exception {
        if ( elementName == null ) {
            return;
        }

        EntityRef entity = get( entityRef );

        UUID timestampUuid = UUIDUtils.newTimeUUID();
        Mutator<ByteBuffer> batch = createMutator( cass.getApplicationKeyspace( applicationId ), be );

        batch = batchUpdateDictionary( batch, entity, dictionaryName, elementName, true, timestampUuid );

        CassandraPersistenceUtils.batchExecute( batch, CassandraService.RETRY_COUNT );
    }


    @Override
    public Set<String> getDictionaries( EntityRef entity ) throws Exception {
        return getDictionaryNames( entity );
    }


    @Override
    public Map<String, Map<UUID, Set<String>>> getOwners( EntityRef entityRef ) throws Exception {

        return getRelationManager( entityRef ).getOwners();
    }


    @Override
    public boolean isCollectionMember( EntityRef owner, String collectionName, EntityRef entity ) throws Exception {

        return getRelationManager( owner ).isCollectionMember( collectionName, entity );
    }


    @Override
    public boolean isConnectionMember( EntityRef owner, String connectionName, EntityRef entity ) throws Exception {

        return getRelationManager( owner ).isConnectionMember( connectionName, entity );
    }


    @Override
    public Set<String> getCollections( EntityRef entityRef ) throws Exception {

        return getRelationManager( entityRef ).getCollections();
    }


    @Override
    public Results getCollection( EntityRef entityRef, String collectionName, UUID startResult, int count,
                                  Level resultsLevel, boolean reversed ) throws Exception {

        return getRelationManager( entityRef )
                .getCollection( collectionName, startResult, count, resultsLevel, reversed );
    }


    @Override
    public Results getCollection( UUID entityId, String collectionName, Query query, Level resultsLevel )
            throws Exception {

        throw new UnsupportedOperationException( "Cannot get entity by UUID alone" );
    }


    @Override
    public Entity addToCollection( EntityRef entityRef, String collectionName, EntityRef itemRef ) throws Exception {

        return getRelationManager( entityRef ).addToCollection( collectionName, itemRef );
    }


    @Override
    public Entity addToCollections( List<EntityRef> ownerEntities, String collectionName, EntityRef itemRef )
            throws Exception {

        // don't fetch entity if we've already got one
        final Entity entity;
        if ( itemRef instanceof Entity ) {
            entity = ( Entity ) itemRef;
        }
        else {
            entity = get( itemRef );
        }

        for ( EntityRef eref : ownerEntities ) {
            addToCollection( eref, collectionName, entity );
        }

        return entity;
    }


    @Override
    public Entity createItemInCollection( EntityRef entityRef, String collectionName, String itemType,
                                          Map<String, Object> props ) throws Exception {

        return getRelationManager( entityRef ).createItemInCollection( collectionName, itemType, props );
    }


    @Override
    public void removeFromCollection( EntityRef entityRef, String collectionName, EntityRef itemRef ) throws Exception {

        getRelationManager( entityRef ).removeFromCollection( collectionName, itemRef );
    }


    @Override
    public Set<String> getCollectionIndexes( EntityRef entity, String collectionName ) throws Exception {

        return getRelationManager( entity ).getCollectionIndexes( collectionName );
    }


    @Override
    public void copyRelationships( EntityRef srcEntityRef, String srcRelationName, EntityRef dstEntityRef,
                                   String dstRelationName ) throws Exception {

        getRelationManager( srcEntityRef ).copyRelationships( srcRelationName, dstEntityRef, dstRelationName );
    }


    @Override
    public ConnectionRef createConnection( ConnectionRef connection ) throws Exception {

        return createConnection( connection.getConnectingEntity(), connection.getConnectionType(),
                connection.getConnectedEntity() );
    }


    @Override
    public ConnectionRef createConnection( EntityRef connectingEntity, String connectionType,
                                           EntityRef connectedEntityRef ) throws Exception {

        return getRelationManager( connectingEntity ).createConnection( connectionType, connectedEntityRef );
    }


    @Override
    public ConnectionRef createConnection( EntityRef connectingEntity, String pairedConnectionType,
                                           EntityRef pairedEntity, String connectionType, EntityRef connectedEntityRef )
            throws Exception {

        return getRelationManager( connectingEntity )
                .createConnection( pairedConnectionType, pairedEntity, connectionType, connectedEntityRef );
    }


    @Override
    public ConnectionRef createConnection( EntityRef connectingEntity, ConnectedEntityRef... connections )
            throws Exception {

        return getRelationManager( connectingEntity ).connectionRef( connections );
    }


    @Override
    public ConnectionRef connectionRef( EntityRef connectingEntity, String connectionType,
                                        EntityRef connectedEntityRef ) throws Exception {

        return new ConnectionRefImpl( connectingEntity.getType(), connectingEntity.getUuid(), connectionType,
                connectedEntityRef.getType(), connectedEntityRef.getUuid() );
    }


    @Override
    public ConnectionRef connectionRef( EntityRef connectingEntity, String pairedConnectionType, EntityRef pairedEntity,
                                        String connectionType, EntityRef connectedEntityRef ) throws Exception {

        return getRelationManager( connectingEntity )
                .connectionRef( pairedConnectionType, pairedEntity, connectionType, connectedEntityRef );
    }


    @Override
    public ConnectionRef connectionRef( EntityRef connectingEntity, ConnectedEntityRef... connections ) {

        return getRelationManager( connectingEntity ).connectionRef( connections );
    }


    @Override
    public void deleteConnection( ConnectionRef connectionRef ) throws Exception {

        EntityRef sourceEntity = connectionRef.getConnectedEntity();

        getRelationManager( sourceEntity ).deleteConnection( connectionRef );
    }


    @Override
    public Set<String> getConnectionTypes( EntityRef ref ) throws Exception {

        return getRelationManager( ref ).getConnectionTypes();
    }


    @Override
    public Results getConnectedEntities( EntityRef entityRef, String connectionType, String connectedEntityType,
                                         Level resultsLevel ) throws Exception {

        return getRelationManager( entityRef )
                .getConnectedEntities( connectionType, connectedEntityType, resultsLevel );
    }


    @Override
    public Results getConnectingEntities( EntityRef entityRef, String connectionType, String connectedEntityType,
                                          Level resultsLevel ) throws Exception {

        return getRelationManager( entityRef )
                .getConnectingEntities( connectionType, connectedEntityType, resultsLevel );
    }


    @Override
    public Results getConnectingEntities( EntityRef entityRef, String connectionType, String entityType, Level level,
                                          int count ) throws Exception {

        return getRelationManager( entityRef ).getConnectingEntities( connectionType, entityType, level, count );
    }


    @Override
    public Results searchConnectedEntities( EntityRef connectingEntity, Query query ) throws Exception {

        return getRelationManager( connectingEntity ).searchConnectedEntities( query );
    }


    @Override
    public Set<String> getConnectionIndexes( EntityRef entity, String connectionType ) throws Exception {

        return getRelationManager( entity ).getConnectionIndexes( connectionType );
    }


    @Override
    public Map<String, String> getRoles() throws Exception {
        return cast( getDictionaryAsMap( getApplicationRef(), DICTIONARY_ROLENAMES ) );
    }


    @Override
    public void resetRoles() throws Exception {
        try {
            createRole( "admin", "Administrator", 0 );
        }
        catch ( DuplicateUniquePropertyExistsException dupe ) {
            logger.warn( "Role admin already exists " );
        }
        catch ( Exception e ) {
            logger.error( "Could not create admin role, may already exist", e );
        }

        try {
            createRole( "default", "Default", 0 );
        }
        catch ( DuplicateUniquePropertyExistsException dupe ) {
            logger.warn( "Role default already exists " );
        }
        catch ( Exception e ) {
            logger.error( "Could not create default role, may already exist", e );
        }

        try {
            createRole( "guest", "Guest", 0 );
        }
        catch ( DuplicateUniquePropertyExistsException dupe ) {
            logger.warn( "Role guest already exists " );
        }
        catch ( Exception e ) {
            logger.error( "Could not create guest role, may already exist", e );
        }

        try {
            grantRolePermissions( "default", Arrays.asList( "get,put,post,delete:/**" ) );
        }
        catch ( DuplicateUniquePropertyExistsException dupe ) {
            logger.warn( "Role default already has permission" );
        }
        catch ( Exception e ) {
            logger.error( "Could not populate default role", e );
        }

        try {
            grantRolePermissions( "guest", Arrays.asList( "post:/users", "post:/devices", "put:/devices/*" ) );
        }
        catch ( DuplicateUniquePropertyExistsException dupe ) {
            logger.warn( "Role guest already has permission" );
        }
        catch ( Exception e ) {
            logger.error( "Could not populate guest role", e );
        }
    }


    @Override
    public Entity createRole( String roleName, String roleTitle, long inactivity ) throws Exception {

        if ( roleName == null || roleName.isEmpty() ) {
            throw new RequiredPropertyNotFoundException( "role", roleTitle );
        }

        String propertyName = roleName;
        UUID ownerId = applicationId;
        String batchRoleName = StringUtils.stringOrSubstringAfterLast( roleName.toLowerCase(), ':' );
        return batchCreateRole( batchRoleName, roleTitle, inactivity, propertyName, ownerId, null );
    }


    private Entity batchCreateRole( String roleName, String roleTitle, long inactivity, String propertyName,
                                    UUID ownerId, Map<String, Object> additionalProperties ) throws Exception {

        UUID timestampUuid = UUIDUtils.newTimeUUID();
        long timestamp = UUIDUtils.getUUIDLong( timestampUuid );

        Map<String, Object> properties = new TreeMap<>( CASE_INSENSITIVE_ORDER );
        properties.put( PROPERTY_TYPE, Role.ENTITY_TYPE );
        properties.put( PROPERTY_NAME, propertyName );
        properties.put( "roleName", roleName );
        properties.put( "title", roleTitle );
        properties.put( PROPERTY_INACTIVITY, inactivity );
        if ( additionalProperties != null ) {
            for ( String key : additionalProperties.keySet() ) {
                properties.put( key, additionalProperties.get( key ) );
            }
        }

        UUID id = UUIDGenerator.newTimeUUID();
        batchCreate( null, Role.ENTITY_TYPE, null, properties, id, timestampUuid );

        Mutator<ByteBuffer> batch = createMutator( cass.getApplicationKeyspace( applicationId ), be );
        CassandraPersistenceUtils.addInsertToMutator( batch, ENTITY_DICTIONARIES,
                CassandraPersistenceUtils.key( ownerId, Schema.DICTIONARY_ROLENAMES ), roleName, roleTitle, timestamp );
        CassandraPersistenceUtils.addInsertToMutator( batch, ENTITY_DICTIONARIES,
                CassandraPersistenceUtils.key( ownerId, Schema.DICTIONARY_ROLETIMES ), roleName, inactivity,
                timestamp );
        CassandraPersistenceUtils.addInsertToMutator( batch, ENTITY_DICTIONARIES,
                CassandraPersistenceUtils.key( ownerId, DICTIONARY_SETS ), Schema.DICTIONARY_ROLENAMES, null,
                timestamp );

        CassandraPersistenceUtils.batchExecute( batch, CassandraService.RETRY_COUNT );

        return get( id, Role.class );
    }


    @Override
    public void grantRolePermission( String roleName, String permission ) throws Exception {
        roleName = roleName.toLowerCase();
        permission = permission.toLowerCase();
        long timestamp = cass.createTimestamp();
        Mutator<ByteBuffer> batch = createMutator( cass.getApplicationKeyspace( applicationId ), be );
        CassandraPersistenceUtils
                .addInsertToMutator( batch, ApplicationCF.ENTITY_DICTIONARIES, getRolePermissionsKey( roleName ),
                        permission, ByteBuffer.allocate( 0 ), timestamp );
        CassandraPersistenceUtils.batchExecute( batch, CassandraService.RETRY_COUNT );
    }


    @Override
    public void grantRolePermissions( String roleName, Collection<String> permissions ) throws Exception {

        roleName = roleName.toLowerCase();
        long timestamp = cass.createTimestamp();
        Mutator<ByteBuffer> batch = createMutator( cass.getApplicationKeyspace( applicationId ), be );
        for ( String permission : permissions ) {
            permission = permission.toLowerCase();
            CassandraPersistenceUtils
                    .addInsertToMutator( batch, ApplicationCF.ENTITY_DICTIONARIES, getRolePermissionsKey( roleName ),
                            permission, ByteBuffer.allocate( 0 ), timestamp );
        }
        CassandraPersistenceUtils.batchExecute( batch, CassandraService.RETRY_COUNT );
    }


    private Object getRolePermissionsKey( String roleName ) {
        return CassandraPersistenceUtils.key( SimpleRoleRef.getIdForRoleName( roleName ), DICTIONARY_PERMISSIONS );
    }


    private Object getRolePermissionsKey( UUID groupId, String roleName ) {
        try {
            return CassandraPersistenceUtils
                    .key( getGroupRoleRef( groupId, roleName ).getUuid(), DICTIONARY_PERMISSIONS );
        }
        catch ( Exception e ) {
            logger.error( "Error creating role key for uuid {} and role {}", groupId, roleName );
            return null;
        }
    }


    @Override
    public void revokeRolePermission( String roleName, String permission ) throws Exception {
        roleName = roleName.toLowerCase();
        permission = permission.toLowerCase();
        long timestamp = cass.createTimestamp();
        Mutator<ByteBuffer> batch = createMutator( cass.getApplicationKeyspace( applicationId ), be );
        CassandraPersistenceUtils
                .addDeleteToMutator( batch, ApplicationCF.ENTITY_DICTIONARIES, getRolePermissionsKey( roleName ),
                        permission, timestamp );
        CassandraPersistenceUtils.batchExecute( batch, CassandraService.RETRY_COUNT );
    }


    @Override
    public Set<String> getRolePermissions( String roleName ) throws Exception {
        roleName = roleName.toLowerCase();
        return cass.getAllColumnNames( cass.getApplicationKeyspace( applicationId ), ApplicationCF.ENTITY_DICTIONARIES,
                getRolePermissionsKey( roleName ) );
    }


    @Override
    public void deleteRole( String roleName ) throws Exception {
        roleName = roleName.toLowerCase();
        Set<String> permissions = getRolePermissions( roleName );
        Iterator<String> itrPermissions = permissions.iterator();

        while ( itrPermissions.hasNext() ) {
            revokeRolePermission( roleName, itrPermissions.next() );
        }

        removeFromDictionary( getApplicationRef(), DICTIONARY_ROLENAMES, roleName );
        removeFromDictionary( getApplicationRef(), DICTIONARY_ROLETIMES, roleName );
        EntityRef entity = getRoleRef( roleName );
        if ( entity != null ) {
            delete( entity );
        }
    }


    @Override
    public Map<String, String> getGroupRoles( UUID groupId ) throws Exception {
        return cast( getDictionaryAsMap( new SimpleEntityRef( Group.ENTITY_TYPE, groupId ), DICTIONARY_ROLENAMES ) );
    }


    @Override
    public Entity createGroupRole( UUID groupId, String roleName, long inactivity ) throws Exception {
        String batchRoleName = StringUtils.stringOrSubstringAfterLast( roleName.toLowerCase(), ':' );
        String roleTitle = batchRoleName;
        String propertyName = groupId + ":" + batchRoleName;
        Map<String, Object> properties = new TreeMap<String, Object>( CASE_INSENSITIVE_ORDER );
        properties.put( "group", groupId );

        Entity entity = batchCreateRole( roleName, roleTitle, inactivity, propertyName, groupId, properties );
        getRelationManager( new SimpleEntityRef( Group.ENTITY_TYPE, groupId ) )
                .addToCollection( COLLECTION_ROLES, entity );

        logger.info( "Created role {} with id {} in group {}",
                new String[] { roleName, entity.getUuid().toString(), groupId.toString() } );

        return entity;
    }


    @Override
    public void grantGroupRolePermission( UUID groupId, String roleName, String permission ) throws Exception {
        roleName = roleName.toLowerCase();
        permission = permission.toLowerCase();
        long timestamp = cass.createTimestamp();
        Mutator<ByteBuffer> batch = createMutator( cass.getApplicationKeyspace( applicationId ), be );
        CassandraPersistenceUtils.addInsertToMutator( batch, ApplicationCF.ENTITY_DICTIONARIES,
                getRolePermissionsKey( groupId, roleName ), permission, ByteBuffer.allocate( 0 ), timestamp );
        CassandraPersistenceUtils.batchExecute( batch, CassandraService.RETRY_COUNT );
    }


    @Override
    public void revokeGroupRolePermission( UUID groupId, String roleName, String permission ) throws Exception {
        roleName = roleName.toLowerCase();
        permission = permission.toLowerCase();
        long timestamp = cass.createTimestamp();
        Mutator<ByteBuffer> batch = createMutator( cass.getApplicationKeyspace( applicationId ), be );
        CassandraPersistenceUtils.addDeleteToMutator( batch, ApplicationCF.ENTITY_DICTIONARIES,
                getRolePermissionsKey( groupId, roleName ), permission, timestamp );
        CassandraPersistenceUtils.batchExecute( batch, CassandraService.RETRY_COUNT );
    }


    @Override
    public Set<String> getGroupRolePermissions( UUID groupId, String roleName ) throws Exception {
        roleName = roleName.toLowerCase();
        return cass.getAllColumnNames( cass.getApplicationKeyspace( applicationId ), ApplicationCF.ENTITY_DICTIONARIES,
                getRolePermissionsKey( groupId, roleName ) );
    }


    @Override
    public void deleteGroupRole( UUID groupId, String roleName ) throws Exception {
        roleName = roleName.toLowerCase();
        removeFromDictionary( new SimpleEntityRef( Group.ENTITY_TYPE, groupId ), DICTIONARY_ROLENAMES, roleName );
        cass.deleteRow( cass.getApplicationKeyspace( applicationId ), ApplicationCF.ENTITY_DICTIONARIES,
                SimpleRoleRef.getIdForGroupIdAndRoleName( groupId, roleName ) );
    }


    @Override
    public Set<String> getUserRoles( UUID userId ) throws Exception {
        return cast( getDictionaryAsSet( userRef( userId ), DICTIONARY_ROLENAMES ) );
    }


    @Override
    public void addUserToRole( UUID userId, String roleName ) throws Exception {
        roleName = roleName.toLowerCase();
        addToDictionary( userRef( userId ), DICTIONARY_ROLENAMES, roleName, roleName );
        addToCollection( userRef( userId ), COLLECTION_ROLES, getRoleRef( roleName ) );
    }


    private EntityRef userRef( UUID userId ) {
        return new SimpleEntityRef( User.ENTITY_TYPE, userId );
    }


    @Override
    public void removeUserFromRole( UUID userId, String roleName ) throws Exception {
        roleName = roleName.toLowerCase();
        removeFromDictionary( userRef( userId ), DICTIONARY_ROLENAMES, roleName );
        removeFromCollection( userRef( userId ), COLLECTION_ROLES, getRoleRef( roleName ) );
    }


    @Override
    public Set<String> getUserPermissions( UUID userId ) throws Exception {
        return cast(
                getDictionaryAsSet( new SimpleEntityRef( User.ENTITY_TYPE, userId ), Schema.DICTIONARY_PERMISSIONS ) );
    }


    @Override
    public void grantUserPermission( UUID userId, String permission ) throws Exception {
        permission = permission.toLowerCase();
        addToDictionary( userRef( userId ), DICTIONARY_PERMISSIONS, permission );
    }


    @Override
    public void revokeUserPermission( UUID userId, String permission ) throws Exception {
        permission = permission.toLowerCase();
        removeFromDictionary( userRef( userId ), DICTIONARY_PERMISSIONS, permission );
    }


    @Override
    public Map<String, String> getUserGroupRoles( UUID userId, UUID groupId ) throws Exception {
        // TODO this never returns anything - write path not invoked
        EntityRef userRef = userRef( userId );
        return cast( getDictionaryAsMap( userRef, DICTIONARY_ROLENAMES ) );
    }


    @Override
    public void addUserToGroupRole( UUID userId, UUID groupId, String roleName ) throws Exception {
        roleName = roleName.toLowerCase();
        EntityRef userRef = userRef( userId );
        EntityRef roleRef = getRoleRef( roleName );
        addToDictionary( userRef, DICTIONARY_ROLENAMES, roleName, roleName );
        addToCollection( userRef, COLLECTION_ROLES, roleRef );
        addToCollection( roleRef, COLLECTION_USERS, userRef );
    }


    @Override
    public void removeUserFromGroupRole( UUID userId, UUID groupId, String roleName ) throws Exception {
        roleName = roleName.toLowerCase();
        EntityRef memberRef = userRef( userId );
        EntityRef roleRef = getRoleRef( roleName );
        removeFromDictionary( memberRef, DICTIONARY_ROLENAMES, roleName );
        removeFromCollection( memberRef, COLLECTION_ROLES, roleRef );
        removeFromCollection( roleRef, COLLECTION_USERS, userRef( userId ) );
    }


    @Override
    public Results getUsersInGroupRole( UUID groupId, String roleName, Level level ) throws Exception {
        return this.getCollection( getRoleRef( roleName ), COLLECTION_USERS, null, 10000, level, false );
    }


    @Override
    public EntityRef getGroupRoleRef( UUID groupId, String roleName ) throws Exception {
        Results results = this.searchCollection( new SimpleEntityRef( Group.ENTITY_TYPE, groupId ),
                Schema.defaultCollectionName( Role.ENTITY_TYPE ), Query.findForProperty( "roleName", roleName ) );
        Iterator<Entity> iterator = results.iterator();
        EntityRef roleRef = null;
        while ( iterator.hasNext() ) {
            roleRef = iterator.next();
        }
        return roleRef;
    }


    private EntityRef getRoleRef( String roleName ) throws Exception {
        Results results = this.searchCollection( new SimpleEntityRef( Application.ENTITY_TYPE, applicationId ),
                Schema.defaultCollectionName( Role.ENTITY_TYPE ), Query.findForProperty( "roleName", roleName ) );
        Iterator<Entity> iterator = results.iterator();
        EntityRef roleRef = null;
        while ( iterator.hasNext() ) {
            roleRef = iterator.next();
        }
        return roleRef;
    }


    @Override
    public void incrementAggregateCounters( UUID userId, UUID groupId, String category, String counterName,
                                            long value ) {

        long cassandraTimestamp = cass.createTimestamp();
        incrementAggregateCounters( userId, groupId, category, counterName, value, cassandraTimestamp );
    }


    private void incrementAggregateCounters( UUID userId, UUID groupId, String category, String counterName, long value,
                                             long cassandraTimestamp ) {
        // TODO short circuit
        if ( !skipAggregateCounters ) {
            Mutator<ByteBuffer> m = createMutator( cass.getApplicationKeyspace( applicationId ), be );

            counterUtils
                    .batchIncrementAggregateCounters( m, applicationId, userId, groupId, null, category, counterName,
                            value, cassandraTimestamp / 1000, cassandraTimestamp );

            CassandraPersistenceUtils.batchExecute( m, CassandraService.RETRY_COUNT );
        }
    }


    @Override
    public Results getAggregateCounters( UUID userId, UUID groupId, String category, String counterName,
                                         CounterResolution resolution, long start, long finish, boolean pad ) {
        return this
                .getAggregateCounters( userId, groupId, null, category, counterName, resolution, start, finish, pad );
    }


    @Override
    public Results getAggregateCounters( UUID userId, UUID groupId, UUID queueId, String category, String counterName,
                                         CounterResolution resolution, long start, long finish, boolean pad ) {

        start = resolution.round( start );
        finish = resolution.round( finish );
        long expected_time = start;
        Keyspace ko = cass.getApplicationKeyspace( applicationId );
        SliceCounterQuery<String, Long> q = createCounterSliceQuery( ko, se, le );
        q.setColumnFamily( APPLICATION_AGGREGATE_COUNTERS.toString() );
        q.setRange( start, finish, false, ALL_COUNT );

        QueryResult<CounterSlice<Long>> r = q.setKey(
                counterUtils.getAggregateCounterRow( counterName, userId, groupId, queueId, category, resolution ) )
                                             .execute();

        List<AggregateCounter> counters = new ArrayList<AggregateCounter>();
        for ( HCounterColumn<Long> column : r.get().getColumns() ) {
            AggregateCounter count = new AggregateCounter( column.getName(), column.getValue() );
            if ( pad && !( resolution == CounterResolution.ALL ) ) {
                while ( count.getTimestamp() != expected_time ) {
                    counters.add( new AggregateCounter( expected_time, 0 ) );
                    expected_time = resolution.next( expected_time );
                }
                expected_time = resolution.next( expected_time );
            }
            counters.add( count );
        }
        if ( pad && !( resolution == CounterResolution.ALL ) ) {
            while ( expected_time <= finish ) {
                counters.add( new AggregateCounter( expected_time, 0 ) );
                expected_time = resolution.next( expected_time );
            }
        }
        return Results.fromCounters( new AggregateCounterSet( counterName, userId, groupId, category, counters ) );
    }


    @Override
    public Results getAggregateCounters( Query query ) throws Exception {
        CounterResolution resolution = query.getResolution();
        if ( resolution == null ) {
            resolution = CounterResolution.ALL;
        }
        long start = query.getStartTime() != null ? query.getStartTime() : 0;
        long finish = query.getFinishTime() != null ? query.getFinishTime() : 0;
        boolean pad = query.isPad();
        if ( start <= 0 ) {
            start = 0;
        }
        if ( ( finish <= 0 ) || ( finish < start ) ) {
            finish = System.currentTimeMillis();
        }
        start = resolution.round( start );
        finish = resolution.round( finish );
        long expected_time = start;

        if ( pad && ( resolution != CounterResolution.ALL ) ) {
            long max_counters = ( finish - start ) / resolution.interval();
            if ( max_counters > 1000 ) {
                finish = resolution.round( start + ( resolution.interval() * 1000 ) );
            }
        }

        List<Query.CounterFilterPredicate> filters = query.getCounterFilters();
        if ( filters == null ) {
            return null;
        }
        Map<String, CounterUtils.AggregateCounterSelection> selections =
                new HashMap<String, CounterUtils.AggregateCounterSelection>();
        Keyspace ko = cass.getApplicationKeyspace( applicationId );

        for ( Query.CounterFilterPredicate filter : filters ) {
            CounterUtils.AggregateCounterSelection selection =
                    new CounterUtils.AggregateCounterSelection( filter.getName(),
                            getUuid( getUserByIdentifier( filter.getUser() ) ),
                            getUuid( getGroupByIdentifier( filter.getGroup() ) ),
                            org.apache.usergrid.mq.Queue.getQueueId( filter.getQueue() ), filter.getCategory() );
            selections.put( selection.getRow( resolution ), selection );
        }

        MultigetSliceCounterQuery<String, Long> q = HFactory.createMultigetSliceCounterQuery( ko, se, le );
        q.setColumnFamily( APPLICATION_AGGREGATE_COUNTERS.toString() );
        q.setRange( start, finish, false, ALL_COUNT );
        QueryResult<CounterRows<String, Long>> rows = q.setKeys( selections.keySet() ).execute();

        List<AggregateCounterSet> countSets = new ArrayList<AggregateCounterSet>();
        for ( CounterRow<String, Long> r : rows.get() ) {
            expected_time = start;
            List<AggregateCounter> counters = new ArrayList<AggregateCounter>();
            for ( HCounterColumn<Long> column : r.getColumnSlice().getColumns() ) {
                AggregateCounter count = new AggregateCounter( column.getName(), column.getValue() );
                if ( pad && ( resolution != CounterResolution.ALL ) ) {
                    while ( count.getTimestamp() != expected_time ) {
                        counters.add( new AggregateCounter( expected_time, 0 ) );
                        expected_time = resolution.next( expected_time );
                    }
                    expected_time = resolution.next( expected_time );
                }
                counters.add( count );
            }
            if ( pad && ( resolution != CounterResolution.ALL ) ) {
                while ( expected_time <= finish ) {
                    counters.add( new AggregateCounter( expected_time, 0 ) );
                    expected_time = resolution.next( expected_time );
                }
            }
            CounterUtils.AggregateCounterSelection selection = selections.get( r.getKey() );
            countSets.add( new AggregateCounterSet( selection.getName(), selection.getUserId(), selection.getGroupId(),
                    selection.getCategory(), counters ) );
        }

        Collections.sort( countSets, new Comparator<AggregateCounterSet>() {
            @Override
            public int compare( AggregateCounterSet o1, AggregateCounterSet o2 ) {
                String s1 = o1.getName();
                String s2 = o2.getName();
                return s1.compareTo( s2 );
            }
        } );
        return Results.fromCounters( countSets );
    }


    @Override
    public EntityRef getUserByIdentifier( Identifier identifier ) throws Exception {

        if ( identifier == null ) {
            logger.debug( "getUserByIdentifier: returning null for null identifier" );
            return null;
        }
        logger.debug( "getUserByIdentifier {}:{}", identifier.getType(), identifier.toString() );

        if ( identifier.isUUID() ) {
            return new SimpleEntityRef( "user", identifier.getUUID() );
        }
        if ( identifier.isName() ) {
            return this.getAlias( new SimpleEntityRef( Application.ENTITY_TYPE, applicationId ), "user",
                    identifier.getName() );
        }
        if ( identifier.isEmail() ) {


            final Iterable<EntityRef> emailProperty =
                    getEntityRefsForUniqueProperty( Schema.defaultCollectionName( "user" ), "email",
                            identifier.getEmail() );

            for ( EntityRef firstRef : emailProperty ) {
                return firstRef;
            }

            //            Query query = new Query();
            //            query.setEntityType( "user" );
            //            query.addEqualityFilter( "email", identifier.getEmail() );
            //            query.setLimit( 1 );
            //            query.setResultsLevel( REFS );
            //
            //            Results r = getRelationManager(
            //                ref( Application.ENTITY_TYPE, applicationId ) ).searchCollection( "users", query );
            //
            //            if ( r != null && r.getRef() != null ) {
            //                logger.debug("Got entity ref!");
            //                return r.getRef();
            //            }
            //            else {
            // look-aside as it might be an email in the name field
            logger.debug( "return alias" );
            return this.getAlias( new SimpleEntityRef( Application.ENTITY_TYPE, applicationId ), "user",
                    identifier.getEmail() );
            //            }
        }
        return null;
    }


    @Override
    public EntityRef getGroupByIdentifier( Identifier identifier ) throws Exception {
        if ( identifier == null ) {
            return null;
        }
        if ( identifier.isUUID() ) {
            return new SimpleEntityRef( "group", identifier.getUUID() );
        }
        if ( identifier.isName() ) {
            return this.getAlias( new SimpleEntityRef( Application.ENTITY_TYPE, applicationId ), "group",
                    identifier.getName() );
        }
        return null;
    }


    @Override
    public Set<String> getCounterNames() throws Exception {
        Set<String> names = new TreeSet<String>( CASE_INSENSITIVE_ORDER );
        Set<String> nameSet = cast( getDictionaryAsSet( getApplicationRef(), Schema.DICTIONARY_COUNTERS ) );
        names.addAll( nameSet );
        return names;
    }


    @Override
    public Map<String, Long> getEntityCounters( UUID entityId ) throws Exception {
        Map<String, Long> counters = new HashMap<String, Long>();
        Keyspace ko = cass.getApplicationKeyspace( applicationId );
        SliceCounterQuery<UUID, String> q = createCounterSliceQuery( ko, ue, se );
        q.setColumnFamily( ENTITY_COUNTERS.toString() );
        q.setRange( null, null, false, ALL_COUNT );
        QueryResult<CounterSlice<String>> r = q.setKey( entityId ).execute();
        for ( HCounterColumn<String> column : r.get().getColumns() ) {
            counters.put( column.getName(), column.getValue() );
        }
        return counters;
    }


    @Override
    public Map<String, Long> getApplicationCounters() throws Exception {
        return getEntityCounters( applicationId );
    }


    @Override
    public void incrementAggregateCounters( UUID userId, UUID groupId, String category, Map<String, Long> counters ) {

        // TODO shortcircuit
        if ( !skipAggregateCounters ) {
            long timestamp = cass.createTimestamp();
            Mutator<ByteBuffer> m = createMutator( cass.getApplicationKeyspace( applicationId ), be );
            counterUtils.batchIncrementAggregateCounters( m, applicationId, userId, groupId, null, category, counters,
                    timestamp );

            CassandraPersistenceUtils.batchExecute( m, CassandraService.RETRY_COUNT );
        }
    }


    @Override
    public boolean isPropertyValueUniqueForEntity( String entityType, String propertyName, Object propertyValue )
            throws Exception {


        return getIdForUniqueEntityField( entityType, propertyName, propertyValue ) == null;
    }


    /**
     * Load the unique property for the field
     */
    private Id getIdForUniqueEntityField( final String collectionName, final String propertyName,
                                          final Object propertyValue ) {

        CollectionScope collectionScope =
                new CollectionScopeImpl( applicationScope.getApplication(), applicationScope.getApplication(),
                        CpNamingUtils.getCollectionScopeNameFromEntityType( collectionName ) );


        final EntityCollectionManager ecm = managerCache.getEntityCollectionManager( collectionScope );

        //convert to a string, that's what we store
        final Id results = ecm.getIdField( new StringField( propertyName, propertyValue.toString() ) ).toBlocking()
                              .lastOrDefault( null );

        return results;
    }


    @Override
    public Entity get( UUID uuid ) throws Exception {

        MapManager mm = getMapManagerForTypes();
        String entityType = mm.getString( uuid.toString() );

        final Entity entity;

        //this is the fall back, why isn't this writt
        if ( entityType == null ) {
             return null;
//            throw new EntityNotFoundException( String.format( "Counld not find type for uuid {}", uuid ) );
        }

        entity = get( new SimpleEntityRef( entityType, uuid ) );

        return entity;
    }


    /**
     * Get the map manager for uuid mapping
     */
    private MapManager getMapManagerForTypes() {
        Id mapOwner = new SimpleId( applicationId, TYPE_APPLICATION );

        final MapScope ms = CpNamingUtils.getEntityTypeMapScope( mapOwner );

        MapManager mm = managerCache.getMapManager( ms );

        return mm;
    }


    @Override
    public <A extends Entity> A get( EntityRef entityRef, Class<A> entityClass ) throws Exception {

        if ( entityRef == null ) {
            return null;
        }

        Entity entity = get( entityRef );

        if ( entity == null ) {
            logger.warn( "Entity {}/{} not found ", entityRef.getUuid(), entityRef.getType() );
            return null;
        }

        A ret = EntityFactory.newEntity( entityRef.getUuid(), entityRef.getType(), entityClass );
        ret.setProperties( entity.getProperties() );

        return ret;
    }


    @Override
    public Results getEntities( List<UUID> ids, String type ) {

        ArrayList<Entity> entities = new ArrayList<Entity>();

        for ( UUID uuid : ids ) {
            EntityRef ref = new SimpleEntityRef( type, uuid );
            Entity entity = null;
            try {
                entity = get( ref );
            }
            catch ( Exception ex ) {
                logger.warn( "Entity {}/{} not found", uuid, type );
            }

            if ( entity != null ) {
                entities.add( entity );
            }
        }

        return Results.fromEntities( entities );
    }


    @Override
    public Map<String, Role> getRolesWithTitles( Set<String> roleNames ) throws Exception {
        Map<String, Role> rolesWithTitles = new HashMap<String, Role>();

        Map<String, Object> nameResults = null;

        if ( roleNames != null ) {
            nameResults = getDictionaryElementValues( getApplicationRef(), DICTIONARY_ROLENAMES,
                    roleNames.toArray( new String[roleNames.size()] ) );
        }
        else {
            nameResults = cast( getDictionaryAsMap( getApplicationRef(), DICTIONARY_ROLENAMES ) );
            roleNames = nameResults.keySet();
        }
        Map<String, Object> timeResults = getDictionaryElementValues( getApplicationRef(), DICTIONARY_ROLETIMES,
                roleNames.toArray( new String[roleNames.size()] ) );

        for ( String roleName : roleNames ) {

            String savedTitle = string( nameResults.get( roleName ) );

            // no title, skip the role
            if ( savedTitle == null ) {
                continue;
            }

            Role newRole = new Role();
            newRole.setName( roleName );
            newRole.setTitle( savedTitle );
            newRole.setInactivity( getLong( timeResults.get( roleName ) ) );

            rolesWithTitles.put( roleName, newRole );
        }

        return rolesWithTitles;
    }


    @Override
    public String getRoleTitle( String roleName ) throws Exception {
        String title = string( getDictionaryElementValue( getApplicationRef(), DICTIONARY_ROLENAMES, roleName ) );
        if ( title == null ) {
            title = roleName;
        }
        return title;
    }


    @SuppressWarnings( "unchecked" )
    @Override
    public Map<String, Role> getUserRolesWithTitles( UUID userId ) throws Exception {
        return getRolesWithTitles(
                ( Set<String> ) cast( getDictionaryAsSet( userRef( userId ), DICTIONARY_ROLENAMES ) ) );
    }


    @SuppressWarnings( "unchecked" )
    @Override
    public Map<String, Role> getGroupRolesWithTitles( UUID groupId ) throws Exception {
        return getRolesWithTitles(
                ( Set<String> ) cast( getDictionaryAsSet( groupRef( groupId ), DICTIONARY_ROLENAMES ) ) );
    }


    @Override
    public void addGroupToRole( UUID groupId, String roleName ) throws Exception {
        roleName = roleName.toLowerCase();
        addToDictionary( groupRef( groupId ), DICTIONARY_ROLENAMES, roleName, roleName );
        addToCollection( groupRef( groupId ), COLLECTION_ROLES, getRoleRef( roleName ) );
    }


    @Override
    public void removeGroupFromRole( UUID groupId, String roleName ) throws Exception {
        roleName = roleName.toLowerCase();
        removeFromDictionary( groupRef( groupId ), DICTIONARY_ROLENAMES, roleName );
        removeFromCollection( groupRef( groupId ), COLLECTION_ROLES, getRoleRef( roleName ) );
    }


    @Override
    public Set<String> getGroupPermissions( UUID groupId ) throws Exception {
        return cast( getDictionaryAsSet( groupRef( groupId ), Schema.DICTIONARY_PERMISSIONS ) );
    }


    @Override
    public void grantGroupPermission( UUID groupId, String permission ) throws Exception {
        permission = permission.toLowerCase();
        addToDictionary( groupRef( groupId ), DICTIONARY_PERMISSIONS, permission );
    }


    @Override
    public void revokeGroupPermission( UUID groupId, String permission ) throws Exception {
        permission = permission.toLowerCase();
        removeFromDictionary( groupRef( groupId ), DICTIONARY_PERMISSIONS, permission );
    }


    private EntityRef groupRef( UUID groupId ) {
        return new SimpleEntityRef( Group.ENTITY_TYPE, groupId );
    }


    @Override
    public <A extends Entity> A batchCreate( Mutator<ByteBuffer> ignored, String entityType, Class<A> entityClass,
                                             Map<String, Object> properties, UUID importId, UUID timestampUuid )
            throws Exception {

        String eType = Schema.normalizeEntityType( entityType );

        Schema schema = Schema.getDefaultSchema();

        boolean is_application = TYPE_APPLICATION.equals( eType );

        if ( ( ( applicationId == null ) || applicationId.equals( UUIDUtils.ZERO_UUID ) ) && !is_application ) {
            return null;
        }

        long timestamp = UUIDUtils.getUUIDLong( timestampUuid );

        UUID itemId = UUIDUtils.newTimeUUID();

        if ( is_application ) {
            itemId = applicationId;
        }
        if ( importId != null ) {
            itemId = importId;
        }
        if ( properties == null ) {
            properties = new TreeMap<String, Object>( CASE_INSENSITIVE_ORDER );
        }

        if ( importId != null ) {
            if ( UUIDUtils.isTimeBased( importId ) ) {
                timestamp = UUIDUtils.getTimestampInMicros( importId );
            }
            else if ( properties.get( PROPERTY_CREATED ) != null ) {
                timestamp = getLong( properties.get( PROPERTY_CREATED ) ) * 1000;
            }
        }

        if ( entityClass == null ) {
            entityClass = ( Class<A> ) Schema.getDefaultSchema().getEntityClass( entityType );
        }

        Set<String> required = schema.getRequiredProperties( entityType );

        if ( required != null ) {
            for ( String p : required ) {
                if ( !PROPERTY_UUID.equals( p ) && !PROPERTY_TYPE.equals( p ) && !PROPERTY_CREATED.equals( p )
                        && !PROPERTY_MODIFIED.equals( p ) ) {
                    Object v = properties.get( p );
                    if ( schema.isPropertyTimestamp( entityType, p ) ) {
                        if ( v == null ) {
                            properties.put( p, timestamp / 1000 );
                        }
                        else {
                            long ts = getLong( v );
                            if ( ts <= 0 ) {
                                properties.put( p, timestamp / 1000 );
                            }
                        }
                        continue;
                    }
                    if ( v == null ) {
                        throw new RequiredPropertyNotFoundException( entityType, p );
                    }
                    else if ( ( v instanceof String ) && isBlank( ( String ) v ) ) {
                        throw new RequiredPropertyNotFoundException( entityType, p );
                    }
                }
            }
        }

        if ( properties.isEmpty() ) {
            return null;
        }

        properties.put( PROPERTY_UUID, itemId );
        properties.put( PROPERTY_TYPE, Schema.normalizeEntityType( entityType, false ) );

        if ( importId != null ) {
            if ( properties.get( PROPERTY_CREATED ) == null ) {
                properties.put( PROPERTY_CREATED, ( long ) ( timestamp / 1000 ) );
            }

            if ( properties.get( PROPERTY_MODIFIED ) == null ) {
                properties.put( PROPERTY_MODIFIED, ( long ) ( timestamp / 1000 ) );
            }
        }
        else {
            properties.put( PROPERTY_CREATED, ( long ) ( timestamp / 1000 ) );
            properties.put( PROPERTY_MODIFIED, ( long ) ( timestamp / 1000 ) );
        }

        // special case timestamp and published properties
        // and dictionary their timestamp values if not set
        // this is sure to break something for someone someday

        if ( properties.containsKey( PROPERTY_TIMESTAMP ) ) {
            long ts = getLong( properties.get( PROPERTY_TIMESTAMP ) );
            if ( ts <= 0 ) {
                properties.put( PROPERTY_TIMESTAMP, ( long ) ( timestamp / 1000 ) );
            }
        }

        A entity = EntityFactory.newEntity( itemId, eType, entityClass );
        entity.addProperties( properties );

        //        logger.info( "Entity created of type {}", entity.getClass().getName() );

        if ( Event.ENTITY_TYPE.equals( eType ) ) {
            Event event = ( Event ) entity.toTypedEntity();
            for ( String prop_name : properties.keySet() ) {
                Object propertyValue = properties.get( prop_name );
                if ( propertyValue != null ) {
                    event.setProperty( prop_name, propertyValue );
                }
            }

            //doesn't allow the mutator to be ignored.
            counterUtils.addEventCounterMutations( ignored, applicationId, event, timestamp );

            incrementEntityCollection( "events", timestamp );

            return entity;
        }

        org.apache.usergrid.persistence.model.entity.Entity cpEntity = entityToCpEntity( entity, importId );

        // prepare to write and index Core Persistence Entity into default scope
        CollectionScope collectionScope =
                new CollectionScopeImpl( applicationScope.getApplication(), applicationScope.getApplication(),
                        CpNamingUtils.getCollectionScopeNameFromEntityType( eType ) );
        EntityCollectionManager ecm = managerCache.getEntityCollectionManager( collectionScope );

        if ( logger.isDebugEnabled() ) {
            logger.debug( "Writing entity {}:{} into scope\n   app {}\n   owner {}\n   name {} data {}", new Object[] {
                            entity.getType(), entity.getUuid(), collectionScope.getApplication(),
                            collectionScope.getOwner(), collectionScope.getName(), CpEntityMapUtils.toMap( cpEntity )
                    } );
            //
            //            if ( entity.getType().equals("group")) {
            //                logger.debug("Writing Group");
            //                for ( Field field : cpEntity.getFields() ) {
            //                    logger.debug(
            //                        "   Writing Group name={} value={}", field.getName(), field.getValue() );
            //                }
            //            }
        }

        try {
            logger.debug( "About to Write {}:{} version {}", new Object[] {
                    cpEntity.getId().getType(), cpEntity.getId().getUuid(), cpEntity.getVersion()
            } );

<<<<<<< HEAD
             cpEntity = ecm.write( cpEntity ).toBlocking().last();
=======
            cpEntity = ecm.write( cpEntity ).toBlocking().last();
>>>>>>> 66ab3761

            logger.debug( "Wrote {}:{} version {}", new Object[] {
                    cpEntity.getId().getType(), cpEntity.getId().getUuid(), cpEntity.getVersion()
            } );

            entityCache.put( new EntityScope( collectionScope, cpEntity.getId() ), cpEntity );
        }
        catch ( WriteUniqueVerifyException wuve ) {
            handleWriteUniqueVerifyException( entity, wuve );
        }
        catch ( HystrixRuntimeException hre ) {

            if ( hre.getCause() instanceof WriteUniqueVerifyException ) {
                WriteUniqueVerifyException wuve = ( WriteUniqueVerifyException ) hre.getCause();
                handleWriteUniqueVerifyException( entity, wuve );
            }
        }

        // Index CP entity into default collection scope
        //        IndexScope defaultIndexScope = new IndexScopeImpl(
        //            applicationScope.getApplication(),
        //            applicationScope.getApplication(),
        //            CpEntityManager.getCollectionScopeNameFromEntityType( entity.getType() ) );
        //        EntityIndex ei = managerCache.getEntityIndex( applicationScope );
        //        ei.createBatch().index( defaultIndexScope, cpEntity ).execute();

        // reflect changes in the legacy Entity
        entity.setUuid( cpEntity.getId().getUuid() );
        Map<String, Object> entityMap = CpEntityMapUtils.toMap( cpEntity );
        entity.addProperties( entityMap );

        // add to and index in collection of the application
        if ( !is_application ) {

            String collectionName = Schema.defaultCollectionName( eType );
            CpRelationManager cpr = ( CpRelationManager ) getRelationManager( getApplication() );
            cpr.addToCollection( collectionName, entity, cpEntity, false );

            // Invoke counters
            incrementEntityCollection( collectionName, timestamp );
        }

        //write to our types map
        MapManager mm = getMapManagerForTypes();
        mm.putString( itemId.toString(), entity.getType() );


        return entity;
    }


    private void incrementEntityCollection( String collection_name, long cassandraTimestamp ) {
        try {
            incrementAggregateCounters( null, null, null, APPLICATION_COLLECTION + collection_name, ONE_COUNT,
                    cassandraTimestamp );
        }
        catch ( Exception e ) {
            logger.error( "Unable to increment counter application.collection: {}.",
                    new Object[] { collection_name, e } );
        }
        try {
            incrementAggregateCounters( null, null, null, APPLICATION_ENTITIES, ONE_COUNT, cassandraTimestamp );
        }
        catch ( Exception e ) {
            logger.error( "Unable to increment counter application.entities for collection: " + "{} with timestamp: {}",
                    new Object[] { collection_name, cassandraTimestamp, e } );
        }
    }


    private void handleWriteUniqueVerifyException( Entity entity, WriteUniqueVerifyException wuve )
            throws DuplicateUniquePropertyExistsException {

        // we may have multiple conflicts, but caller expects only one 
        Map<String, Field> violiations = wuve.getVioliations();

        if ( violiations != null ) {
            Field conflict = violiations.get( violiations.keySet().iterator().next() );

            throw new DuplicateUniquePropertyExistsException( entity.getType(), conflict.getName(),
                    conflict.getValue() );
        }
        else {
            throw new DuplicateUniquePropertyExistsException( entity.getType(), "Unknown property name",
                    "Unknown property value" );
        }
    }


    @Override
    public Mutator<ByteBuffer> batchSetProperty( Mutator<ByteBuffer> batch, EntityRef entity, String propertyName,
                                                 Object propertyValue, UUID timestampUuid ) throws Exception {

        throw new UnsupportedOperationException( "Not supported yet." );
    }


    @Override
    public Mutator<ByteBuffer> batchSetProperty( Mutator<ByteBuffer> batch, EntityRef entity, String propertyName,
                                                 Object propertyValue, boolean force, boolean noRead,
                                                 UUID timestampUuid ) throws Exception {

        throw new UnsupportedOperationException( "Not supported yet." );
    }


    @Override
    public Mutator<ByteBuffer> batchUpdateDictionary( Mutator<ByteBuffer> batch, EntityRef entity,
                                                      String dictionaryName, Object elementValue, Object elementCoValue,
                                                      boolean removeFromDictionary, UUID timestampUuid )
            throws Exception {

        long timestamp = UUIDUtils.getUUIDLong( timestampUuid );

        // dictionaryName = dictionaryName.toLowerCase();
        if ( elementCoValue == null ) {
            elementCoValue = ByteBuffer.allocate( 0 );
        }

        boolean entityHasDictionary = Schema.getDefaultSchema().hasDictionary( entity.getType(), dictionaryName );

        // Don't index dynamic dictionaries not defined by the schema
        if ( entityHasDictionary ) {
            getRelationManager( entity )
                    .batchUpdateSetIndexes( batch, dictionaryName, elementValue, removeFromDictionary, timestampUuid );
        }

        ApplicationCF dictionary_cf = entityHasDictionary ? ENTITY_DICTIONARIES : ENTITY_COMPOSITE_DICTIONARIES;

        if ( elementValue != null ) {
            if ( !removeFromDictionary ) {
                // Set the new value

                elementCoValue =
                        CassandraPersistenceUtils.toStorableBinaryValue( elementCoValue, !entityHasDictionary );

                CassandraPersistenceUtils.addInsertToMutator( batch, dictionary_cf,
                        CassandraPersistenceUtils.key( entity.getUuid(), dictionaryName ),
                        entityHasDictionary ? elementValue : asList( elementValue ), elementCoValue, timestamp );

                if ( !entityHasDictionary ) {
                    CassandraPersistenceUtils.addInsertToMutator( batch, ENTITY_DICTIONARIES,
                            CassandraPersistenceUtils.key( entity.getUuid(), DICTIONARY_SETS ), dictionaryName, null,
                            timestamp );
                }
            }
            else {
                CassandraPersistenceUtils.addDeleteToMutator( batch, dictionary_cf,
                        CassandraPersistenceUtils.key( entity.getUuid(), dictionaryName ),
                        entityHasDictionary ? elementValue : asList( elementValue ), timestamp );
            }
        }

        return batch;
    }


    @Override
    public Mutator<ByteBuffer> batchUpdateDictionary( Mutator<ByteBuffer> batch, EntityRef entity,
                                                      String dictionaryName, Object elementValue,
                                                      boolean removeFromDictionary, UUID timestampUuid )
            throws Exception {

        return batchUpdateDictionary( batch, entity, dictionaryName, elementValue, null, removeFromDictionary,
                timestampUuid );
    }


    @Override
    public Mutator<ByteBuffer> batchUpdateProperties( Mutator<ByteBuffer> batch, EntityRef entity,
                                                      Map<String, Object> properties, UUID timestampUuid )
            throws Exception {

        throw new UnsupportedOperationException( "Not supported yet." );
    }


    //TODO: ask what the difference is.
    @Override
    public Set<String> getDictionaryNames( EntityRef entity ) throws Exception {

        Set<String> dictionaryNames = new TreeSet<String>( CASE_INSENSITIVE_ORDER );

        List<HColumn<String, ByteBuffer>> results =
                cass.getAllColumns( cass.getApplicationKeyspace( applicationId ), ENTITY_DICTIONARIES,
                        CassandraPersistenceUtils.key( entity.getUuid(), DICTIONARY_SETS ) );

        for ( HColumn<String, ByteBuffer> result : results ) {
            String str = string( result.getName() );
            if ( str != null ) {
                dictionaryNames.add( str );
            }
        }

        Set<String> schemaSets = Schema.getDefaultSchema().getDictionaryNames( entity.getType() );
        if ( ( schemaSets != null ) && !schemaSets.isEmpty() ) {
            dictionaryNames.addAll( schemaSets );
        }

        return dictionaryNames;
    }


    @Override
    public void insertEntity( EntityRef ref ) throws Exception {

        throw new UnsupportedOperationException( "Not supported yet." );
    }


    @Override
    public UUID getApplicationId() {

        return applicationId;
    }


    @Override
    public IndexBucketLocator getIndexBucketLocator() {

        throw new UnsupportedOperationException( "Not supported yet." );
    }


    @Override
    public CassandraService getCass() {
        return cass;
    }


    @Override
    public void refreshIndex() {

        // refresh factory indexes
        emf.refreshIndex();

        // refresh this Entity Manager's application's index
        EntityIndex ei = managerCache.getEntityIndex( getApplicationScope() );
        ei.refresh();
    }


    @Override
    public void createIndex() {
        EntityIndex ei = managerCache.getEntityIndex( applicationScope );
        ei.initializeIndex();
    }


    public static org.apache.usergrid.persistence.model.entity.Entity entityToCpEntity( Entity entity, UUID importId ) {

        UUID uuid = importId != null ? importId : entity.getUuid();

        org.apache.usergrid.persistence.model.entity.Entity cpEntity =
                new org.apache.usergrid.persistence.model.entity.Entity( new SimpleId( uuid, entity.getType() ) );

        cpEntity = CpEntityMapUtils.fromMap( cpEntity, entity.getProperties(), entity.getType(), true );

        cpEntity = CpEntityMapUtils.fromMap( cpEntity, entity.getDynamicProperties(), entity.getType(), true );

        return cpEntity;
    }


    @Override
    public void flushManagerCaches() {
        managerCache.invalidate();
    }


    /**
     * Completely reindex the application associated with this EntityManager.
     */
    public void reindex( final EntityManagerFactory.ProgressObserver po ) throws Exception {

        CpWalker walker = new CpWalker( po.getWriteDelayTime() );

        walker.walkCollections( this, application, new CpVisitor() {

            @Override
            public void visitCollectionEntry( EntityManager em, String collName, Entity entity ) {

                try {
                    em.update( entity );
                    po.onProgress( entity );
                }
                catch ( WriteOptimisticVerifyException wo ) {
                    //swallow this, it just means this was already updated, which accomplishes our task.  Just ignore.
                    logger.warn( "Someone beat us to updating entity {} in collection {}.  Ignoring.", entity.getName(),
                            collName );
                }
                catch ( Exception ex ) {
                    logger.error( "Error repersisting entity", ex );
                }
            }
        } );
    }


    void indexEntityIntoCollection( org.apache.usergrid.persistence.model.entity.Entity collectionEntity,
                                    org.apache.usergrid.persistence.model.entity.Entity memberEntity,
                                    String collName ) {

        final EntityIndex ei = getManagerCache().getEntityIndex( getApplicationScope() );
        final EntityIndexBatch batch = ei.createBatch();

        // index member into entity collection | type scope
        IndexScope collectionIndexScope = new IndexScopeImpl( collectionEntity.getId(),
                CpNamingUtils.getCollectionScopeNameFromCollectionName( collName ) );

        batch.index( collectionIndexScope, memberEntity );

        //TODO REMOVE INDEX CODE
        //        // index member into entity | all-types scope
        //        IndexScope entityAllTypesScope = new IndexScopeImpl(
        //                collectionEntity.getId(),
        //                CpNamingUtils.ALL_TYPES, entityType );
        //
        //        batch.index(entityAllTypesScope, memberEntity);
        //
        //        // index member into application | all-types scope
        //        IndexScope appAllTypesScope = new IndexScopeImpl(
        //                getApplicationScope().getApplication(),
        //                CpNamingUtils.ALL_TYPES, entityType );
        //
        //        batch.index(appAllTypesScope, memberEntity);

        batch.execute();
    }
}

<|MERGE_RESOLUTION|>--- conflicted
+++ resolved
@@ -609,7 +609,6 @@
 
             // first, delete entity in every collection and connection scope in which it is indexed 
 
-<<<<<<< HEAD
 //            RelationManager rm = getRelationManager( entityRef );
 //            Map<String, Map<UUID, Set<String>>> owners = rm.getOwners();
 //
@@ -651,49 +650,6 @@
 //            batch.deindex( allTypesIndexScope,  entity );
 //
 //            batch.execute();
-=======
-            RelationManager rm = getRelationManager( entityRef );
-            Map<String, Map<UUID, Set<String>>> owners = rm.getOwners();
-
-            logger.debug( "Deleting indexes of all {} collections owning the entity", owners.keySet().size() );
-
-            final EntityIndex ei = managerCache.getEntityIndex( getApplicationScope() );
-
-            final EntityIndexBatch batch = ei.createBatch();
-
-
-            for ( String ownerType : owners.keySet() ) {
-                Map<UUID, Set<String>> collectionsByUuid = owners.get( ownerType );
-
-                for ( UUID uuid : collectionsByUuid.keySet() ) {
-                    Set<String> collectionNames = collectionsByUuid.get( uuid );
-                    for ( String coll : collectionNames ) {
-
-                        IndexScope indexScope = new IndexScopeImpl( new SimpleId( uuid, ownerType ),
-                                CpNamingUtils.getCollectionScopeNameFromCollectionName( coll ) );
-
-
-                        batch.index( indexScope, entity );
-                    }
-                }
-            }
-
-
-            // deindex from default index scope
-            IndexScope defaultIndexScope = new IndexScopeImpl( getApplicationScope().getApplication(),
-                    CpNamingUtils.getCollectionScopeNameFromEntityType( entityRef.getType() ) );
-
-            batch.deindex( defaultIndexScope, entity );
-
-            //            TODO REMOVE INDEX CODE
-            //            IndexScope allTypesIndexScope = new IndexScopeImpl(
-            //                getApplicationScope().getApplication(),
-            //                    CpNamingUtils.ALL_TYPES, entityType );
-            //
-            //            batch.deindex( allTypesIndexScope,  entity );
-
-            batch.execute();
->>>>>>> 66ab3761
 
             decrementEntityCollection( Schema.defaultCollectionName( entityId.getType() ) );
 
@@ -2582,11 +2538,7 @@
                     cpEntity.getId().getType(), cpEntity.getId().getUuid(), cpEntity.getVersion()
             } );
 
-<<<<<<< HEAD
-             cpEntity = ecm.write( cpEntity ).toBlocking().last();
-=======
-            cpEntity = ecm.write( cpEntity ).toBlocking().last();
->>>>>>> 66ab3761
+             cpEntity = ecm .write( cpEntity ).toBlocking().last();
 
             logger.debug( "Wrote {}:{} version {}", new Object[] {
                     cpEntity.getId().getType(), cpEntity.getId().getUuid(), cpEntity.getVersion()
