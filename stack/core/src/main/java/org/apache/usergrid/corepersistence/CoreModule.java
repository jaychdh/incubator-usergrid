--- conflicted
+++ resolved
@@ -22,14 +22,11 @@
 import org.apache.usergrid.corepersistence.events.EntityDeletedHandler;
 import org.apache.usergrid.corepersistence.events.EntityVersionCreatedHandler;
 import org.apache.usergrid.corepersistence.events.EntityVersionDeletedHandler;
-<<<<<<< HEAD
-=======
 import org.apache.usergrid.corepersistence.migration.CoreMigration;
 import org.apache.usergrid.corepersistence.migration.CoreMigrationPlugin;
 import org.apache.usergrid.corepersistence.migration.EntityTypeMappingMigration;
 import org.apache.usergrid.corepersistence.migration.MigrationModuleVersionPlugin;
 import org.apache.usergrid.corepersistence.rx.impl.AllApplicationsObservableImpl;
->>>>>>> f1bf0354
 import org.apache.usergrid.corepersistence.rx.impl.AllEntitiesInSystemImpl;
 import org.apache.usergrid.corepersistence.rx.impl.AllNodesInGraphImpl;
 import org.apache.usergrid.persistence.EntityManagerFactory;
@@ -121,7 +118,6 @@
 
         /**
          * Create our migrations for within our core plugin
-         *
          */
         Multibinder<DataMigration<EntityIdScope>> dataMigrationMultibinder =
                     Multibinder.newSetBinder( binder(), new TypeLiteral<DataMigration<EntityIdScope>>() {}, CoreMigration.class );
@@ -137,10 +133,6 @@
         plugins.addBinding().to( MigrationModuleVersionPlugin.class );
 
         bind( AllApplicationsObservable.class).to(AllApplicationsObservableImpl.class);
-
-
-
-
     }
 
 
