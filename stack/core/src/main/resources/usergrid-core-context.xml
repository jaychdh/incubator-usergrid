--- conflicted
+++ resolved
@@ -110,7 +110,6 @@
         <constructor-arg ref="counterUtils"/>
         <constructor-arg value="${usergrid.counter.skipAggregate}"/>
     </bean>
-<<<<<<< HEAD
 -->
 
     <bean id="entityManagerFactory"
@@ -119,15 +118,6 @@
         <constructor-arg ref="counterUtils"/>
         <constructor-arg value="${usergrid.counter.skipAggregate}"/>
     </bean>
-=======
-
-    <!--<bean id="entityManagerFactory"-->
-		<!--class="org.apache.usergrid.persistence.cassandra.EntityManagerFactoryImpl">-->
-		<!--<constructor-arg ref="cassandraService" />-->
-        <!--<constructor-arg ref="counterUtils"/>-->
-        <!--<constructor-arg value="${usergrid.counter.skipAggregate}"/>-->
-    <!--</bean>-->
->>>>>>> 71cb9c26
 
 
     <bean id="queueManagerFactory"
@@ -173,30 +163,14 @@
     
     <bean id="mailUtils" class="org.apache.usergrid.utils.MailUtils" />
 
-<<<<<<< HEAD
-<!--    
-    <bean id="entityManager" 
-        class="org.apache.usergrid.corepersistence.CpEntityManager" 
-        scope="prototype"/>
--->
-
     <bean id="entityManager" 
         class="org.apache.usergrid.persistence.cassandra.EntityManagerImpl" 
         scope="prototype"/>
     <bean id="relationManager" 
         class="org.apache.usergrid.persistence.cassandra.RelationManagerImpl" 
         scope="prototype"/>
-=======
-    <bean id="entityManager" class="org.apache.usergrid.corepersistence.CpEntityManager" scope="prototype"/>
-
-    <!--<bean id="entityManager"-->
-        <!--class="org.apache.usergrid.persistence.cassandra.EntityManagerImpl"-->
-        <!--scope="prototype"/>-->
-
-    <!--<bean id="relationManager"-->
-        <!--class="org.apache.usergrid.persistence.cassandra.RelationManagerImpl"-->
-        <!--scope="prototype"/>-->
->>>>>>> 71cb9c26
+
+<!--    <bean id="entityManager" class="org.apache.usergrid.corepersistence.CpEntityManager" scope="prototype"/>-->
 
     <bean id="traceTagAspect" class="org.apache.usergrid.persistence.cassandra.util.TraceTagAspect"/>
 
