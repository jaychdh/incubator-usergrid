<?xml version="1.0" encoding="UTF-8"?>
<!--
    Licensed to the Apache Software Foundation (ASF) under one or more
    contributor license agreements.  See the NOTICE file distributed with
    this work for additional information regarding copyright ownership.
    The ASF licenses this file to You under the Apache License, Version 2.0
    (the "License"); you may not use this file except in compliance with
    the License.  You may obtain a copy of the License at

        http://www.apache.org/licenses/LICENSE-2.0

    Unless required by applicable law or agreed to in writing, software
    distributed under the License is distributed on an "AS IS" BASIS,
    WITHOUT WARRANTIES OR CONDITIONS OF ANY KIND, either express or implied.
    See the License for the specific language governing permissions and
    limitations under the License.
-->
<beans xmlns="http://www.springframework.org/schema/beans"
	xmlns:xsi="http://www.w3.org/2001/XMLSchema-instance" xmlns:util="http://www.springframework.org/schema/util"
	xmlns:context="http://www.springframework.org/schema/context" xmlns:p="http://www.springframework.org/schema/p"
	xmlns:hz="http://www.hazelcast.com/schema/config" xmlns:aop="http://www.springframework.org/schema/aop"
	xsi:schemaLocation="
	http://www.springframework.org/schema/aop http://www.springframework.org/schema/aop/spring-aop-3.1.xsd
	http://www.springframework.org/schema/beans http://www.springframework.org/schema/beans/spring-beans-3.1.xsd
	http://www.springframework.org/schema/util http://www.springframework.org/schema/util/spring-util-3.1.xsd
	http://www.springframework.org/schema/context http://www.springframework.org/schema/context/spring-context-3.1.xsd">

	<context:component-scan base-package="org.apache.usergrid.persistence" />
	<context:annotation-config />

    <aop:config proxy-target-class="true"/>



	<bean id="propertyPlaceholderConfigurer"
		class="org.springframework.beans.factory.config.PropertyPlaceholderConfigurer">
		<property name="properties" ref="properties" />
		<property name="systemPropertiesModeName">
			<value>SYSTEM_PROPERTIES_MODE_OVERRIDE</value>
		</property>
	</bean>


	<!-- The Time Resolution used for the cluster -->
	<bean id="microsecondsTimeResolution" class="me.prettyprint.cassandra.service.clock.MicrosecondsClockResolution" />
  <bean id="traceTagManager" class="org.apache.usergrid.persistence.cassandra.util.TraceTagManager"/>
  <bean id="traceTagReporter" class="org.apache.usergrid.persistence.cassandra.util.Slf4jTraceTagReporter"/>

  <bean id="taggedOpTimer" class="org.apache.usergrid.persistence.cassandra.util.TaggedOpTimer">
    <constructor-arg ref="traceTagManager"/>
  </bean>

	<bean id="cassandraHostConfigurator" class="me.prettyprint.cassandra.service.CassandraHostConfigurator">
		<constructor-arg value="${cassandra.url}" />
        <!-- set the pool size if it's available.  If not go with 50 -->
<<<<<<< HEAD
        <property name="maxActive" value="${cassandra.connections:50}"/>
        <!--<property orgAppName="clockResolution" ref="microsecondsTimeResolution" />-->
=======
        <property name="maxActive" value="${cassandra.connections:20}"/>
        <property name="cassandraThriftSocketTimeout" value="${cassandra.thriftSocketTimeout:0}" />
        <property name="useSocketKeepalive" value="${cassandra.useSocketKeepalive:false}" />
        <property name="clockResolution" ref="microsecondsTimeResolution" />
>>>>>>> db380dfe
        <property name="opTimer" ref="taggedOpTimer"/>
        <property name="loadBalancingPolicy" ref="loadBalancingPolicy"/>
	</bean>




	<bean id="cassandraCluster" class="me.prettyprint.cassandra.service.ThriftCluster">
		<constructor-arg value="${cassandra.cluster}" />
		<constructor-arg ref="cassandraHostConfigurator" />
	</bean>

    <bean id="loadBalancingPolicy" class="me.prettyprint.cassandra.connection.DynamicLoadBalancingPolicy"/>

	<!--  locking for a single node -->
<<<<<<< HEAD
<!--	<bean orgAppName="lockManager"
        class="org.apache.usergrid.locking.singlenode.SingleNodeLockManagerImpl" />-->

	<!--  hector based locks -->
	<!-- Note that if this is deployed in a production cluster, the RF on the keyspace
    MUST be updated to use an odd number for it's replication Factor.  Even numbers can
    potentially case the locks to fail, via "split brain" when read at QUORUM on lock verification-->

	<bean name="lockManager" class="org.apache.usergrid.locking.cassandra.HectorLockManagerImpl" >
		<property name="cluster" ref="cassandraCluster"/>
		<property name="keyspaceName" value="${cassandra.lock.keyspace}"/>
		<property name="consistencyLevelPolicy" ref="consistencyLevelPolicy"/>
	</bean>
=======
    <!-- <bean name="lockManager" class="org.apache.usergrid.locking.singlenode.SingleNodeLockManagerImpl" /> -->

	<!--  hector based locks -->
	<!-- Note that if this is deployed in a production cluster, the RF on the keyspace MUST be updated to use an odd number for it's replication Factor.
		  Even numbers can potentially case the locks to fail, via "split brain" when read at QUORUM on lock verification-->

	<bean name="lockManager" class="org.apache.usergrid.locking.cassandra.HectorLockManagerImpl">
		<property name="cluster" ref="cassandraCluster"/>
		<property name="keyspaceName" value="${cassandra.lock.keyspace}"/>
        <property name="consistencyLevelPolicy" ref="hlockConsistencyLevelPolicy" />
	</bean>
    <bean name="hlockConsistencyLevelPolicy" class="me.prettyprint.cassandra.model.ConfigurableConsistencyLevel">
        <property name="defaultReadConsistencyLevel" value="${cassandra.lock.readcl}"/>
        <property name="defaultWriteConsistencyLevel" value="${cassandra.lock.writecl}"/>
    </bean>
>>>>>>> db380dfe

	<!--  zookeeper locks -->
	<!--
	<bean orgAppName="lockManager" class="org.apache.usergrid.locking.zookeeper.ZooKeeperLockManagerImpl" >
		<property orgAppName="hostPort" value="${zookeeper.url}"/>
		<property orgAppName="sessionTimeout" value="2000"/>
		<property orgAppName="maxAttempts" value="10"/>
	</bean>  -->


<<<<<<< HEAD
    <bean id="injector"
   		class="org.apache.usergrid.corepersistence.GuiceFactory">
   		<constructor-arg ref="cassandraHostConfigurator" />
        <constructor-arg ref="properties" />
    </bean>
=======
>>>>>>> db380dfe

	<bean id="cassandraService"
		class="org.apache.usergrid.persistence.cassandra.CassandraService" init-method="init" destroy-method="destroy">
		<constructor-arg ref="properties" />
		<constructor-arg ref="cassandraCluster" />
		<constructor-arg ref="cassandraHostConfigurator" />
		<constructor-arg ref="lockManager" />
        <constructor-arg ref="injector"/>
		<property name="consistencyLevelPolicy" ref="consistencyLevelPolicy"/>
	</bean>

	<bean name="consistencyLevelPolicy" class="me.prettyprint.cassandra.model.ConfigurableConsistencyLevel">
        <property name="defaultReadConsistencyLevel" value="${cassandra.readcl}"/>
        <property name="defaultWriteConsistencyLevel" value="${cassandra.writecl}"/>
    </bean>
<<<<<<< HEAD
=======

>>>>>>> db380dfe

    <bean id="entityManagerFactory"
		class="org.apache.usergrid.corepersistence.CpEntityManagerFactory" scope="singleton">
		<constructor-arg ref="cassandraService" />
        <constructor-arg ref="counterUtils"/>
        <constructor-arg ref="injector"/>
    </bean>

    <bean id="queueManagerFactory"
          class="org.apache.usergrid.mq.cassandra.QueueManagerFactoryImpl">
        <constructor-arg ref="cassandraService" />
        <constructor-arg ref="counterUtils"/>
        <constructor-arg ref="lockManager"/>
        <constructor-arg value="${usergrid.queue.lock.timeout}"/>
    </bean>

    <bean id="simpleBatcher" class="org.apache.usergrid.count.SimpleBatcher">
        <property name="batchSubmitter" ref="batchSubmitter"/>
        <property name="batchSize" value="${usergrid.counter.batch.size}"/>
    </bean>

    <bean id="batchSubmitter" class="org.apache.usergrid.count.CassandraSubmitter">
        <constructor-arg ref="cassandraCounterStore"/>
    </bean>

    <bean id="cassandraCounterStore" class="org.apache.usergrid.count.CassandraCounterStore">
        <constructor-arg>
            <bean id="keyspace"
                  factory-bean="cassandraService"
                  factory-method="getUsergridApplicationKeyspace"/>
        </constructor-arg>
    </bean>

    <bean id="counterUtils" class="org.apache.usergrid.persistence.cassandra.CounterUtils">
        <property name="batcher" ref="simpleBatcher"/>
        <property name="counterType" value="n"/>
    </bean>

    <bean id="usergridSystemMonitor" class="org.apache.usergrid.system.UsergridSystemMonitor">
        <constructor-arg value="${usergrid.version.build}"/>
        <constructor-arg ref="cassandraCluster"/>
        <constructor-arg ref="properties"/>
    </bean>


   <bean id="indexBucketLocator" class="org.apache.usergrid.persistence.cassandra.SimpleIndexBucketLocatorImpl">
    	<constructor-arg value="${usergrid.index.defaultbucketsize}"/>
    </bean>
<<<<<<< HEAD
=======

    <bean id="mailUtils" class="org.apache.usergrid.utils.MailUtils" />

    <bean id="entityManager" class="org.apache.usergrid.persistence.cassandra.EntityManagerImpl" scope="prototype"/>
>>>>>>> db380dfe

    <bean id="mailUtils" class="org.apache.usergrid.utils.MailUtils" />

    <bean id="traceTagAspect" class="org.apache.usergrid.persistence.cassandra.util.TraceTagAspect"/>

    <aop:config>
      <aop:aspect id="traceParticipant" ref="traceTagAspect">
        <!-- pointcut on the prescense of the TraceParticipant annotation only -->
        <aop:pointcut id="emTraceParticipant"
            expression="execution(* org.apache.usergrid.persistence.cassandra.*EntityManagerImpl.*(..)) and
            @annotation(org.apache.usergrid.persistence.cassandra.util.TraceParticipant)"/>
        <aop:around
           pointcut-ref="emTraceParticipant"
           method="applyTrace"/>
      </aop:aspect>
    </aop:config>

    <!-- ============================================================== -->
    <!-- Scheduler Settings from removed Scheduler Module's app context -->
    <!-- ============================================================== -->

    <bean id="jobSchedulerBackgroundService" class="org.apache.usergrid.batch.service.JobSchedulerService">
      <property name="jobFactory" ref="jobFactory" />
      <property name="jobAccessor" ref="schedulerService" />
      <property name="workerSize" value="${usergrid.scheduler.job.workers}" />
      <property name="interval" value="${usergrid.scheduler.job.interval}" />
      <property name="maxFailCount" value="${usergrid.scheduler.job.maxfail}" />
    </bean>

    <bean id="schedulerService" class="org.apache.usergrid.batch.service.SchedulerServiceImpl">
      <property name="jobTimeout" value="${usergrid.scheduler.job.timeout}" />
      <property name="jobQueueName" value="${usergrid.scheduler.job.queueName}" />
    </bean>

    <bean id="jobFactory" class="org.apache.usergrid.batch.UsergridJobFactory" />


    <context:component-scan base-package="org.apache.usergrid.batch.job" />
    <context:annotation-config />

</beans><|MERGE_RESOLUTION|>--- conflicted
+++ resolved
@@ -43,31 +43,23 @@
 
 	<!-- The Time Resolution used for the cluster -->
 	<bean id="microsecondsTimeResolution" class="me.prettyprint.cassandra.service.clock.MicrosecondsClockResolution" />
-  <bean id="traceTagManager" class="org.apache.usergrid.persistence.cassandra.util.TraceTagManager"/>
-  <bean id="traceTagReporter" class="org.apache.usergrid.persistence.cassandra.util.Slf4jTraceTagReporter"/>
-
-  <bean id="taggedOpTimer" class="org.apache.usergrid.persistence.cassandra.util.TaggedOpTimer">
-    <constructor-arg ref="traceTagManager"/>
-  </bean>
+    <bean id="traceTagManager" class="org.apache.usergrid.persistence.cassandra.util.TraceTagManager"/>
+    <bean id="traceTagReporter" class="org.apache.usergrid.persistence.cassandra.util.Slf4jTraceTagReporter"/>
+
+    <bean id="taggedOpTimer" class="org.apache.usergrid.persistence.cassandra.util.TaggedOpTimer">
+      <constructor-arg ref="traceTagManager"/>
+    </bean>
 
 	<bean id="cassandraHostConfigurator" class="me.prettyprint.cassandra.service.CassandraHostConfigurator">
 		<constructor-arg value="${cassandra.url}" />
         <!-- set the pool size if it's available.  If not go with 50 -->
-<<<<<<< HEAD
-        <property name="maxActive" value="${cassandra.connections:50}"/>
-        <!--<property orgAppName="clockResolution" ref="microsecondsTimeResolution" />-->
-=======
         <property name="maxActive" value="${cassandra.connections:20}"/>
         <property name="cassandraThriftSocketTimeout" value="${cassandra.thriftSocketTimeout:0}" />
         <property name="useSocketKeepalive" value="${cassandra.useSocketKeepalive:false}" />
-        <property name="clockResolution" ref="microsecondsTimeResolution" />
->>>>>>> db380dfe
+        <!-- <property name="clockResolution" ref="microsecondsTimeResolution" /> -->
         <property name="opTimer" ref="taggedOpTimer"/>
         <property name="loadBalancingPolicy" ref="loadBalancingPolicy"/>
 	</bean>
-
-
-
 
 	<bean id="cassandraCluster" class="me.prettyprint.cassandra.service.ThriftCluster">
 		<constructor-arg value="${cassandra.cluster}" />
@@ -77,37 +69,24 @@
     <bean id="loadBalancingPolicy" class="me.prettyprint.cassandra.connection.DynamicLoadBalancingPolicy"/>
 
 	<!--  locking for a single node -->
-<<<<<<< HEAD
-<!--	<bean orgAppName="lockManager"
-        class="org.apache.usergrid.locking.singlenode.SingleNodeLockManagerImpl" />-->
+
+    <!-- <bean name="lockManager" class="org.apache.usergrid.locking.singlenode.SingleNodeLockManagerImpl" /> -->
 
 	<!--  hector based locks -->
-	<!-- Note that if this is deployed in a production cluster, the RF on the keyspace
-    MUST be updated to use an odd number for it's replication Factor.  Even numbers can
-    potentially case the locks to fail, via "split brain" when read at QUORUM on lock verification-->
-
-	<bean name="lockManager" class="org.apache.usergrid.locking.cassandra.HectorLockManagerImpl" >
-		<property name="cluster" ref="cassandraCluster"/>
-		<property name="keyspaceName" value="${cassandra.lock.keyspace}"/>
-		<property name="consistencyLevelPolicy" ref="consistencyLevelPolicy"/>
-	</bean>
-=======
-    <!-- <bean name="lockManager" class="org.apache.usergrid.locking.singlenode.SingleNodeLockManagerImpl" /> -->
-
-	<!--  hector based locks -->
-	<!-- Note that if this is deployed in a production cluster, the RF on the keyspace MUST be updated to use an odd number for it's replication Factor.
-		  Even numbers can potentially case the locks to fail, via "split brain" when read at QUORUM on lock verification-->
+	<!-- Note that if this is deployed in a production cluster, the RF on the keyspace MUST
+	     be updated to use an odd number for it's replication Factor. Even numbers can potentially
+	     case the locks to fail, via "split brain" when read at QUORUM on lock verification-->
 
 	<bean name="lockManager" class="org.apache.usergrid.locking.cassandra.HectorLockManagerImpl">
 		<property name="cluster" ref="cassandraCluster"/>
 		<property name="keyspaceName" value="${cassandra.lock.keyspace}"/>
         <property name="consistencyLevelPolicy" ref="hlockConsistencyLevelPolicy" />
 	</bean>
+
     <bean name="hlockConsistencyLevelPolicy" class="me.prettyprint.cassandra.model.ConfigurableConsistencyLevel">
         <property name="defaultReadConsistencyLevel" value="${cassandra.lock.readcl}"/>
         <property name="defaultWriteConsistencyLevel" value="${cassandra.lock.writecl}"/>
     </bean>
->>>>>>> db380dfe
 
 	<!--  zookeeper locks -->
 	<!--
@@ -117,15 +96,11 @@
 		<property orgAppName="maxAttempts" value="10"/>
 	</bean>  -->
 
-
-<<<<<<< HEAD
     <bean id="injector"
    		class="org.apache.usergrid.corepersistence.GuiceFactory">
    		<constructor-arg ref="cassandraHostConfigurator" />
         <constructor-arg ref="properties" />
     </bean>
-=======
->>>>>>> db380dfe
 
 	<bean id="cassandraService"
 		class="org.apache.usergrid.persistence.cassandra.CassandraService" init-method="init" destroy-method="destroy">
@@ -141,10 +116,6 @@
         <property name="defaultReadConsistencyLevel" value="${cassandra.readcl}"/>
         <property name="defaultWriteConsistencyLevel" value="${cassandra.writecl}"/>
     </bean>
-<<<<<<< HEAD
-=======
-
->>>>>>> db380dfe
 
     <bean id="entityManagerFactory"
 		class="org.apache.usergrid.corepersistence.CpEntityManagerFactory" scope="singleton">
@@ -193,13 +164,8 @@
    <bean id="indexBucketLocator" class="org.apache.usergrid.persistence.cassandra.SimpleIndexBucketLocatorImpl">
     	<constructor-arg value="${usergrid.index.defaultbucketsize}"/>
     </bean>
-<<<<<<< HEAD
-=======
-
-    <bean id="mailUtils" class="org.apache.usergrid.utils.MailUtils" />
 
     <bean id="entityManager" class="org.apache.usergrid.persistence.cassandra.EntityManagerImpl" scope="prototype"/>
->>>>>>> db380dfe
 
     <bean id="mailUtils" class="org.apache.usergrid.utils.MailUtils" />
 
