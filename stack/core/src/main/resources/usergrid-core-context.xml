--- conflicted
+++ resolved
@@ -112,21 +112,13 @@
         <constructor-arg value="${usergrid.counter.skipAggregate}"/>
     </bean>
 
-<<<<<<< HEAD
     <!--<bean id="entityManagerFactory"-->
 		<!--class="org.apache.usergrid.persistence.cassandra.EntityManagerFactoryImpl">-->
 		<!--<constructor-arg ref="cassandraService" />-->
         <!--<constructor-arg ref="counterUtils"/>-->
         <!--<constructor-arg value="${usergrid.counter.skipAggregate}"/>-->
     <!--</bean>-->
-=======
-<!--    <bean id="entityManagerFactory"
-		class="org.apache.usergrid.persistence.cassandra.EntityManagerFactoryImpl">
-		<constructor-arg ref="cassandraService" />
-        <constructor-arg ref="counterUtils"/>
-        <constructor-arg value="${usergrid.counter.skipAggregate}"/>
-    </bean>-->
->>>>>>> ebca45da
+
 
     <bean id="queueManagerFactory"
           class="org.apache.usergrid.mq.cassandra.QueueManagerFactoryImpl">
@@ -172,8 +164,6 @@
     <bean id="mailUtils" class="org.apache.usergrid.utils.MailUtils" />
 
     <bean id="entityManager" class="org.apache.usergrid.corepersistence.CpEntityManager" scope="prototype"/>
-<<<<<<< HEAD
-
 
     <!--<bean id="entityManager"-->
         <!--class="org.apache.usergrid.persistence.cassandra.EntityManagerImpl"-->
@@ -182,17 +172,6 @@
     <!--<bean id="relationManager"-->
         <!--class="org.apache.usergrid.persistence.cassandra.RelationManagerImpl"-->
         <!--scope="prototype"/>-->
-
-=======
-
-<!--    <bean id="entityManager"
-        class="org.apache.usergrid.persistence.cassandra.EntityManagerImpl"
-        scope="prototype"/>
-
-    <bean id="relationManager"
-        class="org.apache.usergrid.persistence.cassandra.RelationManagerImpl"
-        scope="prototype"/>-->
->>>>>>> ebca45da
 
     <bean id="traceTagAspect" class="org.apache.usergrid.persistence.cassandra.util.TraceTagAspect"/>
 
