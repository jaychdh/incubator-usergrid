/*
 * Licensed to the Apache Software Foundation (ASF) under one or more
 * contributor license agreements.  See the NOTICE file distributed with
 * this work for additional information regarding copyright ownership.
 * The ASF licenses this file to You under the Apache License, Version 2.0
 * (the "License"); you may not use this file except in compliance with
 * the License.  You may obtain a copy of the License at
 *
 *      http://www.apache.org/licenses/LICENSE-2.0
 *
 * Unless required by applicable law or agreed to in writing, software
 * distributed under the License is distributed on an "AS IS" BASIS,
 * WITHOUT WARRANTIES OR CONDITIONS OF ANY KIND, either express or implied.
 * See the License for the specific language governing permissions and
 * limitations under the License.
 */
package org.apache.usergrid.batch.job;


import java.util.concurrent.TimeUnit;

import org.apache.usergrid.cassandra.Concurrent;
import org.apache.usergrid.persistence.entities.JobData;
import org.apache.usergrid.persistence.entities.JobStat;

import org.junit.Test;

import static org.junit.Assert.assertEquals;
import static org.junit.Assert.assertFalse;
import static org.junit.Assert.assertNotNull;
import static org.junit.Assert.assertTrue;


/**
 * Class to test job runtimes
 */
@Concurrent
public class SchedulerRuntime6IT extends AbstractSchedulerRuntimeIT {

    /**
     * Test the scheduler ramps up correctly when there are more jobs to be read after a 
     * pause when the job specifies the retry time
     */
    @Test
    public void onlyOnceTest() throws Exception {

        long sleepTime = Long.parseLong( props.getProperty( TIMEOUT_PROP ) );

        long customRetry = sleepTime + 1000;
        int numberOfRuns = 1;

        OnlyOnceExceution job = cassandraResource.getBean( "onlyOnceExceution", OnlyOnceExceution.class );

        job.setTimeout( customRetry );
        job.setLatch( numberOfRuns );
        job.setDelay( sleepTime );

<<<<<<< HEAD
        JobData returned = scheduler.createJob( 
                "onlyOnceExceution", System.currentTimeMillis(), new JobData() );

        scheduler.refreshIndex();
=======

        getJobListener().setExpected(1);

        JobData returned = scheduler.createJob( "onlyOnceExceution", System.currentTimeMillis(), new JobData() );
>>>>>>> 314b0e56

        // sleep until the job should have failed. We sleep 1 extra cycle just to
        // make sure we're not racing the test
        boolean waited = getJobListener().blockTilDone( customRetry * numberOfRuns * 2 + 5000L );

        assertTrue( "Job ran twice", waited );


        getJobListener().setExpected( 2 );
        //reset our latch immediately for further tests
        job.setLatch( numberOfRuns );

        scheduler.refreshIndex();

        JobStat stat = scheduler.getStatsForJob( returned.getJobName(), returned.getUuid() );

        // we should have only marked this as run once since we delayed furthur execution
        // we should have only marked this as run once
        assertNotNull( stat );
        assertEquals( numberOfRuns, stat.getTotalAttempts() );
        assertEquals( numberOfRuns, stat.getRunCount() );
        assertEquals( 0, stat.getDelayCount() );


        boolean slept = job.waitForSleep( customRetry * numberOfRuns * 2, TimeUnit.MILLISECONDS );

        assertTrue( "Job slept", slept );


        //now wait again to see if the job fires one more time, it shouldn't
        waited = getJobListener().blockTilDone( customRetry * numberOfRuns * 2 );

        assertFalse( "Job ran twice", waited );

        stat = scheduler.getStatsForJob( returned.getJobName(), returned.getUuid() );

        // we should have only marked this as run once since we delayed further execution
        // we should have only marked this as run once
        assertEquals( numberOfRuns, stat.getTotalAttempts() );
        assertEquals( numberOfRuns, stat.getRunCount() );
        assertEquals( 0, stat.getDelayCount() );
    }
}<|MERGE_RESOLUTION|>--- conflicted
+++ resolved
@@ -55,17 +55,10 @@
         job.setLatch( numberOfRuns );
         job.setDelay( sleepTime );
 
-<<<<<<< HEAD
         JobData returned = scheduler.createJob( 
                 "onlyOnceExceution", System.currentTimeMillis(), new JobData() );
 
         scheduler.refreshIndex();
-=======
-
-        getJobListener().setExpected(1);
-
-        JobData returned = scheduler.createJob( "onlyOnceExceution", System.currentTimeMillis(), new JobData() );
->>>>>>> 314b0e56
 
         // sleep until the job should have failed. We sleep 1 extra cycle just to
         // make sure we're not racing the test
