--- conflicted
+++ resolved
@@ -31,14 +31,9 @@
 import static org.junit.Assert.*;
 
 @Concurrent()
-<<<<<<< HEAD
 public class MessagesIT extends AbstractCoreIT
 {
 	private static final Logger LOG = LoggerFactory.getLogger( MessagesIT.class );
-=======
-public class MessagesIT extends AbstractCoreIT {
-	private static final Logger logger = LoggerFactory.getLogger( MessagesIT.class );
->>>>>>> e1e66b56
 
 	public MessagesIT() {
 		super();
@@ -236,8 +231,6 @@
 			}
 		}
 	}
-<<<<<<< HEAD
-=======
 
   @Test
   public void testTransactions() throws Exception {
@@ -248,7 +241,7 @@
     EntityManager em = getEntityManagerFactory().getEntityManager(applicationId);
     assertNotNull(em);
 
-    logger.info("Creating messages");
+    LOG.info("Creating messages");
 
     QueueManager qm = geQueueManagerFactory().getQueueManager(applicationId);
 
@@ -257,7 +250,7 @@
     Message message = new Message();
     message.setStringProperty("foo", "bar");
 
-    logger.info("Posting message # to queue /foo/bar: " + message.getUuid());
+    LOG.info("Posting message # to queue /foo/bar: " + message.getUuid());
 
     assertFalse(qm.hasMessagesInQueue(queuePath, null));
 
@@ -279,5 +272,4 @@
     assertFalse(qm.hasOutstandingTransactions(queuePath, null));
     assertFalse(qm.hasPendingReads(queuePath, null));
   }
->>>>>>> e1e66b56
 }