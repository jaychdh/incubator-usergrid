/*******************************************************************************
 * Copyright 2012 Apigee Corporation
 * 
 * Licensed under the Apache License, Version 2.0 (the "License");
 * you may not use this file except in compliance with the License.
 * You may obtain a copy of the License at
 * 
 *   http://www.apache.org/licenses/LICENSE-2.0
 * 
 * Unless required by applicable law or agreed to in writing, software
 * distributed under the License is distributed on an "AS IS" BASIS,
 * WITHOUT WARRANTIES OR CONDITIONS OF ANY KIND, either express or implied.
 * See the License for the specific language governing permissions and
 * limitations under the License.
 ******************************************************************************/
package org.usergrid.mq;

import java.util.HashMap;
import java.util.Map;
import java.util.UUID;
import java.util.concurrent.TimeUnit;

import org.junit.Test;
import org.slf4j.Logger;
import org.slf4j.LoggerFactory;
import org.usergrid.AbstractCoreIT;
import org.usergrid.cassandra.Concurrent;
import org.usergrid.persistence.EntityManager;
import org.usergrid.utils.JsonUtils;

import static org.junit.Assert.*;

@Concurrent()
public class MessagesIT extends AbstractCoreIT
{
	private static final Logger LOG = LoggerFactory.getLogger( MessagesIT.class );

	public MessagesIT() {
		super();
	}


	@Test
	public void testMessages() throws Exception {
		LOG.info("MessagesIT.testMessages");

		UUID applicationId = setup.createApplication("testOrganization","testMessages");
		assertNotNull(applicationId);

		EntityManager em = getEntityManagerFactory().getEntityManager(
				applicationId);
		assertNotNull(em);

		LOG.info("Creating message #1");

		Message message = new Message();
		message.setStringProperty("foo", "bar");
		LOG.info(JsonUtils.mapToFormattedJsonString(message));

		LOG.info("Posting message #1 to queue /foo/bar");

		QueueManager qm = getQueueManagerFactory()
				.getQueueManager(applicationId);
		qm.postToQueue("/foo/bar", message);

		LOG.info("Getting message #1");

		message = qm.getMessage(message.getUuid());
		LOG.info(JsonUtils.mapToFormattedJsonString(message));

		LOG.info("Getting message from /foo/bar, should be message #1");

		QueueResults messages = qm.getFromQueue("/foo/bar", null);
		LOG.info(JsonUtils.mapToFormattedJsonString(messages));
		assertEquals(1, messages.size());

		LOG.info("Getting message from /foo/bar, should empty");

		messages = qm.getFromQueue("/foo/bar", null);
		LOG.info(JsonUtils.mapToFormattedJsonString(messages));
		assertEquals(0, messages.size());

		message = new Message();
		message.setStringProperty("name", "alpha");
		qm.postToQueue("/foo/bar", message);

		message = new Message();
		message.setStringProperty("name", "bravo");
		qm.postToQueue("/foo/bar", message);
/*
		messages = qm.getFromQueue("/foo/bar", null);
		LOG.info(JsonUtils.mapToFormattedJsonString(messages));
		assertEquals(1, messages.size());

		messages = qm.getFromQueue("/foo/bar", null);
		LOG.info(JsonUtils.mapToFormattedJsonString(messages));
		assertEquals(1, messages.size());

		messages = qm.getFromQueue("/foo/bar", null);
		LOG.info(JsonUtils.mapToFormattedJsonString(messages));
		assertEquals(0, messages.size());

		messages = qm.getFromQueue("/foo/bar",
				new QueueQuery().withPosition(QueuePosition.END)
						.withPreviousCount(3));
		LOG.info(JsonUtils.mapToFormattedJsonString(messages));
		assertEquals(3, messages.size());
*/
    TimeUnit.SECONDS.sleep(2);
		Map<String, Long> counters = qm.getQueueCounters("/");
    LOG.info("dumping counters...." + counters);
		LOG.info(JsonUtils.mapToFormattedJsonString(counters));
		assertEquals(1, counters.size());
		assertNotNull(counters.get("/foo/bar/"));
		assertEquals(new Long(3), counters.get("/foo/bar/"));
	}

	@Test
	public void testSubscriberSearch() throws Exception {

		UUID applicationId = setup.createApplication("testOrganization","testSubscriberSearch");
		assertNotNull(applicationId);

		EntityManager em = getEntityManagerFactory().getEntityManager(
				applicationId);
		assertNotNull(em);

		QueueManager qm = getQueueManagerFactory()
				.getQueueManager(applicationId);

		Map<String, Object> properties = new HashMap<String, Object>();
		properties.put("foo", "alpha");
		Queue q = qm.updateQueue("/foo/1/", properties);
		LOG.info(JsonUtils.mapToFormattedJsonString(q));

		q = qm.getQueue("/foo/1/");
		LOG.info(JsonUtils.mapToFormattedJsonString(q));
		assertEquals("alpha", q.getStringProperty("foo"));

		properties = new HashMap<String, Object>();
		properties.put("foo", "bravo");
		q = qm.updateQueue("/foo/2/", properties);
		LOG.info(JsonUtils.mapToFormattedJsonString(q));

		properties = new HashMap<String, Object>();
		properties.put("foo", "charlie");
		q = qm.updateQueue("/foo/3/", properties);
		LOG.info(JsonUtils.mapToFormattedJsonString(q));

		qm.subscribeToQueue("/pubtest/", "/foo/1/");
		qm.subscribeToQueue("/pubtest/", "/foo/2/");
		qm.subscribeToQueue("/pubtest/", "/foo/3/");

		QueueSet results = qm.searchSubscribers("/pubtest/",
				Query.findForProperty("foo", "bravo"));
		LOG.info(JsonUtils.mapToFormattedJsonString(results));
		assertEquals(1, results.size());

		properties = new HashMap<String, Object>();
		properties.put("foo", "delta");
		q = qm.updateQueue("/foo/2/", properties);
		LOG.info(JsonUtils.mapToFormattedJsonString(q));

		results = qm.searchSubscribers("/pubtest/",
				Query.findForProperty("foo", "bravo"));
		LOG.info(JsonUtils.mapToFormattedJsonString(results));
		assertEquals(0, results.size());

		results = qm.searchSubscribers("/pubtest/",
				Query.findForProperty("foo", "delta"));
		LOG.info(JsonUtils.mapToFormattedJsonString(results));
		assertEquals(1, results.size());

		qm.unsubscribeFromQueue("/pubtest/", "/foo/2/");

		results = qm.searchSubscribers("/pubtest/",
				Query.findForProperty("foo", "delta"));
		LOG.info(JsonUtils.mapToFormattedJsonString(results));
		assertEquals(0, results.size());
	}

	@Test
	public void testConsumer() throws Exception {

		UUID applicationId = setup.createApplication("testOrganization","testConsumer");
		assertNotNull(applicationId);

		EntityManager em = getEntityManagerFactory().getEntityManager(
				applicationId);
		assertNotNull(em);

		LOG.info("Creating messages");

		QueueManager qm = getQueueManagerFactory()
				.getQueueManager(applicationId);
		Message message;

		for (int i = 0; i < 10; i++) {
			message = new Message();
			message.setStringProperty("foo", "bar" + i);

			LOG.info("Posting message #" + i + " to queue /foo/bar: "
                    + message.getUuid());

			qm.postToQueue("/foo/bar", message);
		}

		for (int i = 0; i < 11; i++) {
			QueueResults messages = qm.getFromQueue("/foo/bar",
					new QueueQuery().withConsumer("consumer1"));
			LOG.info(JsonUtils.mapToFormattedJsonString(messages));
			if (i < 10) {
				assertEquals(1, messages.size());
				assertEquals("bar" + i, messages.getMessages().get(0)
						.getStringProperty("foo"));
			} else {
				assertEquals(0, messages.size());
			}
		}

		for (int i = 0; i < 11; i++) {
			QueueResults messages = qm.getFromQueue("/foo/bar",
					new QueueQuery().withConsumer("consumer2"));
			LOG.info(JsonUtils.mapToFormattedJsonString(messages));
			if (i < 10) {
				assertEquals(1, messages.size());
				assertEquals("bar" + i, messages.getMessages().get(0)
						.getStringProperty("foo"));
			} else {
				assertEquals(0, messages.size());
			}
		}
	}


    @Test
    public void testTransactions() throws Exception {

        UUID applicationId = setup.createApplication("testOrganization", "testTransactions");
        assertNotNull(applicationId);

<<<<<<< HEAD
    LOG.info("Creating messages");
=======
        EntityManager em = getEntityManagerFactory().getEntityManager(applicationId);
        assertNotNull(em);
>>>>>>> 51e751a9

        LOG.info("Creating messages");

        QueueManager qm = getQueueManagerFactory().getQueueManager(applicationId);

        String queuePath = "/foo/bar";

<<<<<<< HEAD
    LOG.info("Posting message # to queue /foo/bar: " + message.getUuid());
=======
        Message message = new Message();
        message.setStringProperty("foo", "bar");
>>>>>>> 51e751a9

        LOG.info("Posting message # to queue /foo/bar: " + message.getUuid());

        assertFalse(qm.hasMessagesInQueue(queuePath, null));

        qm.postToQueue(queuePath, message);
        assertTrue(qm.hasMessagesInQueue(queuePath, null));

        QueueQuery qq = new QueueQuery();
        qq.setTimeout(100);
        qq.setLimit(1);
        QueueResults qr = qm.getFromQueue(queuePath, qq);

        assertFalse(qm.hasMessagesInQueue(queuePath, null));
        assertTrue(qm.hasOutstandingTransactions(queuePath, null));
        assertTrue(qm.hasPendingReads(queuePath, null));

        qm.deleteTransaction(queuePath, qr.getMessages().get(0).getTransaction(), qq);

        assertFalse(qm.hasMessagesInQueue(queuePath, null));
        assertFalse(qm.hasOutstandingTransactions(queuePath, null));
        assertFalse(qm.hasPendingReads(queuePath, null));
    }
}<|MERGE_RESOLUTION|>--- conflicted
+++ resolved
@@ -239,12 +239,10 @@
         UUID applicationId = setup.createApplication("testOrganization", "testTransactions");
         assertNotNull(applicationId);
 
-<<<<<<< HEAD
+
     LOG.info("Creating messages");
-=======
         EntityManager em = getEntityManagerFactory().getEntityManager(applicationId);
         assertNotNull(em);
->>>>>>> 51e751a9
 
         LOG.info("Creating messages");
 
@@ -252,12 +250,8 @@
 
         String queuePath = "/foo/bar";
 
-<<<<<<< HEAD
-    LOG.info("Posting message # to queue /foo/bar: " + message.getUuid());
-=======
         Message message = new Message();
         message.setStringProperty("foo", "bar");
->>>>>>> 51e751a9
 
         LOG.info("Posting message # to queue /foo/bar: " + message.getUuid());
 
@@ -281,4 +275,5 @@
         assertFalse(qm.hasOutstandingTransactions(queuePath, null));
         assertFalse(qm.hasPendingReads(queuePath, null));
     }
+
 }