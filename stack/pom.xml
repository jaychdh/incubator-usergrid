<?xml version="1.0" encoding="UTF-8"?>
<!--
    Licensed to the Apache Software Foundation (ASF) under one or more
    contributor license agreements.  See the NOTICE file distributed with
    this work for additional information regarding copyright ownership.
    The ASF licenses this file to You under the Apache License, Version 2.0
    (the "License"); you may not use this file except in compliance with
    the License.  You may obtain a copy of the License at

        http://www.apache.org/licenses/LICENSE-2.0

    Unless required by applicable law or agreed to in writing, software
    distributed under the License is distributed on an "AS IS" BASIS,
    WITHOUT WARRANTIES OR CONDITIONS OF ANY KIND, either express or implied.
    See the License for the specific language governing permissions and
    limitations under the License.
-->
<project xmlns="http://maven.apache.org/POM/4.0.0" xmlns:xsi="http://www.w3.org/2001/XMLSchema-instance"
         xsi:schemaLocation="http://maven.apache.org/POM/4.0.0 http://maven.apache.org/maven-v4_0_0.xsd">
  <modelVersion>4.0.0</modelVersion>
  <parent>
    <groupId>org.sonatype.oss</groupId>
    <artifactId>oss-parent</artifactId>
    <version>7</version>
    <relativePath></relativePath>
  </parent>

  <groupId>org.apache.usergrid</groupId>
  <artifactId>usergrid</artifactId>
  <version>2.0.0-SNAPSHOT</version>
  <name>Usergrid Parent</name>
  <description>Usergrid Project</description>
  <packaging>pom</packaging>

  <properties>
    <!-- =================================================================== -->
    <!-- Properties: Deployment Setting Defaults                             -->
    <!-- =================================================================== -->
    <!-- NOTE: override from the CLI or settings.xml                 -->
    <!-- NOTE: add server credentials config via settings            -->
    <!-- NOTE: <settings>                                            -->
    <!-- NOTE:   <servers>                                           -->
    <!-- NOTE:     <server>                                          -->
    <!-- NOTE:       <id>usergrid.releases</id>                      -->
    <!-- NOTE:       <username>akarasulu</username>                  -->
    <!-- NOTE:       <password>*********</password>                  -->
    <!-- NOTE:     </server>                                         -->
    <!-- NOTE:     <server>                                          -->
    <!-- NOTE:       <id>usergrid.snapshots</id>                     -->
    <!-- NOTE:       <username>akarasulu</username>                  -->
    <!-- NOTE:       <password>*********</password>                  -->
    <!-- NOTE:     </server>                                         -->
    <!-- NOTE:   </servers>                                          -->
    <!-- NOTE:                                                       -->
    <!-- NOTE:   <profiles>                                          -->
    <!-- NOTE:     <profile>                                         -->
    <!-- NOTE:       <id>deployment</id>                             -->
    <!-- NOTE:       <properties>                                    -->
    <!-- NOTE:         <release.repository.url>                      -->
    <!-- NOTE:           https://to/your/custom/releases/repository  -->
    <!-- NOTE:         </release.repository.url>                     -->
    <!-- NOTE:         <snapshot.repository.url>                     -->
    <!-- NOTE:           https://to/your/custom/snapshots/repository -->
    <!-- NOTE:         </shapshot.repository.url>                    -->
    <!-- NOTE:       </properties>                                   -->
    <!-- NOTE:     </profile>                                        -->
    <!-- NOTE:   </profiles>                                         -->
    <!-- NOTE:                                                       -->
    <!-- NOTE:   <activeProfiles>                                    -->
    <!-- NOTE:     <activeProfile>deployment</activeProfile>         -->
    <!-- NOTE:   </activeProfiles>                                   -->
    <!-- NOTE: </settings>                                           -->

    <snapshot.repository.url>
      https://repository.apache.org/content/repositories/snapshots
    </snapshot.repository.url>
    <release.repository.url>
      https://repository.apache.org/service/local/staging/deploy/maven2
    </release.repository.url>

    <!-- =================================================================== -->
    <!-- Properties: General Settings -->
    <!-- =================================================================== -->

    <project.build.sourceEncoding>UTF-8</project.build.sourceEncoding>

    <!-- you can override these via MAVEN_OPTS -->
    <ug.heapmax>1024m</ug.heapmax>
    <ug.heapmin>1024m</ug.heapmin>

    <usergrid-custom-spring-properties>classpath:/usergrid-custom.properties</usergrid-custom-spring-properties>
    <usergrid-custom-spring-test-properties>classpath:/usergrid-custom-test.properties</usergrid-custom-spring-test-properties>

    <!-- =================================================================== -->
    <!-- Properties: Dependency Settings -->
    <!-- =================================================================== -->

    <amber-version>0.22-incubating</amber-version>
    <cassandra-version>1.2.12</cassandra-version>
    <hector-om-version>3.0-03</hector-om-version>
    <hector-version>1.1-4</hector-version>
    <hector-test-version>1.1-4</hector-test-version>
    <jackson-version>1.9.9</jackson-version>
    <jackson-2-version>2.3.1</jackson-2-version>
    <jclouds.version>1.6.2-incubating</jclouds.version>
    <jersey-version>1.18</jersey-version>
    <junit-version>4.11</junit-version>
    <log4j-version>1.2.16</log4j-version>
    <metrics-version>2.1.2</metrics-version>
    <org.springframework.version>3.1.2.RELEASE</org.springframework.version>
    <shiro-version>1.2.0</shiro-version>
    <slf4j-version>1.6.1</slf4j-version>
    <snakeyaml-version>1.8</snakeyaml-version>
    <tomcat-version>7.0.42</tomcat-version>
    <antlr.version>3.4</antlr.version>
    <tika.version>1.4</tika.version>


  </properties>

  <licenses>
    <license>
      <name>The Apache Software License, Version 2.0</name>
      <url>http://www.apache.org/licenses/LICENSE-2.0.txt</url>
      <distribution>repo</distribution>
    </license>
  </licenses>

  <organization>
    <name>The Apache Software Foundation</name>
    <url>http://www.apache.org/</url>
  </organization>

  <issueManagement>
    <system>Jira</system>
    <url>https://issues.apache.org/jira/browse/USERGRID</url>
  </issueManagement>

  <developers>
    <developer>
      <id>eanuff</id>
      <name>Ed Anuff</name>
    </developer>
    <developer>
      <id>tnine</id>
      <name>Todd Nine</name>
    </developer>
    <developer>
      <id>zznate</id>
      <name>Nate McCall</name>
    </developer>
    <developer>
      <id>scottganyo</id>
      <name>Scott Ganyo</name>
    </developer>
    <developer>
      <id>chakrayel</id>
      <name>Chakra Yeleswarapu</name>
    </developer>
    <developer>
      <id>tonuquq</id>
      <name>Alex Karasulu</name>
    </developer>
  </developers>

  <scm>
    <connection>scm:git:git@github.com:usergrid/usergrid.git</connection>
    <developerConnection>scm:git:git@github.com:usergrid/usergrid.git</developerConnection>
    <url>https://github.com/usergrid/usergrid</url>
  </scm>

  <distributionManagement>
    <!-- Versioned (non-snapshot) releases are published to this repository -->
    <repository>
      <id>usergrid.releases</id>
      <name>Usergrid Releases</name>
      <url>${release.repository.url}</url>
    </repository>

    <!-- Snapshots (not-releases) are published to this repository -->
    <snapshotRepository>
      <id>usergrid.snapshots</id>
      <name>Usergrid Snapshots</name>
      <url>${snapshot.repository.url}</url>
    </snapshotRepository>
  </distributionManagement>

  <modules>
    <module>config</module>
    <module>core</module>
    <module>services</module>
    <module>tools</module>
    <module>mongo-emulator</module>
    <module>websocket</module>
    <module>rest</module>
    <module>launcher</module>
    <module>test-utils</module>
    <module>query-validator</module>
    <module>build-tools</module>
  </modules>

  <dependencyManagement>
    <dependencies>

      <!-- Apache Dependencies -->

      <dependency>
        <groupId>commons-beanutils</groupId>
        <artifactId>commons-beanutils</artifactId>
        <version>1.8.3</version>
        <exclusions>
          <exclusion>
            <artifactId>commons-logging</artifactId>
            <groupId>commons-logging</groupId>
          </exclusion>
        </exclusions>
      </dependency>

      <dependency>
        <groupId>commons-cli</groupId>
        <artifactId>commons-cli</artifactId>
        <version>1.2</version>
      </dependency>

      <dependency>
        <groupId>commons-codec</groupId>
        <artifactId>commons-codec</artifactId>
        <version>1.4</version>
      </dependency>

      <dependency>
        <groupId>commons-collections</groupId>
        <artifactId>commons-collections</artifactId>
        <version>3.2.1</version>
      </dependency>

      <dependency>
        <groupId>commons-lang</groupId>
        <artifactId>commons-lang</artifactId>
        <version>2.5</version>
      </dependency>

      <dependency>
        <groupId>commons-io</groupId>
        <artifactId>commons-io</artifactId>
        <version>2.4</version>
      </dependency>

      <dependency>
        <groupId>org.apache.activemq</groupId>
        <artifactId>activemq-core</artifactId>
        <version>5.5.0</version>
        <exclusions>
          <exclusion>
            <artifactId>commons-logging</artifactId>
            <groupId>commons-logging</groupId>
          </exclusion>
        </exclusions>
      </dependency>

      <dependency>
        <groupId>org.apache.httpcomponents</groupId>
        <artifactId>httpclient</artifactId>
        <version>4.1.3</version>
        <exclusions>
          <exclusion>
            <groupId>commons-codec</groupId>
            <artifactId>commons-codec</artifactId>
          </exclusion>
        </exclusions>
      </dependency>

      <dependency>
        <groupId>org.apache.activemq</groupId>
        <artifactId>activemq-spring</artifactId>
        <version>5.5.0</version>
      </dependency>

      <dependency>
        <groupId>org.apache.activemq</groupId>
        <artifactId>activemq-pool</artifactId>
        <version>5.5.0</version>
      </dependency>

      <dependency>
        <groupId>org.apache.amber</groupId>
        <artifactId>amber-oauth2-common</artifactId>
        <version>${amber-version}</version>
        <exclusions>
          <exclusion>
            <groupId>org.codehaus.jettison</groupId>
            <artifactId>jettison</artifactId>
          </exclusion>

          <exclusion>
            <groupId>org.slf4j</groupId>
            <artifactId>slf4j-api</artifactId>
          </exclusion>
        </exclusions>
      </dependency>

      <dependency>
        <groupId>org.apache.amber</groupId>
        <artifactId>amber-oauth2-authzserver</artifactId>
        <version>${amber-version}</version>
        <exclusions>
          <exclusion>
            <groupId>org.codehaus.jettison</groupId>
            <artifactId>jettison</artifactId>
          </exclusion>

          <exclusion>
            <groupId>org.slf4j</groupId>
            <artifactId>slf4j-api</artifactId>
          </exclusion>
        </exclusions>
      </dependency>

      <dependency>
        <groupId>org.apache.amber</groupId>
        <artifactId>amber-oauth2-resourceserver</artifactId>
        <version>${amber-version}</version>
        <exclusions>
          <exclusion>
            <groupId>org.slf4j</groupId>
            <artifactId>slf4j-api</artifactId>
          </exclusion>
        </exclusions>
      </dependency>

      <dependency>
        <groupId>org.apache.cassandra</groupId>
        <artifactId>cassandra-all</artifactId>
        <version>${cassandra-version}</version>

        <exclusions>
          <exclusion>
            <groupId>org.antlr</groupId>
            <artifactId>antlr-runtime</artifactId>
          </exclusion>

          <exclusion>
            <groupId>jline</groupId>
            <artifactId>jline</artifactId>
          </exclusion>

          <exclusion>
            <artifactId>servlet-api</artifactId>
            <groupId>javax.servlet</groupId>
          </exclusion>

          <exclusion>
            <groupId>org.mortbay.jetty</groupId>
            <artifactId>servlet-api</artifactId>
          </exclusion>

          <exclusion>
            <artifactId>commons-logging</artifactId>
            <groupId>commons-logging</groupId>
          </exclusion>

          <exclusion>
            <artifactId>commons-codec</artifactId>
            <groupId>commons-codec</groupId>
          </exclusion>

          <exclusion>
            <artifactId>commons-lang</artifactId>
            <groupId>commons-lang</groupId>
          </exclusion>

          <exclusion>
            <artifactId>commons-cli</artifactId>
            <groupId>commons-cli</groupId>
          </exclusion>

          <exclusion>
            <artifactId>slf4j-api</artifactId>
            <groupId>org.slf4j</groupId>
          </exclusion>

          <exclusion>
            <groupId>org.slf4j</groupId>
            <artifactId>slf4j-log4j12</artifactId>
          </exclusion>

          <exclusion>
            <groupId>log4j</groupId>
            <artifactId>log4j</artifactId>
          </exclusion>

          <exclusion>
            <artifactId>cassandra-thrift</artifactId>
            <groupId>org.apache.cassandra</groupId>
          </exclusion>

          <exclusion>
            <groupId>org.apache.httpcomponents</groupId>
            <artifactId>httpclient</artifactId>
          </exclusion>

          <exclusion>
            <groupId>com.google.guava</groupId>
            <artifactId>guava</artifactId>
          </exclusion>

          <exclusion>
            <groupId>org.yaml</groupId>
            <artifactId>snakeyaml</artifactId>
          </exclusion>

          <exclusion>
            <groupId>com.yammer.metrics</groupId>
            <artifactId>metrics-core</artifactId>
          </exclusion>

          <exclusion>
            <groupId>org.apache.thrift</groupId>
            <artifactId>libthrift</artifactId>
          </exclusion>

          <exclusion>
            <groupId>org.codehaus.jackson</groupId>
            <artifactId>jackson-core-asl</artifactId>
          </exclusion>

          <exclusion>
            <groupId>org.codehaus.jackson</groupId>
            <artifactId>jackson-mapper-asl</artifactId>
          </exclusion>

          <exclusion>
                   <artifactId>snappy-java</artifactId>
                   <groupId>org.xerial.snappy</groupId>
            </exclusion>
        </exclusions>
      </dependency>

      <dependency>
        <groupId>org.apache.lucene</groupId>
        <artifactId>lucene-core</artifactId>
        <version>3.0.3</version>
      </dependency>

      <dependency>
        <groupId>org.apache.cassandra</groupId>
        <artifactId>cassandra-thrift</artifactId>
        <version>${cassandra-version}</version>
        <exclusions>
          <exclusion>
            <groupId>commons-lang</groupId>
            <artifactId>commons-lang</artifactId>
          </exclusion>

          <exclusion>
            <groupId>org.slf4j</groupId>
            <artifactId>slf4j-api</artifactId>
          </exclusion>


          <exclusion>
            <artifactId>servlet-api</artifactId>
            <groupId>javax.servlet</groupId>
          </exclusion>

          <exclusion>
            <groupId>org.mortbay.jetty</groupId>
            <artifactId>servlet-api</artifactId>
          </exclusion>

        </exclusions>
      </dependency>

      <dependency>
        <groupId>org.apache.shiro</groupId>
        <artifactId>shiro-core</artifactId>
        <version>${shiro-version}</version>
        <exclusions>
          <exclusion>
            <groupId>commons-beanutils</groupId>
            <artifactId>commons-beanutils</artifactId>
          </exclusion>

          <exclusion>
            <groupId>org.slf4j</groupId>
            <artifactId>slf4j-api</artifactId>
          </exclusion>
        </exclusions>
      </dependency>

      <dependency>
        <groupId>org.apache.shiro</groupId>
        <artifactId>shiro-web</artifactId>
        <version>${shiro-version}</version>
      </dependency>

      <dependency>
        <groupId>org.apache.shiro</groupId>
        <artifactId>shiro-spring</artifactId>
        <version>${shiro-version}</version>
      </dependency>

      <dependency>
        <groupId>org.apache.tomcat</groupId>
        <artifactId>catalina</artifactId>
        <version>6.0.29</version>
      </dependency>

      <dependency>
        <groupId>org.apache.tomcat</groupId>
        <artifactId>juli</artifactId>
        <version>6.0.29</version>
      </dependency>

      <dependency>
        <groupId>org.apache.xbean</groupId>
        <artifactId>xbean-spring</artifactId>
        <version>3.7</version>
        <exclusions>
          <exclusion>
            <artifactId>commons-logging</artifactId>
            <groupId>commons-logging</groupId>
          </exclusion>
        </exclusions>
      </dependency>

      <dependency>
        <groupId>org.apache.zookeeper</groupId>
        <artifactId>zookeeper</artifactId>
        <version>3.4.5</version>
        <exclusions>
          <exclusion>
            <groupId>jline</groupId>
            <artifactId>jline</artifactId>
          </exclusion>

          <exclusion>
            <groupId>org.jboss.netty</groupId>
            <artifactId>netty</artifactId>
          </exclusion>

          <exclusion>
            <groupId>org.slf4j</groupId>
            <artifactId>slf4j-api</artifactId>
          </exclusion>

          <exclusion>
            <groupId>org.slf4j</groupId>
            <artifactId>slf4j-log4j12</artifactId>
          </exclusion>

          <exclusion>
            <groupId>log4j</groupId>
            <artifactId>log4j</artifactId>
          </exclusion>
        </exclusions>
      </dependency>

      <!-- Sun and Javax Package Dependencies -->

      <dependency>
        <groupId>com.sun.jersey</groupId>
        <artifactId>jersey-core</artifactId>
        <version>${jersey-version}</version>
      </dependency>

      <dependency>
        <groupId>com.sun.jersey</groupId>
        <artifactId>jersey-json</artifactId>
        <version>${jersey-version}</version>
        <exclusions>
          <exclusion>
            <groupId>org.codehaus.jettison</groupId>
            <artifactId>jettison</artifactId>
          </exclusion>

          <exclusion>
            <groupId>org.codehaus.jackson</groupId>
            <artifactId>jackson-core-asl</artifactId>
          </exclusion>

          <exclusion>
            <groupId>org.codehaus.jackson</groupId>
            <artifactId>jackson-mapper-asl</artifactId>
          </exclusion>

          <exclusion>
            <groupId>org.codehaus.jackson</groupId>
            <artifactId>jackson-jaxrs</artifactId>
          </exclusion>

          <exclusion>
            <groupId>org.codehaus.jackson</groupId>
            <artifactId>jackson-xc</artifactId>
          </exclusion>

          <exclusion>
            <groupId>javax.activation</groupId>
            <artifactId>activation</artifactId>
          </exclusion>
        </exclusions>
      </dependency>

      <dependency>
        <groupId>com.sun.jersey</groupId>
        <artifactId>jersey-client</artifactId>
        <version>${jersey-version}</version>
      </dependency>

      <dependency>
        <groupId>com.sun.jersey</groupId>
        <artifactId>jersey-server</artifactId>
        <version>${jersey-version}</version>
      </dependency>

      <dependency>
        <groupId>com.sun.jersey</groupId>
        <artifactId>jersey-grizzly2</artifactId>
        <version>${jersey-version}</version>
      </dependency>

      <dependency>
        <groupId>org.glassfish.grizzly</groupId>
        <artifactId>grizzly-http-servlet-server</artifactId>
        <version>2.1.2</version>
      </dependency>

      <dependency>
        <groupId>com.sun.jersey.contribs</groupId>
        <artifactId>jersey-spring</artifactId>
        <version>${jersey-version}</version>
        <exclusions>
          <exclusion>
            <groupId>org.springframework</groupId>
            <artifactId>spring-aop</artifactId>
          </exclusion>

          <exclusion>
            <groupId>org.springframework</groupId>
            <artifactId>spring-core</artifactId>
          </exclusion>

          <exclusion>
            <groupId>org.springframework</groupId>
            <artifactId>spring</artifactId>
          </exclusion>

          <exclusion>
            <groupId>org.springframework</groupId>
            <artifactId>spring-beans</artifactId>
          </exclusion>

          <exclusion>
            <groupId>org.springframework</groupId>
            <artifactId>spring-context</artifactId>
          </exclusion>

          <exclusion>
            <groupId>org.springframework</groupId>
            <artifactId>spring-web</artifactId>
          </exclusion>
        </exclusions>
      </dependency>

      <dependency>
        <groupId>com.sun.jersey.contribs</groupId>
        <artifactId>jersey-multipart</artifactId>
        <version>${jersey-version}</version>
      </dependency>

      <dependency>
        <groupId>com.sun.jersey.contribs.jersey-oauth</groupId>
        <artifactId>oauth-signature</artifactId>
        <version>${jersey-version}</version>
      </dependency>

      <dependency>
        <groupId>com.sun.jersey.contribs.jersey-oauth</groupId>
        <artifactId>oauth-server</artifactId>
        <version>${jersey-version}</version>
      </dependency>

      <dependency>
        <groupId>com.sun.jersey.jersey-test-framework</groupId>
        <artifactId>jersey-test-framework-external</artifactId>
        <version>${jersey-version}</version>
      </dependency>

      <dependency>
        <groupId>com.sun.jersey.jersey-test-framework</groupId>
        <artifactId>jersey-test-framework-core</artifactId>
        <version>${jersey-version}</version>
      </dependency>

      <dependency>
        <groupId>com.sun.mail</groupId>
        <artifactId>javax.mail</artifactId>
        <version>1.4.4</version>
        <exclusions>
          <exclusion>
            <groupId>javax.activation</groupId>
            <artifactId>activation</artifactId>
          </exclusion>
        </exclusions>
      </dependency>

      <dependency>
        <groupId>javax.persistence</groupId>
        <artifactId>persistence-api</artifactId>
        <version>1.0</version>
      </dependency>

      <dependency>
          <groupId>javax.servlet</groupId>
          <artifactId>javax.servlet-api</artifactId>
          <version>3.0.1</version>
      </dependency>

      <dependency>
        <groupId>javax.servlet</groupId>
        <artifactId>jstl</artifactId>
        <version>1.2</version>
      </dependency>

      <!-- the core, which includes Streaming API, shared low-level abstractions (but NOT data-binding) -->
      <dependency>
        <groupId>com.fasterxml.jackson.core</groupId>
        <artifactId>jackson-core</artifactId>
        <version>${jackson-2-version}</version>
      </dependency>

      <!-- Just the annotations; use this dependency if you want to attach annotations
           to classes without connecting them to the code. -->
      <dependency>
        <groupId>com.fasterxml.jackson.core</groupId>
        <artifactId>jackson-annotations</artifactId>
        <version>${jackson-2-version}</version>
      </dependency>

      <!-- databinding; ObjectMapper, JsonNode and related classes are here -->
      <dependency>
        <groupId>com.fasterxml.jackson.core</groupId>
        <artifactId>jackson-databind</artifactId>
        <version>${jackson-2-version}</version>
      </dependency>

      <!-- smile (binary JSON). Other artifacts in this group do other formats. -->
      <dependency>
        <groupId>com.fasterxml.jackson.dataformat</groupId>
        <artifactId>jackson-dataformat-smile</artifactId>
        <version>${jackson-2-version}</version>
      </dependency>
      <!-- JAX-RS provider -->
      <dependency>
        <groupId>com.fasterxml.jackson.jaxrs</groupId>
        <artifactId>jackson-jaxrs-json-provider</artifactId>
        <version>${jackson-2-version}</version>
      </dependency>
      <!-- Support for JAX-B annotations as additional configuration -->
      <dependency>
        <groupId>com.fasterxml.jackson.module</groupId>
        <artifactId>jackson-module-jaxb-annotations</artifactId>
        <version>${jackson-2-version}</version>
      </dependency>

      <!-- Other Commercial Dependencies -->

      <dependency>
        <groupId>com.datastax.hector</groupId>
        <artifactId>hector-composite</artifactId>
        <version>0.8.0-rc1-SNAPSHOT</version>
      </dependency>

      <dependency>
        <groupId>com.fasterxml.uuid</groupId>
        <artifactId>java-uuid-generator</artifactId>
        <version>3.1.2</version>
        <exclusions>
          <exclusion>
            <groupId>log4j</groupId>
            <artifactId>log4j</artifactId>
          </exclusion>
        </exclusions>
      </dependency>

      <dependency>
        <groupId>com.hazelcast</groupId>
        <artifactId>hazelcast-all</artifactId>
        <version>1.9.3.1</version>
      </dependency>

      <dependency>
        <groupId>com.google.guava</groupId>
        <artifactId>guava</artifactId>
        <version>15.0</version>
      </dependency>

      <dependency>
        <groupId>com.yammer.metrics</groupId>
        <artifactId>metrics-annotation</artifactId>
        <version>${metrics-version}</version>
      </dependency>

      <dependency>
        <groupId>com.github.stephenc</groupId>
        <artifactId>jamm</artifactId>
        <version>0.2.5</version>
      </dependency>

      <!-- Third Party Non-Commercial Dependencies -->

      <dependency>
        <groupId>de.undercouch</groupId>
        <artifactId>bson4jackson</artifactId>
        <version>1.1.2</version>
        <exclusions>
          <exclusion>
            <groupId>org.codehaus.jackson</groupId>
            <artifactId>jackson-core-asl</artifactId>
          </exclusion>

          <exclusion>
            <groupId>org.codehaus.jackson</groupId>
            <artifactId>jackson-mapper-asl</artifactId>
          </exclusion>
        </exclusions>
      </dependency>

      <dependency>
        <!-- TODO T.N. try and remove this -->
        <groupId>javaee</groupId>
        <artifactId>javaee-api</artifactId>
        <version>5</version>
      </dependency>

      <dependency>
        <groupId>org.hectorclient</groupId>
        <artifactId>hector-core</artifactId>
        <version>${hector-version}</version>
        <exclusions>
          <exclusion>
            <groupId>org.apache.cassandra</groupId>
            <artifactId>cassandra-thrift</artifactId>
          </exclusion>

          <exclusion>
            <groupId>commons-lang</groupId>
            <artifactId>commons-lang</artifactId>
          </exclusion>

          <exclusion>
            <groupId>org.slf4j</groupId>
            <artifactId>slf4j-api</artifactId>
          </exclusion>

          <exclusion>
            <groupId>com.google.guava</groupId>
            <artifactId>guava</artifactId>
          </exclusion>
        </exclusions>
      </dependency>

      <dependency>
        <groupId>org.hectorclient</groupId>
        <artifactId>hector-test</artifactId>
        <version>${hector-test-version}</version>
        <exclusions>
          <exclusion>
            <groupId>org.apache.cassandra</groupId>
            <artifactId>cassandra-all</artifactId>
          </exclusion>
        </exclusions>
      </dependency>

      <dependency>
        <groupId>org.hectorclient</groupId>
        <artifactId>hector-object-mapper</artifactId>
        <version>${hector-om-version}</version>
      </dependency>

      <dependency>
        <groupId>net.tanesha.recaptcha4j</groupId>
        <artifactId>recaptcha4j</artifactId>
        <!-- included as local dependency -->
        <version>0.0.8</version>
      </dependency>

      <dependency>
        <groupId>org.antlr</groupId>
        <artifactId>antlr-runtime</artifactId>
        <version>${antlr.version}</version>
      </dependency>

      <dependency>
        <groupId>org.codehaus.jackson</groupId>
        <artifactId>jackson-core-asl</artifactId>
        <version>${jackson-version}</version>
      </dependency>

      <dependency>
        <groupId>org.codehaus.jackson</groupId>
        <artifactId>jackson-jaxrs</artifactId>
        <version>${jackson-version}</version>
      </dependency>

      <dependency>
        <groupId>org.codehaus.jackson</groupId>
        <artifactId>jackson-mapper-asl</artifactId>
        <version>${jackson-version}</version>
      </dependency>

      <dependency>
        <groupId>org.codehaus.jackson</groupId>
        <artifactId>jackson-xc</artifactId>
        <version>${jackson-version}</version>
      </dependency>

      <dependency>
        <groupId>org.codehaus.jackson</groupId>
        <artifactId>jackson-smile</artifactId>
        <version>${jackson-version}</version>
      </dependency>

      <dependency>
        <groupId>org.codehaus.jettison</groupId>
        <artifactId>jettison</artifactId>
        <version>1.2</version>
      </dependency>

      <dependency>
        <groupId>org.jboss.netty</groupId>
        <artifactId>netty</artifactId>
        <version>3.2.7.Final</version>
      </dependency>

      <dependency>
        <groupId>org.jsoup</groupId>
        <artifactId>jsoup</artifactId>
        <version>1.6.0</version>
      </dependency>

      <dependency>
        <groupId>org.mongodb</groupId>
        <artifactId>mongo-java-driver</artifactId>
        <version>2.9.0</version>
      </dependency>

      <dependency>
        <groupId>org.python</groupId>
        <artifactId>jython</artifactId>
        <version>2.5.0</version>
      </dependency>

      <dependency>
        <groupId>org.springframework</groupId>
        <artifactId>spring-core</artifactId>
        <version>${org.springframework.version}</version>
        <exclusions>
          <exclusion>
            <artifactId>commons-logging</artifactId>
            <groupId>commons-logging</groupId>
          </exclusion>
        </exclusions>
      </dependency>

      <dependency>
        <groupId>org.springframework</groupId>
        <artifactId>spring-expression</artifactId>
        <version>${org.springframework.version}</version>
      </dependency>

      <dependency>
        <groupId>org.springframework</groupId>
        <artifactId>spring-beans</artifactId>
        <version>${org.springframework.version}</version>
      </dependency>

      <dependency>
        <groupId>org.springframework</groupId>
        <artifactId>spring-aop</artifactId>
        <version>${org.springframework.version}</version>
        <exclusions>
          <exclusion>
            <groupId>aopalliance</groupId>
            <artifactId>aopalliance</artifactId>
          </exclusion>
        </exclusions>
      </dependency>

      <dependency>
        <groupId>org.springframework</groupId>
        <artifactId>spring-context</artifactId>
        <version>${org.springframework.version}</version>
        <exclusions>
          <exclusion>
            <groupId>commons-logging</groupId>
            <artifactId>commons-logging</artifactId>
          </exclusion>
        </exclusions>
      </dependency>

      <dependency>
        <groupId>org.springframework</groupId>
        <artifactId>spring-context-support</artifactId>
        <version>${org.springframework.version}</version>
      </dependency>

      <dependency>
        <groupId>org.springframework</groupId>
        <artifactId>spring-jms</artifactId>
        <version>${org.springframework.version}</version>
      </dependency>

      <dependency>
        <groupId>org.springframework</groupId>
        <artifactId>spring-web</artifactId>
        <version>${org.springframework.version}</version>
        <exclusions>
          <exclusion>
            <groupId>aopalliance</groupId>
            <artifactId>aopalliance</artifactId>
          </exclusion>
        </exclusions>
      </dependency>

      <dependency>
        <groupId>org.springframework</groupId>
        <artifactId>spring-webmvc</artifactId>
        <version>${org.springframework.version}</version>
      </dependency>

      <dependency>
        <groupId>org.springframework</groupId>
        <artifactId>spring-test</artifactId>
        <version>${org.springframework.version}</version>
      </dependency>

      <dependency>
        <groupId>org.yaml</groupId>
        <artifactId>snakeyaml</artifactId>
        <version>${snakeyaml-version}</version>
      </dependency>

      <dependency>
        <groupId>com.yammer.metrics</groupId>
        <artifactId>metrics-core</artifactId>
        <version>${metrics-version}</version>
        <exclusions>
          <exclusion>
            <groupId>org.slf4j</groupId>
            <artifactId>slf4j-api</artifactId>
          </exclusion>
        </exclusions>
      </dependency>

      <dependency>
        <groupId>com.yammer.metrics</groupId>
        <artifactId>metrics-spring</artifactId>
        <version>${metrics-version}</version>
        <exclusions>
          <exclusion>
            <groupId>org.springframework</groupId>
            <artifactId>spring-core</artifactId>
          </exclusion>

          <exclusion>
            <groupId>org.springframework</groupId>
            <artifactId>spring-aop</artifactId>
          </exclusion>

          <exclusion>
            <groupId>org.springframework</groupId>
            <artifactId>spring-beans</artifactId>
          </exclusion>

          <exclusion>
            <groupId>org.springframework</groupId>
            <artifactId>spring-context-support</artifactId>
          </exclusion>
        </exclusions>
      </dependency>

      <dependency>
        <groupId>jline</groupId>
        <artifactId>jline</artifactId>
        <version>0.9.94</version>
      </dependency>



      <dependency>
         <groupId>org.apache.tika</groupId>
         <artifactId>tika-core</artifactId>
          <version>${tika.version}</version>
      </dependency>

      <!-- Mock, Testing and Logging Dependencies -->
      <dependency>
        <groupId>org.apache.tomcat.embed</groupId>
        <artifactId>tomcat-embed-core</artifactId>
        <version>${tomcat-version}</version>
      </dependency>

      <dependency>
        <groupId>org.apache.tomcat.embed</groupId>
        <artifactId>tomcat-embed-logging-juli</artifactId>
        <version>${tomcat-version}</version>
      </dependency>

      <dependency>
        <groupId>org.apache.tomcat.embed</groupId>
        <artifactId>tomcat-embed-jasper</artifactId>
        <version>${tomcat-version}</version>
      </dependency>

      <dependency>
        <groupId>org.apache.tomcat</groupId>
        <artifactId>tomcat-jasper</artifactId>
        <version>${tomcat-version}</version>
      </dependency>

      <dependency>
        <groupId>org.apache.tomcat</groupId>
        <artifactId>tomcat-jasper-el</artifactId>
        <version>${tomcat-version}</version>
      </dependency>

      <dependency>
        <groupId>org.apache.tomcat</groupId>
        <artifactId>tomcat-servlet-api</artifactId>
        <version>${tomcat-version}</version>
      </dependency>

      <dependency>
        <groupId>org.apache.tomcat</groupId>
        <artifactId>tomcat-jsp-api</artifactId>
        <scope>test</scope>
        <version>${tomcat-version}</version>
      </dependency>

      <dependency>
        <groupId>org.jvnet.mock-javamail</groupId>
        <artifactId>mock-javamail</artifactId>
        <version>1.9</version>
      </dependency>

      <dependency>
        <groupId>org.mockito</groupId>
        <artifactId>mockito-all</artifactId>
        <version>1.9.5-rc1</version>
      </dependency>

      <dependency>
        <groupId>org.powermock</groupId>
        <artifactId>powermock-module-junit4</artifactId>
        <version>1.5.1</version>
      </dependency>

      <dependency>
        <groupId>org.powermock</groupId>
        <artifactId>powermock-module-junit4-rule-agent</artifactId>
        <version>1.5.1</version>
      </dependency>

      <dependency>
        <groupId>org.powermock</groupId>
        <artifactId>powermock-api-mockito</artifactId>
        <version>1.5.1</version>
      </dependency>

      <dependency>
        <groupId>junit</groupId>
        <artifactId>junit</artifactId>
        <version>${junit-version}</version>
      </dependency>

      <dependency>
        <groupId>log4j</groupId>
        <artifactId>log4j</artifactId>
        <version>${log4j-version}</version>
        <exclusions>
          <exclusion>
            <groupId>javax.jms</groupId>
            <artifactId>jms</artifactId>
          </exclusion>

          <exclusion>
            <groupId>com.sun.jdmk</groupId>
            <artifactId>jmxtools</artifactId>
          </exclusion>

          <exclusion>
            <groupId>com.sun.jmx</groupId>
            <artifactId>jmxri</artifactId>
          </exclusion>
        </exclusions>
      </dependency>

      <dependency>
        <groupId>org.perf4j</groupId>
        <artifactId>perf4j</artifactId>
        <version>0.9.12</version>
      </dependency>

      <dependency>
        <groupId>org.slf4j</groupId>
        <artifactId>slf4j-api</artifactId>
        <version>${slf4j-version}</version>
      </dependency>

      <dependency>
        <groupId>org.slf4j</groupId>
        <artifactId>slf4j-log4j12</artifactId>
        <version>${slf4j-version}</version>
        <exclusions>
          <exclusion>
            <groupId>log4j</groupId>
            <artifactId>log4j</artifactId>
          </exclusion>
        </exclusions>
      </dependency>

      <dependency>
        <groupId>org.slf4j</groupId>
        <artifactId>jcl-over-slf4j</artifactId>
        <version>${slf4j-version}</version>
      </dependency>

      <dependency>
        <groupId>org.slf4j</groupId>
        <artifactId>jul-to-slf4j</artifactId>
        <version>${slf4j-version}</version>
      </dependency>

      <dependency>
        <groupId>commons-logging</groupId>
        <artifactId>commons-logging</artifactId>
        <version>1.1.1</version>
      </dependency>

      <dependency>
        <groupId>junit</groupId>
        <artifactId>junit-dep</artifactId>
        <version>4.10</version>
      </dependency>

      <dependency>
        <groupId>org.apache.jclouds</groupId>
        <artifactId>jclouds-blobstore</artifactId>
        <version>${jclouds.version}</version>
      </dependency>

      <dependency>
        <groupId>org.apache.jclouds</groupId>
        <artifactId>jclouds-core</artifactId>
        <version>${jclouds.version}</version>
        <exclusions>
          <exclusion>
            <groupId>com.sun.jersey</groupId>
            <artifactId>jersey-core</artifactId>
          </exclusion>

          <exclusion>
            <groupId>com.google.guava</groupId>
            <artifactId>guava</artifactId>
          </exclusion>

          <exclusion>
            <groupId>aopalliance</groupId>
            <artifactId>aopalliance</artifactId>
          </exclusion>
        </exclusions>
      </dependency>

      <dependency>
        <groupId>aopalliance</groupId>
        <artifactId>aopalliance</artifactId>
        <version>1.0</version>
      </dependency>

      <dependency>
        <groupId>org.apache.jclouds</groupId>
        <artifactId>jclouds-allblobstore</artifactId>
        <version>${jclouds.version}</version>
        <exclusions>
          <exclusion>
            <groupId>commons-io</groupId>
            <artifactId>commons-io</artifactId>
          </exclusion>
        </exclusions>
      </dependency>

      <dependency>
        <groupId>org.apache.jclouds.driver</groupId>
        <artifactId>jclouds-netty</artifactId>
        <version>${jclouds.version}</version>
      </dependency>

      <dependency>
        <groupId>org.apache.jclouds.driver</groupId>
        <artifactId>jclouds-apachehc</artifactId>
        <version>${jclouds.version}</version>
      </dependency>

      <dependency>
        <groupId>org.apache.jclouds.driver</groupId>
        <artifactId>jclouds-log4j</artifactId>
        <version>${jclouds.version}</version>
      </dependency>

      <dependency>
        <groupId>org.apache.jclouds.driver</groupId>
        <artifactId>jclouds-slf4j</artifactId>
        <version>${jclouds.version}</version>
        <exclusions>
          <exclusion>
            <groupId>org.slf4j</groupId>
            <artifactId>slf4j-api</artifactId>
          </exclusion>
        </exclusions>
      </dependency>

      <dependency>
        <groupId>org.usergrid</groupId>
        <artifactId>usergrid-java-client</artifactId>
        <version>0.0.3</version>
      </dependency>

      <dependency>
        <groupId>net.sf.opencsv</groupId>
        <artifactId>opencsv</artifactId>
        <version>2.3</version>
      </dependency>

      <dependency>
        <groupId>com.beust</groupId>
        <artifactId>jcommander</artifactId>
        <version>1.27</version>
      </dependency>





      <dependency>
        <groupId>com.apple</groupId>
        <artifactId>AppleJavaExtensions</artifactId>
        <!-- from local-depedendencies -->
        <version>1.5.4</version>
      </dependency>

      <dependency>
        <groupId>javax.annotation</groupId>
        <artifactId>jsr250-api</artifactId>
        <version>1.0</version>
      </dependency>

      <dependency>
        <groupId>javax.ws.rs</groupId>
        <artifactId>jsr311-api</artifactId>
        <version>1.1.1</version>
      </dependency>

      <dependency>
        <groupId>org.aspectj</groupId>
        <artifactId>aspectjweaver</artifactId>
        <version>1.6.12</version>
      </dependency>

      <dependency>
        <groupId>org.aspectj</groupId>
        <artifactId>aspectjrt</artifactId>
        <version>1.6.12</version>
      </dependency>

      <dependency>
        <groupId>cglib</groupId>
        <artifactId>cglib-nodep</artifactId>
        <version>2.2.2</version>
      </dependency>

      <dependency>
        <groupId>com.netflix.curator</groupId>
        <artifactId>curator-recipes</artifactId>
        <version>1.2.6</version>
        <exclusions>
          <exclusion>
            <groupId>com.google.guava</groupId>
            <artifactId>guava</artifactId>
          </exclusion>

          <exclusion>
            <groupId>org.apache.zookeeper</groupId>
            <artifactId>zookeeper</artifactId>
          </exclusion>

          <exclusion>
            <groupId>org.slf4j</groupId>
            <artifactId>slf4j-api</artifactId>
          </exclusion>
        </exclusions>
      </dependency>

      <dependency>
        <groupId>javax.activation</groupId>
        <artifactId>activation</artifactId>
        <version>1.1</version>
      </dependency>
    </dependencies>
  </dependencyManagement>

  <dependencies>
    <dependency>
      <groupId>org.slf4j</groupId>
      <artifactId>slf4j-api</artifactId>
    </dependency>
  </dependencies>

  <build>
    <pluginManagement>
      <plugins>
        <plugin>
          <groupId>org.codehaus.mojo</groupId>
          <artifactId>sonar-maven-plugin</artifactId>
          <version>2.1</version>
        </plugin>

        <!--
                <plugin>
                  <groupId>com.structure101.java</groupId>
                  <artifactId>maven-structure101-plugin</artifactId>
                  <version>1.1</version>
                </plugin>
        -->
        <plugin>
          <groupId>org.antlr</groupId>
          <artifactId>antlr3-maven-plugin</artifactId>
          <version>${antlr.version}</version>
        </plugin>

        <plugin>
          <groupId>org.codehaus.mojo</groupId>
          <artifactId>antlr-maven-plugin</artifactId>
          <version>2.2</version>
        </plugin>

        <plugin>
          <groupId>org.apache.maven.plugins</groupId>
          <artifactId>maven-antrun-plugin</artifactId>
          <version>1.7</version>
        </plugin>

        <plugin>
          <groupId>org.apache.maven.plugins</groupId>
          <artifactId>maven-assembly-plugin</artifactId>
          <version>2.4</version>
        </plugin>

        <plugin>
          <groupId>org.apache.maven.plugins</groupId>
          <artifactId>maven-changes-plugin</artifactId>
          <version>2.6</version>
        </plugin>

        <plugin>
          <groupId>org.apache.maven.plugins</groupId>
          <artifactId>maven-checkstyle-plugin</artifactId>
          <version>2.10</version>
        </plugin>

        <plugin>
          <groupId>org.apache.maven.plugins</groupId>
          <artifactId>maven-clean-plugin</artifactId>
          <version>2.4.1</version>
        </plugin>

        <plugin>
          <groupId>org.apache.maven.plugins</groupId>
          <artifactId>maven-compiler-plugin</artifactId>
          <version>3.1</version>
          <configuration>
            <source>1.6</source>
            <target>1.6</target>
            <optimize>true</optimize>
            <showDeprecation>true</showDeprecation>
            <debug>true</debug>
            <encoding>UTF-8</encoding>
            <showWarnings>true</showWarnings>
          </configuration>
        </plugin>

        <plugin>
          <groupId>org.apache.maven.plugins</groupId>
          <artifactId>maven-dependency-plugin</artifactId>
          <version>2.8</version>
        </plugin>

        <plugin>
          <groupId>org.apache.maven.plugins</groupId>
          <artifactId>maven-deploy-plugin</artifactId>
          <version>2.7</version>
          <inherited>true</inherited>
        </plugin>

        <plugin>
          <groupId>org.apache.maven.plugins</groupId>
          <artifactId>maven-docck-plugin</artifactId>
          <version>1.0</version>
        </plugin>

        <plugin>
          <groupId>org.apache.maven.plugins</groupId>
          <artifactId>maven-ear-plugin</artifactId>
          <version>2.6</version>
        </plugin>

        <plugin>
          <groupId>org.apache.maven.plugins</groupId>
          <artifactId>maven-eclipse-plugin</artifactId>
          <version>2.9</version>
          <inherited>true</inherited>
          <configuration>
            <downloadSources>true</downloadSources>
            <downloadJavadocs>true</downloadJavadocs>
          </configuration>
        </plugin>

        <plugin>
          <groupId>org.apache.maven.plugins</groupId>
          <artifactId>maven-ejb-plugin</artifactId>
          <version>2.3</version>
        </plugin>

        <plugin>
          <groupId>org.apache.maven.plugins</groupId>
          <artifactId>maven-enforcer-plugin</artifactId>
          <version>1.3.1</version>
        </plugin>

        <plugin>
          <groupId>org.apache.maven.plugins</groupId>
          <artifactId>maven-gpg-plugin</artifactId>
          <version>1.4</version>
        </plugin>

        <plugin>
          <groupId>org.apache.maven.plugins</groupId>
          <artifactId>maven-install-plugin</artifactId>
          <version>2.4</version>
        </plugin>

        <plugin>
          <groupId>org.apache.maven.plugins</groupId>
          <artifactId>maven-jar-plugin</artifactId>
          <version>2.4</version>
          <executions>
            <execution>
              <id>test-jar-execution</id>
              <phase>package</phase>
              <goals>
                <goal>test-jar</goal>
              </goals>
              <configuration>
              </configuration>
            </execution>
          </executions>
        </plugin>

        <plugin>
          <groupId>org.apache.maven.plugins</groupId>
          <artifactId>maven-javadoc-plugin</artifactId>
          <version>2.8</version>
        </plugin>

        <plugin>
          <groupId>org.apache.maven.plugins</groupId>
          <artifactId>maven-jxr-plugin</artifactId>
          <version>2.3</version>
        </plugin>

        <plugin>
          <groupId>org.apache.maven.plugins</groupId>
          <artifactId>maven-plugin-plugin</artifactId>
          <version>2.9</version>
        </plugin>

        <plugin>
          <groupId>org.apache.maven.plugins</groupId>
          <artifactId>maven-pmd-plugin</artifactId>
          <version>2.6</version>
        </plugin>

        <plugin>
          <groupId>org.apache.maven.plugins</groupId>
          <artifactId>maven-project-info-reports-plugin</artifactId>
          <version>2.4</version>
        </plugin>

        <plugin>
          <groupId>org.apache.maven.plugins</groupId>
          <artifactId>maven-release-plugin</artifactId>
          <version>2.4.1</version>
        </plugin>

        <plugin>
          <groupId>org.apache.maven.plugins</groupId>
          <artifactId>maven-remote-resources-plugin</artifactId>
          <version>1.2.1</version>
        </plugin>

        <plugin>
          <groupId>org.apache.maven.plugins</groupId>
          <artifactId>maven-resources-plugin</artifactId>
          <version>2.6</version>
        </plugin>

        <plugin>
          <groupId>org.apache.maven.plugins</groupId>
          <artifactId>maven-scm-plugin</artifactId>
          <version>1.5</version>
        </plugin>

        <plugin>
          <groupId>org.apache.maven.plugins</groupId>
          <artifactId>maven-shade-plugin</artifactId>
          <version>2.1</version>
        </plugin>

        <plugin>
          <groupId>org.apache.maven.plugins</groupId>
          <artifactId>maven-site-plugin</artifactId>
          <version>3.3</version>
        </plugin>

        <plugin>
          <groupId>org.apache.maven.plugins</groupId>
          <artifactId>maven-source-plugin</artifactId>
          <version>2.2.1</version>
        </plugin>

        <plugin>
          <groupId>org.apache.maven.plugins</groupId>
          <artifactId>maven-stage-plugin</artifactId>
          <version>1.0-alpha-2</version>
        </plugin>

        <plugin>
          <groupId>org.apache.maven.plugins</groupId>
          <artifactId>maven-surefire-report-plugin</artifactId>
          <version>2.15</version>
        </plugin>

        <plugin>
          <groupId>org.apache.maven.plugins</groupId>
          <artifactId>maven-surefire-plugin</artifactId>
          <version>2.15</version>
          <configuration>
            <argLine>-Xmx${ug.heapmax} -Xms${ug.heapmin} -javaagent:${settings.localRepository}/com/github/stephenc/jamm/0.2.5/jamm-0.2.5.jar</argLine>
          </configuration>
        </plugin>

        <plugin>
          <groupId>org.apache.maven.plugins</groupId>
          <artifactId>maven-war-plugin</artifactId>
          <version>2.1.1</version>
        </plugin>

        <plugin>
          <groupId>org.apache.geronimo.genesis.plugins</groupId>
          <artifactId>tools-maven-plugin</artifactId>
          <version>1.4</version>
        </plugin>

        <plugin>
          <groupId>org.apache.xbean</groupId>
          <artifactId>maven-xbean-plugin</artifactId>
          <version>3.8</version>
        </plugin>

        <plugin>
          <groupId>org.codehaus.modello</groupId>
          <artifactId>modello-maven-plugin</artifactId>
          <version>1.5</version>
        </plugin>

        <plugin>
          <groupId>org.codehaus.mojo</groupId>
          <artifactId>build-helper-maven-plugin</artifactId>
          <version>1.7</version>
        </plugin>

        <plugin>
          <groupId>org.codehaus.mojo</groupId>
          <artifactId>clirr-maven-plugin</artifactId>
          <version>2.3</version>
        </plugin>

        <plugin>
          <groupId>org.codehaus.mojo</groupId>
          <artifactId>dashboard-maven-plugin</artifactId>
          <version>1.0.0-beta-1</version>
        </plugin>

        <plugin>
          <groupId>org.codehaus.mojo</groupId>
          <artifactId>findbugs-maven-plugin</artifactId>
          <version>2.3.2</version>
          <configuration>
            <xmlOutput>false</xmlOutput>
          </configuration>
        </plugin>

        <plugin>
          <groupId>org.codehaus.mojo</groupId>
          <artifactId>javancss-maven-plugin</artifactId>
          <version>2.0</version>
        </plugin>

        <plugin>
          <groupId>org.codehaus.mojo</groupId>
          <artifactId>l10n-maven-plugin</artifactId>
          <version>1.0-alpha-2</version>
        </plugin>

        <plugin>
          <groupId>org.codehaus.mojo</groupId>
          <artifactId>taglist-maven-plugin</artifactId>
          <version>2.4</version>
          <configuration>
            <tags>
              <tag>TODO</tag>
              <tag>@todo</tag>
              <tag>@deprecated</tag>
              <tag>FIXME</tag>
            </tags>
          </configuration>
        </plugin>

        <plugin>
          <groupId>org.codehaus.mojo</groupId>
          <artifactId>versions-maven-plugin</artifactId>
          <version>1.2</version>
        </plugin>

        <plugin>
          <groupId>com.agilejava.docbkx</groupId>
          <artifactId>docbkx-maven-plugin</artifactId>
          <version>2.0.13</version>
        </plugin>

        <plugin>
          <groupId>org.codehaus.mojo</groupId>
          <artifactId>jdepend-maven-plugin</artifactId>
          <version>2.0-beta-2</version>
        </plugin>

        <plugin>
          <groupId>org.codehaus.mojo.jspc</groupId>
          <artifactId>jspc-maven-plugin</artifactId>
          <version>2.0-alpha-3</version>
          <configuration>
            <includeInProject>false</includeInProject>
            <webFragmentFile>${project.build.directory}/web-fragment.xml.txt</webFragmentFile>
          </configuration>
          <executions>
            <execution>
              <id>jspc</id>
              <goals>
                <goal>compile</goal>
              </goals>
            </execution>
          </executions>
          <dependencies>
            <dependency>
              <groupId>org.codehaus.mojo.jspc</groupId>
              <artifactId>jspc-compiler-tomcat6</artifactId>
              <version>2.0-alpha-3</version>
            </dependency>
          </dependencies>
        </plugin>
      </plugins>
    </pluginManagement>

    <plugins>
      <plugin>
        <groupId>org.codehaus.mojo</groupId>
        <artifactId>sonar-maven-plugin</artifactId>
      </plugin>


        <plugin>
            <groupId>org.apache.rat</groupId>
            <artifactId>apache-rat-plugin</artifactId>
            <version>0.10</version>
            <executions>
                <execution>
                    <phase>verify</phase>
                    <goals>
                        <goal>check</goal>
                    </goals>
                </execution>
            </executions>
            <configuration>
                <excludes>

                    <exclude>**/README.md</exclude>
                    <exclude>**/CHANGES.txt</exclude>
                    <exclude>**/*.json</exclude>
<<<<<<< HEAD
                    <exclude>**/*.properties</exclude>
=======
                    <exclude>**/*.log</exclude>
>>>>>>> 422ab855

                    <!-- git and IDE project files -->
                    <exclude>**/.git/**</exclude>
                    <exclude>**/.gitignore</exclude>
                    <exclude>**/.idea/**</exclude>
                    <exclude>**/*.iml</exclude>
                    <exclude>**/nbactions.xml</exclude>
                    <exclude>**/nb-configuration.xml</exclude>
                    <exclude>**/.classpath/**</exclude>
                    <exclude>**/.project</exclude>
                    <exclude>**/.settings/**</exclude>

                    <!-- temporary build files -->
                    <exclude>**/logs/**</exclude>
                    <exclude>**/docs/**</exclude>
                    <exclude>**/tmp/**</exclude>
                    <exclude>**/target/**</exclude>
                    <exclude>**/antlr3/**</exclude>
                    <exclude>**/META-INF/**</exclude>
                    <exclude>**/dependency-reduced-pom.xml</exclude>
                    <exclude>**/QueryFilter.tokens</exclude>
                    <exclude>**/QueryFilterLexer.java</exclude>
                    <exclude>**/QueryFilterParser.java</exclude>

                    <!-- other -->
                    <exclude>**/m2/**</exclude>
                    <exclude>**/*.asc</exclude>
                    <exclude>**/cloudbees.xml</exclude>
<<<<<<< HEAD

                    <exclude>**/src/test/resources/**</exclude>
                    <exclude>**/src/main/dist/lib/**</exclude>
                    <exclude>**/src/main/dist/webapps/**</exclude>

                    <!-- TODO: need to add headers to many files in corepersistence -->
                    <exclude>**/corepersistence/**</exclude>
=======
		    <exclude>**/awscluster/**</exclude>
                    <exclude>**/aws.properties</exclude>
                    <exclude>**/usergrid-custom.properties</exclude>
>>>>>>> 422ab855

                </excludes>
            </configuration>

        </plugin>

      <plugin>
        <groupId>org.apache.maven.plugins</groupId>
        <artifactId>maven-compiler-plugin</artifactId>
        <configuration>
          <source>1.6</source>
          <target>1.6</target>
          <optimize>true</optimize>
          <showDeprecation>true</showDeprecation>
          <debug>true</debug>
          <encoding>UTF-8</encoding>
          <showWarnings>true</showWarnings>
        </configuration>
      </plugin>

      <plugin>
        <groupId>org.apache.maven.plugins</groupId>
        <artifactId>maven-jar-plugin</artifactId>
      </plugin>

      <plugin>
        <groupId>org.apache.maven.plugins</groupId>
        <artifactId>maven-surefire-plugin</artifactId>
      </plugin>

      <plugin>
        <groupId>org.apache.maven.plugins</groupId>
        <artifactId>maven-enforcer-plugin</artifactId>
        <executions>
          <execution>
            <id>enforce-java</id>
            <goals>
              <goal>enforce</goal>
            </goals>
            <configuration>
              <rules>
                <requireJavaVersion>
                  <version>1.6.0</version>
                </requireJavaVersion>
                <requireMavenVersion>
                  <version>[3.0,)</version>
                </requireMavenVersion>
              </rules>
            </configuration>
          </execution>
        </executions>
      </plugin>

      <plugin>
        <groupId>org.apache.maven.plugins</groupId>
        <artifactId>maven-checkstyle-plugin</artifactId>
        <version>2.10</version>
        <configuration>
          <configLocation>usergrid/checkstyle.xml</configLocation>
        </configuration>
        <dependencies>
          <dependency>
            <groupId>${project.groupId}</groupId>
            <artifactId>build-tools</artifactId>
            <version>${project.version}</version>
          </dependency>
        </dependencies>
      </plugin>
    </plugins>
  </build>

  <reporting>
    <plugins>
      <plugin>
        <groupId>org.apache.maven.plugins</groupId>
        <artifactId>maven-javadoc-plugin</artifactId>
        <version>2.8</version>
      </plugin>

      <plugin>
        <groupId>org.apache.maven.plugins</groupId>
        <artifactId>maven-checkstyle-plugin</artifactId>
        <version>2.10</version>
        <configuration>
          <configLocation>usergrid/checkstyle.xml</configLocation>
          <headerLocation>usergrid/checkstyle.header</headerLocation>
        </configuration>
      </plugin>
    </plugins>
  </reporting>

    <repositories>
        <repository>
            <id>local-dependencies</id>
            <name>local-depedendencies</name>
            <url>file://${project.basedir}/../m2/repository</url>
        </repository>
    </repositories>

</project><|MERGE_RESOLUTION|>--- conflicted
+++ resolved
@@ -1806,11 +1806,7 @@
                     <exclude>**/README.md</exclude>
                     <exclude>**/CHANGES.txt</exclude>
                     <exclude>**/*.json</exclude>
-<<<<<<< HEAD
-                    <exclude>**/*.properties</exclude>
-=======
                     <exclude>**/*.log</exclude>
->>>>>>> 422ab855
 
                     <!-- git and IDE project files -->
                     <exclude>**/.git/**</exclude>
@@ -1839,7 +1835,6 @@
                     <exclude>**/m2/**</exclude>
                     <exclude>**/*.asc</exclude>
                     <exclude>**/cloudbees.xml</exclude>
-<<<<<<< HEAD
 
                     <exclude>**/src/test/resources/**</exclude>
                     <exclude>**/src/main/dist/lib/**</exclude>
@@ -1847,11 +1842,6 @@
 
                     <!-- TODO: need to add headers to many files in corepersistence -->
                     <exclude>**/corepersistence/**</exclude>
-=======
-		    <exclude>**/awscluster/**</exclude>
-                    <exclude>**/aws.properties</exclude>
-                    <exclude>**/usergrid-custom.properties</exclude>
->>>>>>> 422ab855
 
                 </excludes>
             </configuration>
