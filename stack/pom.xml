--- conflicted
+++ resolved
@@ -121,15 +121,10 @@
       <!-- only use half the cores on the machine for testing -->
       <usergrid.it.parallel>methods</usergrid.it.parallel>
       <usergrid.it.reuseForks>true</usergrid.it.reuseForks>
-
       <usergrid.it.forkCount>1</usergrid.it.forkCount>
       <usergrid.it.threads>8</usergrid.it.threads>
 
       <metrics.version>3.0.0</metrics.version>
-<<<<<<< HEAD
-=======
-      <rx.version>1.0.8</rx.version>
->>>>>>> 852c9747
         <surefire.plugin.artifactName>surefire-junit47</surefire.plugin.artifactName>
       <surefire.plugin.version>2.18.1</surefire.plugin.version>
       <powermock.version>1.6.1</powermock.version>
