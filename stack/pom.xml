<?xml version="1.0" encoding="UTF-8"?>
<!--
    Licensed to the Apache Software Foundation (ASF) under one or more
    contributor license agreements.  See the NOTICE file distributed with
    this work for additional information regarding copyright ownership.
    The ASF licenses this file to You under the Apache License, Version 2.0
    (the "License"); you may not use this file except in compliance with
    the License.  You may obtain a copy of the License at

        http://www.apache.org/licenses/LICENSE-2.0

    Unless required by applicable law or agreed to in writing, software
    distributed under the License is distributed on an "AS IS" BASIS,
    WITHOUT WARRANTIES OR CONDITIONS OF ANY KIND, either express or implied.
    See the License for the specific language governing permissions and
    limitations under the License.
-->
<project xmlns="http://maven.apache.org/POM/4.0.0" xmlns:xsi="http://www.w3.org/2001/XMLSchema-instance"
         xsi:schemaLocation="http://maven.apache.org/POM/4.0.0 http://maven.apache.org/maven-v4_0_0.xsd">
  <modelVersion>4.0.0</modelVersion>
  <parent>
    <groupId>org.apache</groupId>
    <artifactId>apache</artifactId>
    <version>10</version>
    <relativePath></relativePath>
  </parent>

  <groupId>org.apache.usergrid</groupId>
  <artifactId>usergrid</artifactId>
  <version>2.0.0-SNAPSHOT</version>
  <name>Usergrid Parent</name>
  <description>Parent module for the Apache Usergrid Project</description>
  <packaging>pom</packaging>

    <properties>
      <!-- =================================================================== -->
      <!-- Properties: Deployment Setting Defaults                             -->
      <!-- =================================================================== -->
      <!-- NOTE: override from the CLI or settings.xml                 -->
      <!-- NOTE: add server credentials config via settings            -->
      <!-- NOTE: <settings>                                            -->
      <!-- NOTE:   <servers>                                           -->
      <!-- NOTE:     <server>                                          -->
      <!-- NOTE:       <id>usergrid.releases</id>                      -->
      <!-- NOTE:       <username>akarasulu</username>                  -->
      <!-- NOTE:       <password>*********</password>                  -->
      <!-- NOTE:     </server>                                         -->
      <!-- NOTE:     <server>                                          -->
      <!-- NOTE:       <id>usergrid.snapshots</id>                     -->
      <!-- NOTE:       <username>akarasulu</username>                  -->
      <!-- NOTE:       <password>*********</password>                  -->
      <!-- NOTE:     </server>                                         -->
      <!-- NOTE:   </servers>                                          -->
      <!-- NOTE:                                                       -->
      <!-- NOTE:   <profiles>                                          -->
      <!-- NOTE:     <profile>                                         -->
      <!-- NOTE:       <id>deployment</id>                             -->
      <!-- NOTE:       <properties>                                    -->
      <!-- NOTE:         <release.repository.url>                      -->
      <!-- NOTE:           https://to/your/custom/releases/repository  -->
      <!-- NOTE:         </release.repository.url>                     -->
      <!-- NOTE:         <snapshot.repository.url>                     -->
      <!-- NOTE:           https://to/your/custom/snapshots/repository -->
      <!-- NOTE:         </shapshot.repository.url>                    -->
      <!-- NOTE:       </properties>                                   -->
      <!-- NOTE:     </profile>                                        -->
      <!-- NOTE:   </profiles>                                         -->
      <!-- NOTE:                                                       -->
      <!-- NOTE:   <activeProfiles>                                    -->
      <!-- NOTE:     <activeProfile>deployment</activeProfile>         -->
      <!-- NOTE:   </activeProfiles>                                   -->
      <!-- NOTE: </settings>                                           -->

      <snapshot.repository.url>
        https://repository.apache.org/content/repositories/snapshots
      </snapshot.repository.url>
      <release.repository.url>
        https://repository.apache.org/service/local/staging/deploy/maven2
      </release.repository.url>

      <!-- =================================================================== -->
      <!-- Properties: General Settings -->
      <!-- =================================================================== -->

      <project.build.sourceEncoding>UTF-8</project.build.sourceEncoding>

      <!-- you can override these via MAVEN_OPTS -->
      <ug.heapmax>4096m</ug.heapmax>
      <ug.heapmin>2048m</ug.heapmin>
  	  <ug.argline>-Djava.awt.headless=true</ug.argline>

      <usergrid-custom-spring-properties>classpath:/usergrid-deployment.properties</usergrid-custom-spring-properties>
      <usergrid-custom-spring-test-properties>classpath:/usergrid-custom-test.properties</usergrid-custom-spring-test-properties>

      <!-- =================================================================== -->
      <!-- Properties: Dependency Settings -->
      <!-- =================================================================== -->

      <amber-version>0.22-incubating</amber-version>
      <cassandra-version>1.2.18</cassandra-version>
      <guava.version>18.0</guava.version>
      <guice.version>4.0-beta5</guice.version>
      <hector-om-version>3.0-03</hector-om-version>
      <hector-version>1.1-4</hector-version>
      <hector-test-version>1.1-4</hector-test-version>
      <jackson-version>1.9.9</jackson-version>
      <jackson-2-version>2.3.3</jackson-2-version>
      <jclouds.version>1.8.0</jclouds.version>
      <jersey-version>1.18.1</jersey-version>
      <junit-version>4.12</junit-version>
      <log4j-version>1.2.16</log4j-version>
      <org.springframework.version>3.2.13.RELEASE</org.springframework.version>
      <shiro-version>1.2.3</shiro-version>
      <slf4j-version>1.6.1</slf4j-version>
      <snakeyaml-version>1.8</snakeyaml-version>
      <tomcat-version>7.0.59</tomcat-version>
      <antlr.version>3.4</antlr.version>
      <tika.version>1.4</tika.version>
      <mockito.version>1.10.8</mockito.version>

      <!-- only use half the cores on the machine for testing -->
      <usergrid.it.parallel>methods</usergrid.it.parallel>
      <usergrid.it.reuseForks>true</usergrid.it.reuseForks>
<<<<<<< HEAD

      <usergrid.it.forkCount>4</usergrid.it.forkCount>
=======
      <usergrid.it.forkCount>1</usergrid.it.forkCount>
>>>>>>> c864ab62
      <usergrid.it.threads>8</usergrid.it.threads>

      <metrics.version>3.0.0</metrics.version>
      <rx.version>1.0.8</rx.version>
        <surefire.plugin.artifactName>surefire-junit47</surefire.plugin.artifactName>
      <surefire.plugin.version>2.18.1</surefire.plugin.version>
      <powermock.version>1.6.1</powermock.version>

      <maven.build.timestamp.format>yyyy-MM-dd'T'HH-mm-ss'Z'</maven.build.timestamp.format>

    </properties>

  <licenses>
    <license>
      <name>The Apache Software License, Version 2.0</name>
      <url>http://www.apache.org/licenses/LICENSE-2.0.txt</url>
      <distribution>repo</distribution>
    </license>
  </licenses>

  <organization>
    <name>The Apache Software Foundation</name>
    <url>http://www.apache.org/</url>
  </organization>

  <issueManagement>
    <system>Jira</system>
    <url>https://issues.apache.org/jira/browse/USERGRID</url>
  </issueManagement>

  <developers>
    <developer>
      <id>eanuff</id>
      <name>Ed Anuff</name>
    </developer>
    <developer>
      <id>tnine</id>
      <name>Todd Nine</name>
    </developer>
    <developer>
      <id>zznate</id>
      <name>Nate McCall</name>
    </developer>
    <developer>
      <id>scottganyo</id>
      <name>Scott Ganyo</name>
    </developer>
    <developer>
      <id>chakrayel</id>
      <name>Chakra Yeleswarapu</name>
    </developer>
    <developer>
      <id>tonuquq</id>
      <name>Alex Karasulu</name>
    </developer>
    <developer>
      <id>snoopdave</id>
      <name>Dave Johnson</name>
    </developer>
  </developers>


  <distributionManagement>
    <!-- Versioned (non-snapshot) releases are published to this repository -->
    <repository>
      <id>usergrid.releases</id>
      <name>Usergrid Releases</name>
      <url>${release.repository.url}</url>
    </repository>

    <!-- Snapshots (not-releases) are published to this repository -->
    <snapshotRepository>
      <id>usergrid.snapshots</id>
      <name>Usergrid Snapshots</name>
      <url>${snapshot.repository.url}</url>
    </snapshotRepository>
  </distributionManagement>

  <modules>
    <module>build-tools</module>
    <module>test-utils</module>
    <module>config</module>
    <module>corepersistence</module>
    <module>core</module>
    <module>services</module>
    <module>rest</module>
    <!--
    <module>tools</module>
    <module>websocket</module>
    -->
    <!--
    Re-enable when we have a fix for the AppleJavaExtensions jar issue
    https://issues.apache.org/jira/browse/USERGRID-224
    <module>launcher</module>
    -->
    <module>mongo-emulator</module>
    <!--
    Re-enable when query-validator updated to work with Core Persistence.
    https://issues.apache.org/jira/browse/USERGRID-221
    <module>query-validator</module>
    -->
  </modules>

  <dependencyManagement>
    <dependencies>

      <!-- Apache Dependencies -->

      <dependency>
        <groupId>commons-beanutils</groupId>
        <artifactId>commons-beanutils</artifactId>
        <version>1.8.3</version>
        <exclusions>
          <exclusion>
            <artifactId>commons-logging</artifactId>
            <groupId>commons-logging</groupId>
          </exclusion>
        </exclusions>
      </dependency>

      <dependency>
        <groupId>commons-cli</groupId>
        <artifactId>commons-cli</artifactId>
        <version>1.2</version>
      </dependency>

      <dependency>
        <groupId>commons-codec</groupId>
        <artifactId>commons-codec</artifactId>
        <version>1.4</version>
      </dependency>

      <dependency>
        <groupId>commons-collections</groupId>
        <artifactId>commons-collections</artifactId>
        <version>3.2.1</version>
      </dependency>

      <dependency>
        <groupId>commons-lang</groupId>
        <artifactId>commons-lang</artifactId>
        <version>2.5</version>
      </dependency>

      <dependency>
        <groupId>commons-io</groupId>
        <artifactId>commons-io</artifactId>
        <version>2.4</version>
      </dependency>

      <dependency>
        <groupId>org.apache.activemq</groupId>
        <artifactId>activemq-core</artifactId>
        <version>5.5.0</version>
        <exclusions>
          <exclusion>
            <artifactId>commons-logging</artifactId>
            <groupId>commons-logging</groupId>
          </exclusion>
        </exclusions>
      </dependency>

      <dependency>
        <groupId>org.apache.httpcomponents</groupId>
        <artifactId>httpclient</artifactId>
        <version>4.2</version>
        <exclusions>
          <exclusion>
            <groupId>commons-codec</groupId>
            <artifactId>commons-codec</artifactId>
          </exclusion>
        </exclusions>
      </dependency>

      <dependency>
        <groupId>org.apache.activemq</groupId>
        <artifactId>activemq-spring</artifactId>
        <version>5.5.0</version>
      </dependency>

      <dependency>
        <groupId>org.apache.activemq</groupId>
        <artifactId>activemq-pool</artifactId>
        <version>5.5.0</version>
      </dependency>

      <dependency>
        <groupId>org.apache.amber</groupId>
        <artifactId>amber-oauth2-common</artifactId>
        <version>${amber-version}</version>
        <exclusions>
          <exclusion>
            <groupId>org.codehaus.jettison</groupId>
            <artifactId>jettison</artifactId>
          </exclusion>

          <exclusion>
            <groupId>org.slf4j</groupId>
            <artifactId>slf4j-api</artifactId>
          </exclusion>
        </exclusions>
      </dependency>

      <dependency>
        <groupId>org.apache.amber</groupId>
        <artifactId>amber-oauth2-authzserver</artifactId>
        <version>${amber-version}</version>
        <exclusions>
          <exclusion>
            <groupId>org.codehaus.jettison</groupId>
            <artifactId>jettison</artifactId>
          </exclusion>

          <exclusion>
            <groupId>org.slf4j</groupId>
            <artifactId>slf4j-api</artifactId>
          </exclusion>
        </exclusions>
      </dependency>

      <dependency>
        <groupId>org.apache.amber</groupId>
        <artifactId>amber-oauth2-resourceserver</artifactId>
        <version>${amber-version}</version>
        <exclusions>
          <exclusion>
            <groupId>org.slf4j</groupId>
            <artifactId>slf4j-api</artifactId>
          </exclusion>
        </exclusions>
      </dependency>

      <dependency>
        <groupId>org.apache.cassandra</groupId>
        <artifactId>cassandra-all</artifactId>
        <version>${cassandra-version}</version>

        <exclusions>
          <exclusion>
            <groupId>org.antlr</groupId>
            <artifactId>antlr-runtime</artifactId>
          </exclusion>
          <exclusion>
            <groupId>org.apache.httpcomponents</groupId>
            <artifactId>httpclient</artifactId>
          </exclusion>
          <exclusion>
            <groupId>org.apache.httpcomponents</groupId>
            <artifactId>httpcore</artifactId>
          </exclusion>
          <exclusion>
            <groupId>org.apache.httpcomponents</groupId>
            <artifactId>httpcomponents-client</artifactId>
          </exclusion>
          <exclusion>
            <groupId>org.apache.httpcomponents</groupId>
            <artifactId>httpcomponents-core</artifactId>
          </exclusion>
          <exclusion>
            <groupId>jline</groupId>
            <artifactId>jline</artifactId>
          </exclusion>

          <exclusion>
            <artifactId>servlet-api</artifactId>
            <groupId>javax.servlet</groupId>
          </exclusion>

          <exclusion>
            <groupId>org.mortbay.jetty</groupId>
            <artifactId>servlet-api</artifactId>
          </exclusion>

          <exclusion>
            <artifactId>commons-logging</artifactId>
            <groupId>commons-logging</groupId>
          </exclusion>

          <exclusion>
            <artifactId>commons-codec</artifactId>
            <groupId>commons-codec</groupId>
          </exclusion>

          <exclusion>
            <artifactId>commons-lang</artifactId>
            <groupId>commons-lang</groupId>
          </exclusion>

          <exclusion>
            <artifactId>commons-cli</artifactId>
            <groupId>commons-cli</groupId>
          </exclusion>

          <exclusion>
            <artifactId>slf4j-api</artifactId>
            <groupId>org.slf4j</groupId>
          </exclusion>

          <exclusion>
            <groupId>org.slf4j</groupId>
            <artifactId>slf4j-log4j12</artifactId>
          </exclusion>

          <exclusion>
            <groupId>log4j</groupId>
            <artifactId>log4j</artifactId>
          </exclusion>

          <exclusion>
            <artifactId>cassandra-thrift</artifactId>
            <groupId>org.apache.cassandra</groupId>
          </exclusion>

          <exclusion>
            <groupId>org.apache.httpcomponents</groupId>
            <artifactId>httpclient</artifactId>
          </exclusion>

          <exclusion>
            <groupId>com.google.guava</groupId>
            <artifactId>guava</artifactId>
          </exclusion>

          <exclusion>
            <groupId>org.yaml</groupId>
            <artifactId>snakeyaml</artifactId>
          </exclusion>

          <exclusion>
            <groupId>com.yammer.metrics</groupId>
            <artifactId>metrics-core</artifactId>
          </exclusion>

          <exclusion>
            <groupId>org.apache.thrift</groupId>
            <artifactId>libthrift</artifactId>
          </exclusion>

          <exclusion>
            <groupId>org.codehaus.jackson</groupId>
            <artifactId>jackson-core-asl</artifactId>
          </exclusion>

          <exclusion>
            <groupId>org.codehaus.jackson</groupId>
            <artifactId>jackson-mapper-asl</artifactId>
          </exclusion>

          <exclusion>
                   <artifactId>snappy-java</artifactId>
                   <groupId>org.xerial.snappy</groupId>
            </exclusion>
        </exclusions>
      </dependency>

      <dependency>
        <groupId>org.apache.cassandra</groupId>
        <artifactId>cassandra-thrift</artifactId>
        <version>${cassandra-version}</version>
        <exclusions>
          <exclusion>
            <groupId>commons-lang</groupId>
            <artifactId>commons-lang</artifactId>
          </exclusion>

          <exclusion>
            <groupId>org.slf4j</groupId>
            <artifactId>slf4j-api</artifactId>
          </exclusion>


          <exclusion>
            <artifactId>servlet-api</artifactId>
            <groupId>javax.servlet</groupId>
          </exclusion>

          <exclusion>
            <groupId>org.mortbay.jetty</groupId>
            <artifactId>servlet-api</artifactId>
          </exclusion>

        </exclusions>
      </dependency>

      <dependency>
        <groupId>org.apache.shiro</groupId>
        <artifactId>shiro-core</artifactId>
        <version>${shiro-version}</version>
        <exclusions>
          <exclusion>
            <groupId>commons-beanutils</groupId>
            <artifactId>commons-beanutils</artifactId>
          </exclusion>

          <exclusion>
            <groupId>org.slf4j</groupId>
            <artifactId>slf4j-api</artifactId>
          </exclusion>
        </exclusions>
      </dependency>

      <dependency>
        <groupId>org.apache.shiro</groupId>
        <artifactId>shiro-web</artifactId>
        <version>${shiro-version}</version>
      </dependency>

      <dependency>
        <groupId>org.apache.shiro</groupId>
        <artifactId>shiro-spring</artifactId>
        <version>${shiro-version}</version>
      </dependency>

      <dependency>
        <groupId>org.apache.tomcat</groupId>
        <artifactId>tomcat-catalina</artifactId>
        <version>${tomcat-version}</version>
      </dependency>

      <dependency>
        <groupId>org.apache.xbean</groupId>
        <artifactId>xbean-spring</artifactId>
        <version>3.7</version>
        <exclusions>
          <exclusion>
            <artifactId>commons-logging</artifactId>
            <groupId>commons-logging</groupId>
          </exclusion>
        </exclusions>
      </dependency>

      <dependency>
        <groupId>org.apache.zookeeper</groupId>
        <artifactId>zookeeper</artifactId>
        <version>3.4.5</version>
        <exclusions>
          <exclusion>
            <groupId>jline</groupId>
            <artifactId>jline</artifactId>
          </exclusion>

          <exclusion>
            <groupId>org.jboss.netty</groupId>
            <artifactId>netty</artifactId>
          </exclusion>

          <exclusion>
            <groupId>org.slf4j</groupId>
            <artifactId>slf4j-api</artifactId>
          </exclusion>

          <exclusion>
            <groupId>org.slf4j</groupId>
            <artifactId>slf4j-log4j12</artifactId>
          </exclusion>

          <exclusion>
            <groupId>log4j</groupId>
            <artifactId>log4j</artifactId>
          </exclusion>
        </exclusions>
      </dependency>

      <!-- Sun and Javax Package Dependencies -->

      <dependency>
        <groupId>com.sun.jersey</groupId>
        <artifactId>jersey-core</artifactId>
        <version>${jersey-version}</version>
      </dependency>

      <dependency>
        <groupId>com.sun.jersey</groupId>
        <artifactId>jersey-json</artifactId>
        <version>${jersey-version}</version>
        <exclusions>
          <exclusion>
            <groupId>org.codehaus.jettison</groupId>
            <artifactId>jettison</artifactId>
          </exclusion>

          <exclusion>
            <groupId>org.codehaus.jackson</groupId>
            <artifactId>jackson-core-asl</artifactId>
          </exclusion>

          <exclusion>
            <groupId>org.codehaus.jackson</groupId>
            <artifactId>jackson-mapper-asl</artifactId>
          </exclusion>

          <exclusion>
            <groupId>org.codehaus.jackson</groupId>
            <artifactId>jackson-jaxrs</artifactId>
          </exclusion>

          <exclusion>
            <groupId>org.codehaus.jackson</groupId>
            <artifactId>jackson-xc</artifactId>
          </exclusion>

          <exclusion>
            <groupId>javax.activation</groupId>
            <artifactId>activation</artifactId>
          </exclusion>
        </exclusions>
      </dependency>

      <dependency>
        <groupId>com.sun.jersey</groupId>
        <artifactId>jersey-client</artifactId>
        <version>${jersey-version}</version>
      </dependency>

      <dependency>
        <groupId>com.sun.jersey</groupId>
        <artifactId>jersey-server</artifactId>
        <version>${jersey-version}</version>
      </dependency>

      <dependency>
        <groupId>com.sun.jersey</groupId>
        <artifactId>jersey-grizzly2</artifactId>
        <version>${jersey-version}</version>
      </dependency>

      <dependency>
        <groupId>org.glassfish.grizzly</groupId>
        <artifactId>grizzly-http-servlet-server</artifactId>
        <version>2.1.2</version>
      </dependency>

      <dependency>
        <groupId>com.sun.jersey.contribs</groupId>
        <artifactId>jersey-spring</artifactId>
        <version>${jersey-version}</version>
        <exclusions>
          <exclusion>
            <groupId>org.springframework</groupId>
            <artifactId>spring-aop</artifactId>
          </exclusion>

          <exclusion>
            <groupId>org.springframework</groupId>
            <artifactId>spring-core</artifactId>
          </exclusion>

          <exclusion>
            <groupId>org.springframework</groupId>
            <artifactId>spring</artifactId>
          </exclusion>

          <exclusion>
            <groupId>org.springframework</groupId>
            <artifactId>spring-beans</artifactId>
          </exclusion>

          <exclusion>
            <groupId>org.springframework</groupId>
            <artifactId>spring-context</artifactId>
          </exclusion>

          <exclusion>
            <groupId>org.springframework</groupId>
            <artifactId>spring-web</artifactId>
          </exclusion>
        </exclusions>
      </dependency>

      <dependency>
        <groupId>com.sun.jersey.contribs</groupId>
        <artifactId>jersey-multipart</artifactId>
        <version>${jersey-version}</version>
      </dependency>

      <dependency>
        <groupId>com.sun.jersey.contribs.jersey-oauth</groupId>
        <artifactId>oauth-signature</artifactId>
        <version>${jersey-version}</version>
      </dependency>

      <dependency>
        <groupId>com.sun.jersey.contribs.jersey-oauth</groupId>
        <artifactId>oauth-server</artifactId>
        <version>${jersey-version}</version>
      </dependency>

      <dependency>
        <groupId>com.sun.jersey.jersey-test-framework</groupId>
        <artifactId>jersey-test-framework-external</artifactId>
        <version>${jersey-version}</version>
      </dependency>

      <dependency>
        <groupId>com.sun.jersey.jersey-test-framework</groupId>
        <artifactId>jersey-test-framework-core</artifactId>
        <version>${jersey-version}</version>
      </dependency>

      <dependency>
        <groupId>com.sun.mail</groupId>
        <artifactId>javax.mail</artifactId>
        <version>1.4.4</version>
        <exclusions>
          <exclusion>
            <groupId>javax.activation</groupId>
            <artifactId>activation</artifactId>
          </exclusion>
        </exclusions>
      </dependency>

      <dependency>
        <groupId>javax.persistence</groupId>
        <artifactId>persistence-api</artifactId>
        <version>1.0</version>
      </dependency>

      <dependency>
          <groupId>javax.servlet</groupId>
          <artifactId>javax.servlet-api</artifactId>
          <version>3.0.1</version>
      </dependency>

      <dependency>
        <groupId>javax.servlet</groupId>
        <artifactId>jstl</artifactId>
        <version>1.2</version>
      </dependency>

      <!-- the core, which includes Streaming API, shared low-level abstractions (but NOT data-binding) -->
      <dependency>
        <groupId>com.fasterxml.jackson.core</groupId>
        <artifactId>jackson-core</artifactId>
        <version>${jackson-2-version}</version>
      </dependency>

      <!-- Just the annotations; use this dependency if you want to attach annotations
           to classes without connecting them to the code. -->
      <dependency>
        <groupId>com.fasterxml.jackson.core</groupId>
        <artifactId>jackson-annotations</artifactId>
        <version>${jackson-2-version}</version>
      </dependency>

      <!-- databinding; ObjectMapper, JsonNode and related classes are here -->
      <dependency>
        <groupId>com.fasterxml.jackson.core</groupId>
        <artifactId>jackson-databind</artifactId>
        <version>${jackson-2-version}</version>
      </dependency>

      <!-- smile (binary JSON). Other artifacts in this group do other formats. -->
      <dependency>
        <groupId>com.fasterxml.jackson.dataformat</groupId>
        <artifactId>jackson-dataformat-smile</artifactId>
        <version>${jackson-2-version}</version>
      </dependency>
      <!-- JAX-RS provider -->
      <dependency>
        <groupId>com.fasterxml.jackson.jaxrs</groupId>
        <artifactId>jackson-jaxrs-json-provider</artifactId>
        <version>${jackson-2-version}</version>
      </dependency>
      <!-- Support for JAX-B annotations as additional configuration -->
      <dependency>
        <groupId>com.fasterxml.jackson.module</groupId>
        <artifactId>jackson-module-jaxb-annotations</artifactId>
        <version>${jackson-2-version}</version>
      </dependency>

      <!-- Other Commercial Dependencies -->

      <dependency>
        <groupId>com.datastax.hector</groupId>
        <artifactId>hector-composite</artifactId>
        <version>0.8.0-rc1-SNAPSHOT</version>
      </dependency>

      <dependency>
        <groupId>com.fasterxml.uuid</groupId>
        <artifactId>java-uuid-generator</artifactId>
        <version>3.1.2</version>
        <exclusions>
          <exclusion>
            <groupId>log4j</groupId>
            <artifactId>log4j</artifactId>
          </exclusion>
        </exclusions>
      </dependency>

      <dependency>
        <groupId>com.hazelcast</groupId>
        <artifactId>hazelcast-all</artifactId>
        <version>1.9.3.1</version>
      </dependency>

      <dependency>
        <groupId>com.google.guava</groupId>
        <artifactId>guava</artifactId>
        <version>${guava.version}</version>
      </dependency>

      <dependency>
        <groupId>com.github.stephenc</groupId>
        <artifactId>jamm</artifactId>
        <version>0.2.5</version>
      </dependency>

      <!-- Third Party Non-Commercial Dependencies -->

      <dependency>
        <groupId>de.undercouch</groupId>
        <artifactId>bson4jackson</artifactId>
        <version>1.1.2</version>
        <exclusions>
          <exclusion>
            <groupId>org.codehaus.jackson</groupId>
            <artifactId>jackson-core-asl</artifactId>
          </exclusion>

          <exclusion>
            <groupId>org.codehaus.jackson</groupId>
            <artifactId>jackson-mapper-asl</artifactId>
          </exclusion>
        </exclusions>
      </dependency>

      <dependency>
        <!-- TODO T.N. try and remove this -->
        <groupId>javaee</groupId>
        <artifactId>javaee-api</artifactId>
        <version>5</version>
      </dependency>

      <dependency>
        <groupId>org.hectorclient</groupId>
        <artifactId>hector-core</artifactId>
        <version>${hector-version}</version>
        <exclusions>
          <exclusion>
            <groupId>org.apache.cassandra</groupId>
            <artifactId>cassandra-thrift</artifactId>
          </exclusion>

          <exclusion>
            <groupId>commons-lang</groupId>
            <artifactId>commons-lang</artifactId>
          </exclusion>

          <exclusion>
            <groupId>org.slf4j</groupId>
            <artifactId>slf4j-api</artifactId>
          </exclusion>

          <exclusion>
            <groupId>com.google.guava</groupId>
            <artifactId>guava</artifactId>
          </exclusion>
        </exclusions>
      </dependency>

      <dependency>
        <groupId>org.hectorclient</groupId>
        <artifactId>hector-test</artifactId>
        <version>${hector-test-version}</version>
        <exclusions>
          <exclusion>
            <groupId>org.apache.cassandra</groupId>
            <artifactId>cassandra-all</artifactId>
          </exclusion>
        </exclusions>
      </dependency>

      <dependency>
        <groupId>org.hectorclient</groupId>
        <artifactId>hector-object-mapper</artifactId>
        <version>${hector-om-version}</version>
      </dependency>

      <dependency>
        <groupId>com.google.code.maven-play-plugin.net.tanesha.recaptcha4j</groupId>
        <artifactId>recaptcha4j</artifactId>
        <version>0.0.8</version>
      </dependency>

      <dependency>
        <groupId>org.antlr</groupId>
        <artifactId>antlr-runtime</artifactId>
        <version>${antlr.version}</version>
      </dependency>

      <dependency>
        <groupId>org.codehaus.jackson</groupId>
        <artifactId>jackson-core-asl</artifactId>
        <version>${jackson-version}</version>
      </dependency>

      <dependency>
        <groupId>org.codehaus.jackson</groupId>
        <artifactId>jackson-jaxrs</artifactId>
        <version>${jackson-version}</version>
      </dependency>

      <dependency>
        <groupId>org.codehaus.jackson</groupId>
        <artifactId>jackson-mapper-asl</artifactId>
        <version>${jackson-version}</version>
      </dependency>

      <dependency>
        <groupId>org.codehaus.jackson</groupId>
        <artifactId>jackson-smile</artifactId>
        <version>${jackson-version}</version>
      </dependency>

        <dependency>
          <groupId>org.codehaus.jackson</groupId>
          <artifactId>jackson-xc</artifactId>
          <version>${jackson-version}</version>
        </dependency>


      <dependency>
        <groupId>org.codehaus.jettison</groupId>
        <artifactId>jettison</artifactId>
        <version>1.2</version>
      </dependency>

      <dependency>
        <groupId>org.jboss.netty</groupId>
        <artifactId>netty</artifactId>
        <version>3.2.7.Final</version>
      </dependency>

      <dependency>
        <groupId>org.jsoup</groupId>
        <artifactId>jsoup</artifactId>
        <version>1.6.0</version>
      </dependency>

      <dependency>
        <groupId>org.mongodb</groupId>
        <artifactId>mongo-java-driver</artifactId>
        <version>2.9.0</version>
      </dependency>

      <dependency>
        <groupId>org.python</groupId>
        <artifactId>jython</artifactId>
        <version>2.5.0</version>
      </dependency>

      <dependency>
        <groupId>org.springframework</groupId>
        <artifactId>spring-core</artifactId>
        <version>${org.springframework.version}</version>
        <exclusions>
          <exclusion>
            <artifactId>commons-logging</artifactId>
            <groupId>commons-logging</groupId>
          </exclusion>
        </exclusions>
      </dependency>


      <dependency>
        <groupId>org.springframework</groupId>
        <artifactId>spring-expression</artifactId>
        <version>${org.springframework.version}</version>
      </dependency>

      <dependency>
        <groupId>org.springframework</groupId>
        <artifactId>spring-beans</artifactId>
        <version>${org.springframework.version}</version>
      </dependency>

      <dependency>
        <groupId>org.springframework</groupId>
        <artifactId>spring-aop</artifactId>
        <version>${org.springframework.version}</version>
        <exclusions>
          <exclusion>
            <groupId>aopalliance</groupId>
            <artifactId>aopalliance</artifactId>
          </exclusion>
        </exclusions>
      </dependency>

      <dependency>
        <groupId>org.springframework</groupId>
        <artifactId>spring-context</artifactId>
        <version>${org.springframework.version}</version>
        <exclusions>
          <exclusion>
            <groupId>commons-logging</groupId>
            <artifactId>commons-logging</artifactId>
          </exclusion>
        </exclusions>
      </dependency>

      <dependency>
        <groupId>org.springframework</groupId>
        <artifactId>spring-context-support</artifactId>
        <version>${org.springframework.version}</version>
      </dependency>

      <dependency>
        <groupId>org.springframework</groupId>
        <artifactId>spring-jms</artifactId>
        <version>${org.springframework.version}</version>
      </dependency>

      <dependency>
        <groupId>org.springframework</groupId>
        <artifactId>spring-web</artifactId>
        <version>${org.springframework.version}</version>
        <exclusions>
          <exclusion>
            <groupId>aopalliance</groupId>
            <artifactId>aopalliance</artifactId>
          </exclusion>
        </exclusions>
      </dependency>

      <dependency>
        <groupId>org.springframework</groupId>
        <artifactId>spring-webmvc</artifactId>
        <version>${org.springframework.version}</version>
      </dependency>

      <dependency>
        <groupId>org.springframework</groupId>
        <artifactId>spring-test</artifactId>
        <version>${org.springframework.version}</version>
      </dependency>

      <dependency>
        <groupId>org.yaml</groupId>
        <artifactId>snakeyaml</artifactId>
        <version>${snakeyaml-version}</version>
      </dependency>




      <dependency>
        <groupId>jline</groupId>
        <artifactId>jline</artifactId>
        <version>0.9.94</version>
      </dependency>



      <dependency>
         <groupId>org.apache.tika</groupId>
         <artifactId>tika-core</artifactId>
          <version>${tika.version}</version>
      </dependency>

      <!-- Mock, Testing and Logging Dependencies -->
      <dependency>
        <groupId>org.apache.tomcat.embed</groupId>
        <artifactId>tomcat-embed-core</artifactId>
        <version>${tomcat-version}</version>
      </dependency>

      <dependency>
        <groupId>org.apache.tomcat.embed</groupId>
        <artifactId>tomcat-embed-logging-juli</artifactId>
        <version>${tomcat-version}</version>
      </dependency>

      <dependency>
        <groupId>org.apache.tomcat.embed</groupId>
        <artifactId>tomcat-embed-jasper</artifactId>
        <version>${tomcat-version}</version>
      </dependency>

      <dependency>
        <groupId>org.apache.tomcat</groupId>
        <artifactId>tomcat-jasper</artifactId>
        <version>${tomcat-version}</version>
      </dependency>

      <dependency>
        <groupId>org.apache.tomcat</groupId>
        <artifactId>tomcat-jasper-el</artifactId>
        <version>${tomcat-version}</version>
      </dependency>

      <dependency>
        <groupId>org.apache.tomcat</groupId>
        <artifactId>tomcat-servlet-api</artifactId>
        <version>${tomcat-version}</version>
      </dependency>

      <dependency>
        <groupId>org.apache.tomcat</groupId>
        <artifactId>tomcat-jsp-api</artifactId>
        <scope>test</scope>
        <version>${tomcat-version}</version>
      </dependency>

      <dependency>
        <groupId>org.jvnet.mock-javamail</groupId>
        <artifactId>mock-javamail</artifactId>
        <version>1.9</version>
      </dependency>

        <!-- note that right now, we can't advance beyon 1.10.8 until this issue is fixed
        https://code.google.com/p/powermock/issues/detail?id=524-->
      <dependency>
        <groupId>org.mockito</groupId>
        <artifactId>mockito-all</artifactId>
        <version>1.10.8</version>
      </dependency>

      <dependency>
        <groupId>org.powermock</groupId>
        <artifactId>powermock-module-junit4</artifactId>
        <version>${powermock.version}</version>
      </dependency>

      <dependency>
        <groupId>org.powermock</groupId>
        <artifactId>powermock-module-junit4-rule-agent</artifactId>
        <version>${powermock.version}</version>
      </dependency>

      <dependency>
        <groupId>org.powermock</groupId>
        <artifactId>powermock-api-mockito</artifactId>
        <version>${powermock.version}</version>
      </dependency>

      <dependency>
        <groupId>junit</groupId>
        <artifactId>junit</artifactId>
        <version>${junit-version}</version>
      </dependency>

      <dependency>
        <groupId>log4j</groupId>
        <artifactId>log4j</artifactId>
        <version>${log4j-version}</version>
        <exclusions>
          <exclusion>
            <groupId>javax.jms</groupId>
            <artifactId>jms</artifactId>
          </exclusion>

          <exclusion>
            <groupId>com.sun.jdmk</groupId>
            <artifactId>jmxtools</artifactId>
          </exclusion>

          <exclusion>
            <groupId>com.sun.jmx</groupId>
            <artifactId>jmxri</artifactId>
          </exclusion>
        </exclusions>
      </dependency>

      <dependency>
        <groupId>org.perf4j</groupId>
        <artifactId>perf4j</artifactId>
        <version>0.9.12</version>
      </dependency>

      <dependency>
        <groupId>org.slf4j</groupId>
        <artifactId>slf4j-api</artifactId>
        <version>${slf4j-version}</version>
      </dependency>

      <dependency>
        <groupId>org.slf4j</groupId>
        <artifactId>slf4j-log4j12</artifactId>
        <version>${slf4j-version}</version>
        <exclusions>
          <exclusion>
            <groupId>log4j</groupId>
            <artifactId>log4j</artifactId>
          </exclusion>
        </exclusions>
      </dependency>

      <dependency>
        <groupId>org.slf4j</groupId>
        <artifactId>jcl-over-slf4j</artifactId>
        <version>${slf4j-version}</version>
      </dependency>

      <dependency>
        <groupId>org.slf4j</groupId>
        <artifactId>jul-to-slf4j</artifactId>
        <version>${slf4j-version}</version>
      </dependency>

      <dependency>
        <groupId>commons-logging</groupId>
        <artifactId>commons-logging</artifactId>
        <version>1.1.1</version>
      </dependency>

      <dependency>
        <groupId>junit</groupId>
        <artifactId>junit-dep</artifactId>
        <version>4.10</version>
      </dependency>

      <dependency>
        <groupId>org.apache.jclouds</groupId>
        <artifactId>jclouds-blobstore</artifactId>
        <version>${jclouds.version}</version>
      </dependency>

      <dependency>
        <groupId>org.apache.jclouds</groupId>
        <artifactId>jclouds-core</artifactId>
        <version>${jclouds.version}</version>
        <exclusions>
          <exclusion>
            <groupId>com.sun.jersey</groupId>
            <artifactId>jersey-core</artifactId>
          </exclusion>

          <exclusion>
            <groupId>com.google.guava</groupId>
            <artifactId>guava</artifactId>
          </exclusion>

          <exclusion>
            <groupId>aopalliance</groupId>
            <artifactId>aopalliance</artifactId>
          </exclusion>
        </exclusions>
      </dependency>

      <dependency>
        <groupId>aopalliance</groupId>
        <artifactId>aopalliance</artifactId>
        <version>1.0</version>
      </dependency>

      <dependency>
        <groupId>org.apache.jclouds</groupId>
        <artifactId>jclouds-allblobstore</artifactId>
        <version>${jclouds.version}</version>
        <exclusions>
          <exclusion>
            <groupId>commons-io</groupId>
            <artifactId>commons-io</artifactId>
          </exclusion>
        </exclusions>
      </dependency>

      <dependency>
        <groupId>org.apache.jclouds.driver</groupId>
        <artifactId>jclouds-netty</artifactId>
        <version>${jclouds.version}</version>
      </dependency>

      <dependency>
        <groupId>org.apache.jclouds.driver</groupId>
        <artifactId>jclouds-apachehc</artifactId>
        <version>${jclouds.version}</version>
      </dependency>

      <dependency>
        <groupId>org.apache.jclouds.driver</groupId>
        <artifactId>jclouds-log4j</artifactId>
        <version>${jclouds.version}</version>
      </dependency>

      <dependency>
        <groupId>org.apache.jclouds.driver</groupId>
        <artifactId>jclouds-slf4j</artifactId>
        <version>${jclouds.version}</version>
        <exclusions>
          <exclusion>
            <groupId>org.slf4j</groupId>
            <artifactId>slf4j-api</artifactId>
          </exclusion>
        </exclusions>
      </dependency>

      <dependency>
        <groupId>org.apache.usergrid</groupId>
        <artifactId>usergrid-java-client</artifactId>
        <version>0.0.10-SNAPSHOT</version>
      </dependency>

      <dependency>
        <groupId>net.sf.opencsv</groupId>
        <artifactId>opencsv</artifactId>
        <version>2.3</version>
      </dependency>

      <dependency>
        <groupId>com.beust</groupId>
        <artifactId>jcommander</artifactId>
        <version>1.27</version>
      </dependency>





      <dependency>
        <groupId>com.apple</groupId>
        <artifactId>AppleJavaExtensions</artifactId>
        <!-- from local-depedendencies -->
        <version>1.4</version>
      </dependency>

      <dependency>
        <groupId>javax.annotation</groupId>
        <artifactId>jsr250-api</artifactId>
        <version>1.0</version>
      </dependency>

      <dependency>
        <groupId>javax.ws.rs</groupId>
        <artifactId>jsr311-api</artifactId>
        <version>1.1.1</version>
      </dependency>

      <dependency>
        <groupId>org.aspectj</groupId>
        <artifactId>aspectjweaver</artifactId>
        <version>1.6.12</version>
      </dependency>

      <dependency>
        <groupId>org.aspectj</groupId>
        <artifactId>aspectjrt</artifactId>
        <version>1.6.12</version>
      </dependency>

      <dependency>
        <groupId>cglib</groupId>
        <artifactId>cglib-nodep</artifactId>
        <version>2.2.2</version>
      </dependency>

      <dependency>
        <groupId>com.netflix.curator</groupId>
        <artifactId>curator-recipes</artifactId>
        <version>1.2.6</version>
        <exclusions>
          <exclusion>
            <groupId>com.google.guava</groupId>
            <artifactId>guava</artifactId>
          </exclusion>

          <exclusion>
            <groupId>org.apache.zookeeper</groupId>
            <artifactId>zookeeper</artifactId>
          </exclusion>

          <exclusion>
            <groupId>org.slf4j</groupId>
            <artifactId>slf4j-api</artifactId>
          </exclusion>
        </exclusions>
      </dependency>

      <dependency>
        <groupId>javax.activation</groupId>
        <artifactId>activation</artifactId>
        <version>1.1</version>
      </dependency>

      <dependency>
        <groupId>com.relayrides</groupId>
        <artifactId>pushy</artifactId>
        <!-- The sha in the version is the git commit used in this build.  Check out the pushy source, then this commit to build the library locally -->
        <version>0.4</version>
      </dependency>

      <dependency>
          <groupId>com.ganyo</groupId>
          <artifactId>gcm-server</artifactId>
          <version>1.0.2</version>
      </dependency>

    </dependencies>

  </dependencyManagement>

  <dependencies>
    <dependency>
      <groupId>org.slf4j</groupId>
      <artifactId>slf4j-api</artifactId>
    </dependency>
  </dependencies>

  <build>

    <plugins>


                <!--
                        <plugin>
                          <groupId>com.structure101.java</groupId>
                          <artifactId>maven-structure101-plugin</artifactId>
                          <version>1.1</version>
                        </plugin>
                -->


                <plugin>
                  <groupId>org.apache.maven.plugins</groupId>
                  <artifactId>maven-jar-plugin</artifactId>
                  <version>2.5</version>
                  <executions>
                    <execution>
                      <id>test-jar-execution</id>
                      <phase>package</phase>
                      <goals>
                        <goal>test-jar</goal>
                      </goals>
                      <configuration>
                      </configuration>
                    </execution>
                  </executions>
                </plugin>

                  <plugin>
                      <groupId>org.apache.maven.plugins</groupId>
                      <artifactId>maven-surefire-plugin</artifactId>
                      <version>${surefire.plugin.version}</version>
                      <configuration>
                          <parallel>${usergrid.it.parallel}</parallel>
                          <forkCount>${usergrid.it.forkCount}</forkCount>
                          <reuseForks>${usergrid.it.reuseForks}</reuseForks>
                          <threadCount>${usergrid.it.forkCount}</threadCount>
                          <!-- see this page for documentation on classloading issues http://maven.apache.org/surefire/maven-surefire-plugin/examples/class-loading.html -->
                          <useSystemClassLoader>false</useSystemClassLoader>
                          <argLine>-Xmx${ug.heapmax} -Xms${ug.heapmin}  -javaagent:${settings.localRepository}/com/github/stephenc/jamm/0.2.5/jamm-0.2.5.jar ${ug.argline}</argLine>
                          <testFailureIgnore>false</testFailureIgnore>
                      </configuration>

                      <!-- TODO, we may need an exclusion.  Appears to be a classloader bug
                      http://stackoverflow.com/questions/27225140/intermittent-noclassdeffounderror-when-running-a-maven-surefire-build-in-jenkins
                      -->
                      <dependencies>
                          <dependency>
                              <groupId>org.apache.maven.surefire</groupId>
                              <artifactId>${surefire.plugin.artifactName}</artifactId>
                              <version>${surefire.plugin.version}</version>

                              <!--<exclusions>-->
                                  <!--<exclusion>-->
                                      <!--<groupId>org.apache.maven.surfire</groupId>-->
                                      <!--<artifactId>common-junit3</artifactId>-->
                                  <!--</exclusion>-->
                              <!--</exclusions>-->
                          </dependency>
                          <!-- override plex utils, otherwise bug from above SO post happens-->
                          <dependency>
                              <groupId>org.codehaus.plexus</groupId>
                              <artifactId>plexus-utils</artifactId>
                              <version>3.0.21</version>
                          </dependency>
                      </dependencies>
                  </plugin>


        <plugin>
            <groupId>org.apache.rat</groupId>
            <artifactId>apache-rat-plugin</artifactId>
            <executions>
                <execution>
                    <phase>verify</phase>
                    <goals>
                        <goal>check</goal>
                    </goals>
                </execution>
            </executions>
            <configuration>
                <excludes>

                    <exclude>**/README.md</exclude>
                    <exclude>**/CHANGES.txt</exclude>
                    <exclude>**/*.json</exclude>
                    <exclude>**/*.log</exclude>
                    <exclude>**/*.md5</exclude>

                    <!-- git and IDE project files -->
                    <exclude>**/.git/**</exclude>
                    <exclude>**/.gitignore</exclude>
                    <exclude>**/.idea/**</exclude>
                    <exclude>**/*.iml</exclude>
                    <exclude>**/*.log</exclude>
                    <exclude>**/nbactions.xml</exclude>
                    <exclude>**/nb-configuration.xml</exclude>
                    <exclude>**/.classpath/**</exclude>
                    <exclude>**/.project</exclude>
                    <exclude>**/.settings/**</exclude>

                    <!-- temporary build files -->
                    <exclude>**/logs/**</exclude>
                    <exclude>**/docs/**</exclude>
                    <exclude>**/tmp/**</exclude>
                    <exclude>**/target/**</exclude>
                    <exclude>**/antlr3/**</exclude>
                    <exclude>**/META-INF/**</exclude>
                    <exclude>**/dependency-reduced-pom.xml</exclude>
                    <exclude>**/**QueryFilter.tokens</exclude>
                    <exclude>**/**QueryFilterLexer.java</exclude>
                    <exclude>**/**QueryFilterParser.java</exclude>
                    <exclude>**/**.conf</exclude>
                    <exclude>**/**.csv</exclude>
                    <exclude>**/aws.properties</exclude>
                    <exclude>**/tempExport*</exclude>
                    <exclude>loadtests/loadtest_setup.sh</exclude>
		    <exclude>loadtests/gatling/user-files/request-bodies/**</exclude>

                    <!-- other -->
                    <exclude>**/catalina_base/**</exclude>
                    <exclude>**/m2/**</exclude>
                    <exclude>**/*.asc</exclude>
                    <exclude>**/dummy.txt</exclude>
		    <exclude>**/cloudbees.xml</exclude>
		    <exclude>**/catalina_base/**</exclude>
                    <exlude>loadtests/gatling/lib/**</exlude>
                    <exlude>loadtests/gatling/user-files/**</exlude>

                </excludes>
            </configuration>

        </plugin>

      <plugin>
        <groupId>org.apache.maven.plugins</groupId>
        <artifactId>maven-compiler-plugin</artifactId>
        <configuration>
          <source>1.8</source>
          <target>1.8</target>
          <optimize>true</optimize>
          <showDeprecation>true</showDeprecation>
          <debug>true</debug>
          <encoding>UTF-8</encoding>
          <showWarnings>true</showWarnings>
        </configuration>
      </plugin>


      <plugin>
        <groupId>org.apache.maven.plugins</groupId>
        <artifactId>maven-enforcer-plugin</artifactId>
        <executions>
          <execution>
            <id>enforce-java</id>
            <goals>
              <goal>enforce</goal>
            </goals>
            <configuration>
              <rules>
                <requireJavaVersion>
                  <version>1.8.0</version>
                </requireJavaVersion>
                <requireMavenVersion>
                  <version>[3.0,)</version>
                </requireMavenVersion>
              </rules>
            </configuration>
          </execution>
        </executions>
      </plugin>

      <plugin>
        <groupId>org.apache.maven.plugins</groupId>
        <artifactId>maven-checkstyle-plugin</artifactId>
        <configuration>
          <configLocation>usergrid/checkstyle.xml</configLocation>
        </configuration>
        <dependencies>
          <dependency>
            <groupId>${project.groupId}</groupId>
            <artifactId>build-tools</artifactId>
            <version>${project.version}</version>
          </dependency>
        </dependencies>
      </plugin>
    </plugins>
  </build>

  <reporting>
    <plugins>

      <plugin>
        <groupId>org.apache.maven.plugins</groupId>
        <artifactId>maven-checkstyle-plugin</artifactId>
        <version>2.10</version>
        <configuration>
          <configLocation>usergrid/checkstyle.xml</configLocation>
          <headerLocation>usergrid/checkstyle.header</headerLocation>
        </configuration>
      </plugin>
    </plugins>
  </reporting>


    <!--<repositories>-->
        <!--<repository>-->
            <!--<id>local-dependencies</id>-->
            <!--<name>local-depedendencies</name>-->
            <!--<url>file://${project.basedir}/../m2/repository</url>-->
        <!--</repository>-->
    <!--</repositories>-->

    <scm>
    	<url>https://git-wip-us.apache.org/repos/asf/incubator-usergrid.git</url>
    	<connection>scm:git:http://git-wip-us.apache.org/repos/asf/incubator-usergrid.git</connection>
    	<tag>HEAD</tag>
    	<developerConnection>scm:git:https://git-wip-us.apache.org/repos/asf/incubator-usergrid.git</developerConnection>
    </scm>

</project>
<|MERGE_RESOLUTION|>--- conflicted
+++ resolved
@@ -121,12 +121,8 @@
       <!-- only use half the cores on the machine for testing -->
       <usergrid.it.parallel>methods</usergrid.it.parallel>
       <usergrid.it.reuseForks>true</usergrid.it.reuseForks>
-<<<<<<< HEAD
-
-      <usergrid.it.forkCount>4</usergrid.it.forkCount>
-=======
+
       <usergrid.it.forkCount>1</usergrid.it.forkCount>
->>>>>>> c864ab62
       <usergrid.it.threads>8</usergrid.it.threads>
 
       <metrics.version>3.0.0</metrics.version>
