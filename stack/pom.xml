--- conflicted
+++ resolved
@@ -32,7 +32,6 @@
   <description>Parent module for the Apache Usergrid Project</description>
   <packaging>pom</packaging>
 
-<<<<<<< HEAD
     <properties>
       <!-- =================================================================== -->
       <!-- Properties: Deployment Setting Defaults                             -->
@@ -128,101 +127,6 @@
       <rx.version>0.19.6</rx.version>
         <surefire.plugin.version>2.18.1</surefire.plugin.version>
     </properties>
-=======
-  <properties>
-    <!-- =================================================================== -->
-    <!-- Properties: Deployment Setting Defaults                             -->
-    <!-- =================================================================== -->
-    <!-- NOTE: override from the CLI or settings.xml                 -->
-    <!-- NOTE: add server credentials config via settings            -->
-    <!-- NOTE: <settings>                                            -->
-    <!-- NOTE:   <servers>                                           -->
-    <!-- NOTE:     <server>                                          -->
-    <!-- NOTE:       <id>usergrid.releases</id>                      -->
-    <!-- NOTE:       <username>akarasulu</username>                  -->
-    <!-- NOTE:       <password>*********</password>                  -->
-    <!-- NOTE:     </server>                                         -->
-    <!-- NOTE:     <server>                                          -->
-    <!-- NOTE:       <id>usergrid.snapshots</id>                     -->
-    <!-- NOTE:       <username>akarasulu</username>                  -->
-    <!-- NOTE:       <password>*********</password>                  -->
-    <!-- NOTE:     </server>                                         -->
-    <!-- NOTE:   </servers>                                          -->
-    <!-- NOTE:                                                       -->
-    <!-- NOTE:   <profiles>                                          -->
-    <!-- NOTE:     <profile>                                         -->
-    <!-- NOTE:       <id>deployment</id>                             -->
-    <!-- NOTE:       <properties>                                    -->
-    <!-- NOTE:         <release.repository.url>                      -->
-    <!-- NOTE:           https://to/your/custom/releases/repository  -->
-    <!-- NOTE:         </release.repository.url>                     -->
-    <!-- NOTE:         <snapshot.repository.url>                     -->
-    <!-- NOTE:           https://to/your/custom/snapshots/repository -->
-    <!-- NOTE:         </shapshot.repository.url>                    -->
-    <!-- NOTE:       </properties>                                   -->
-    <!-- NOTE:     </profile>                                        -->
-    <!-- NOTE:   </profiles>                                         -->
-    <!-- NOTE:                                                       -->
-    <!-- NOTE:   <activeProfiles>                                    -->
-    <!-- NOTE:     <activeProfile>deployment</activeProfile>         -->
-    <!-- NOTE:   </activeProfiles>                                   -->
-    <!-- NOTE: </settings>                                           -->
-
-    <snapshot.repository.url>
-      https://repository.apache.org/content/repositories/snapshots
-    </snapshot.repository.url>
-    <release.repository.url>
-      https://repository.apache.org/service/local/staging/deploy/maven2
-    </release.repository.url>
-
-    <!-- =================================================================== -->
-    <!-- Properties: General Settings -->
-    <!-- =================================================================== -->
-
-    <project.build.sourceEncoding>UTF-8</project.build.sourceEncoding>
-
-    <!-- you can override these via MAVEN_OPTS -->
-    <ug.heapmax>2048m</ug.heapmax>
-    <ug.heapmin>2048m</ug.heapmin>
-	<ug.argline>-Djava.awt.headless=true</ug.argline>
-
-    <usergrid-custom-spring-properties>classpath:/usergrid-deployment.properties</usergrid-custom-spring-properties>
-    <usergrid-custom-spring-test-properties>classpath:/usergrid-custom-test.properties</usergrid-custom-spring-test-properties>
-
-    <!-- =================================================================== -->
-    <!-- Properties: Dependency Settings -->
-    <!-- =================================================================== -->
-
-    <amber-version>0.22-incubating</amber-version>
-    <cassandra-version>1.2.18</cassandra-version>
-    <hector-om-version>3.0-03</hector-om-version>
-    <hector-version>1.1-4</hector-version>
-    <hector-test-version>1.1-4</hector-test-version>
-    <jackson-version>1.9.9</jackson-version>
-    <jclouds.version>1.7.1</jclouds.version>
-    <jackson-2-version>2.3.3</jackson-2-version>
-    <jersey-version>1.18.1</jersey-version>
-    <junit-version>4.11</junit-version>
-    <log4j-version>1.2.16</log4j-version>
-    <metrics-version>2.1.2</metrics-version>
-    <org.springframework.version>3.1.2.RELEASE</org.springframework.version>
-    <shiro-version>1.2.0</shiro-version>
-    <slf4j-version>1.6.1</slf4j-version>
-    <snakeyaml-version>1.8</snakeyaml-version>
-    <tomcat-version>7.0.52</tomcat-version>
-    <antlr.version>3.4</antlr.version>
-    <tika.version>1.4</tika.version>
-    <mockito.version>1.10.8</mockito.version>
-
-    <usergrid.it.forkCount>3</usergrid.it.forkCount>
-    <usergrid.it.reuseForks>false</usergrid.it.reuseForks>
-    <usergrid.it.parallel>suites</usergrid.it.parallel>
-
-    <metrics.version>3.0.0</metrics.version>
-    <rx.version>0.19.6</rx.version>
-      <powermock.version>1.6.1</powermock.version>
-  </properties>
->>>>>>> c46d0d1f
 
   <licenses>
     <license>
