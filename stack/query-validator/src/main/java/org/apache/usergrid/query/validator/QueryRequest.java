--- conflicted
+++ resolved
@@ -1,15 +1,3 @@
-<<<<<<< HEAD
-/**
- * Licensed to the Apache Software Foundation (ASF) under one
- * or more contributor license agreements.  See the NOTICE file
- * distributed with this work for additional information
- * regarding copyright ownership.  The ASF licenses this file
- * to you under the Apache License, Version 2.0 (the
- * "License"); you may not use this file except in compliance
- * with the License.  You may obtain a copy of the License at
- *
- *     http://www.apache.org/licenses/LICENSE-2.0
-=======
 /*
  * Licensed to the Apache Software Foundation (ASF) under one or more
  * contributor license agreements.  See the NOTICE file distributed with
@@ -19,7 +7,6 @@
  * the License.  You may obtain a copy of the License at
  *
  *      http://www.apache.org/licenses/LICENSE-2.0
->>>>>>> ab9fdf2e
  *
  * Unless required by applicable law or agreed to in writing, software
  * distributed under the License is distributed on an "AS IS" BASIS,
