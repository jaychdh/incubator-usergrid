--- conflicted
+++ resolved
@@ -97,11 +97,14 @@
 #The maximum number of pending mutations allowed in ram before it is flushed to cassandra
 cassandra.mutation.flushsize=2000
 
-#Keyspace to use for locking
-#Note that if this is deployed in a production cluster, the RF on the keyspace MUST be updated to use an odd number for it's replication Factor.
-#Even numbers for RF can potentially case the locks to fail, via "split brain" when read at QUORUM on lock verification
+# Keyspace to use for locking
+# Note that if this is deployed in a production cluster, the RF on the keyspace
+# MUST be updated to use an odd number for it's replication Factor. Even numbers
+# for RF can potentially case the locks to fail, via "split brain" when read at
+# QUORUM on lock verification
 cassandra.lock.keyspace=Locks
-#locking read & write policies
+
+# locking read & write policies
 cassandra.lock.readcl=LOCAL_QUORUM
 cassandra.lock.writecl=LOCAL_QUORUM
 
@@ -190,24 +193,26 @@
 usergrid.queue.lock.timeout=5
 
 
-<<<<<<< HEAD
 ###############################################################################
 #
 # Scheduler setup
 
-=======
->>>>>>> db380dfe
-#Time in milliseconds that a job can be started without a heartbeat before being considered dead.
-#Note that this must be high enough so that jobs that are iteration based can run an iteration and update the heartbeat
+# Time in milliseconds that a job can be started without a heartbeat before being considered dead.
+# Note that this must be high enough so that jobs that are iteration based can run an iteration and update the heartbeat
 usergrid.scheduler.job.timeout=120000
-#The path to the queue in the managment app to get jobs from
+
+# The path to the queue in the managment app to get jobs from
 usergrid.scheduler.job.queueName=/jobs
-#The number of executor threads to allow
+
+# The number of executor threads to allow
 usergrid.scheduler.job.workers=4
-#Poll interval to check for new jobs in millseconds.  5 seconds is the default.  It will run all jobs up to current so this won't limit throughput
+
+# Poll interval to check for new jobs in millseconds.  5 seconds is the default.
+# It will run all jobs up to current so this won't limit throughput
 usergrid.scheduler.job.interval=5000
-#The max number of times a job can fail before removing it permanently. Note that this count is INCLUSIVE.
-#If the value is 10, the 11th fail will mark the job as dead
+
+# The max number of times a job can fail before removing it permanently. Note that this count is INCLUSIVE.
+# If the value is 10, the 11th fail will mark the job as dead
 usergrid.scheduler.job.maxfail=10
 
 # Zookeeper instances
