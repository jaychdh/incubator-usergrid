--- conflicted
+++ resolved
@@ -23,12 +23,8 @@
 import java.util.concurrent.TimeUnit;
 import java.util.concurrent.atomic.AtomicLong;
 
-<<<<<<< HEAD
 import org.junit.After;
 import org.junit.Before;
-=======
-import org.apache.usergrid.persistence.index.ApplicationEntityIndex;
->>>>>>> 2af7489a
 import org.junit.ClassRule;
 import org.junit.Rule;
 import org.junit.Test;
@@ -107,7 +103,6 @@
     public EntityIndexFactory entityIndexFactory;
 
     @Inject
-<<<<<<< HEAD
     public MetricsFactory metricsFactory;
 
     private Meter batchWriteTPS;
@@ -135,9 +130,6 @@
 
         reporter.start( 30, TimeUnit.SECONDS );
     }
-=======
-    public EntityIndex index;
->>>>>>> 2af7489a
 
 
     @After
@@ -176,11 +168,7 @@
         //create our index if it doesn't exist
         index.initializeIndex();
 
-<<<<<<< HEAD
-=======
-        ApplicationEntityIndex applicationEntityIndex = entityIndexFactory.createApplicationEntityIndex(scope);
-        final Observable<Entity> createEntities = createStreamFromWorkers( applicationEntityIndex, applicationId );
->>>>>>> 2af7489a
+        final Observable<Entity> createEntities = createStreamFromWorkers( index, applicationId );
 
         //delay our verification for indexing to happen
         final Observable<DataLoadResult> dataLoadResults =
@@ -251,12 +239,8 @@
     }
 
 
-<<<<<<< HEAD
     public Observable<Entity> createStreamFromWorkers( final EntityIndex entityIndex, final IndexScope indexScope,
                                                        final String uniqueIdentifier ) {
-=======
-    public Observable<Entity> createStreamFromWorkers( final ApplicationEntityIndex entityIndex, final Id ownerId ) {
->>>>>>> 2af7489a
 
         //create a sequence of observables.  Each index will be it's own worker thread using the Schedulers.newthread()
         return Observable.range( 0, indexTestFig.getNumberOfWorkers() ).flatMap(
@@ -265,16 +249,8 @@
     }
 
 
-<<<<<<< HEAD
     private Observable<Entity> createWriteObservable( final EntityIndex entityIndex, final IndexScope indexScope,
                                                       final String uniqueIdentifier, final int workerIndex ) {
-=======
-    private Observable<Entity> createWriteObservable( final ApplicationEntityIndex entityIndex, final Id ownerId,
-                                                      final int workerIndex ) {
-
-
-        final IndexScope scope = new IndexScopeImpl( ownerId, "test" );
->>>>>>> 2af7489a
 
 
         return Observable.range( 0, indexTestFig.getNumberOfRecords() )
