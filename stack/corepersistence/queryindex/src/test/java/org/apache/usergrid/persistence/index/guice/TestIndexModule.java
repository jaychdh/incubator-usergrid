--- conflicted
+++ resolved
@@ -19,14 +19,9 @@
 package org.apache.usergrid.persistence.index.guice;
 
 
+import org.apache.usergrid.persistence.collection.guice.CollectionModule;
+import org.apache.usergrid.persistence.core.guice.TestModule;
 import org.apache.usergrid.persistence.core.guice.CommonModule;
-<<<<<<< HEAD
-import org.apache.usergrid.persistence.core.guice.TestModule;
-=======
-import org.apache.usergrid.persistence.index.impl.BufferQueue;
-import org.apache.usergrid.persistence.index.impl.BufferQueueInMemoryImpl;
-import org.apache.usergrid.persistence.index.impl.BufferQueueSQSImpl;
->>>>>>> b53cb07f
 
 
 public class TestIndexModule extends TestModule {
@@ -37,11 +32,6 @@
         install( new CommonModule());
 
         // configure collections and our core astyanax framework
-<<<<<<< HEAD
         install( new IndexModule() );
-=======
-        install( new CollectionModule() );
-        install( new IndexModule()  );
->>>>>>> b53cb07f
     }
 }