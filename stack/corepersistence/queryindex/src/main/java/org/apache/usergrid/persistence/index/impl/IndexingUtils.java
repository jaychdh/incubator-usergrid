--- conflicted
+++ resolved
@@ -151,16 +151,9 @@
 
             .startObject()
 
-<<<<<<< HEAD
-                .startObject( type )
-                    /**  add routing  "_routing":{ "required":false,  "path":"ug_entityId" **/
-                    .startObject("_routing").field("required",true).field("path",ENTITYID_ID_FIELDNAME).endObject()
-                    .startArray("dynamic_templates")
-=======
                     /**  add routing  "_routing":{ "required":false,  "path":"ug_entityId" **/
                      //.startObject("_routing").field("required",true).field("path",ENTITYID_ID_FIELDNAME).endObject()
                      .startArray("dynamic_templates")
->>>>>>> 673c0573
                         // we need most specific mappings first since it's a stop on match algorithm
 
                         .startObject()
