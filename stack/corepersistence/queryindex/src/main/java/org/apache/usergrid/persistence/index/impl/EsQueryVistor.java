/*
 * Licensed to the Apache Software Foundation (ASF) under one or more
 *  contributor license agreements.  The ASF licenses this file to You
 * under the Apache License, Version 2.0 (the "License"); you may not
 * use this file except in compliance with the License.
 * You may obtain a copy of the License at
 *
 *     http://www.apache.org/licenses/LICENSE-2.0
 *
 * Unless required by applicable law or agreed to in writing, software
 * distributed under the License is distributed on an "AS IS" BASIS,
 * WITHOUT WARRANTIES OR CONDITIONS OF ANY KIND, either express or implied.
 * See the License for the specific language governing permissions and
 * limitations under the License.  For additional information regarding
 * copyright in this work, please see the NOTICE file in the top level
 * directory of this distribution.
 */

package org.apache.usergrid.persistence.index.impl;


import java.util.ArrayList;
import java.util.List;
import java.util.Stack;
import java.util.UUID;

import org.elasticsearch.common.unit.DistanceUnit;
import org.elasticsearch.index.query.BoolQueryBuilder;
import org.elasticsearch.index.query.FilterBuilder;
import org.elasticsearch.index.query.FilterBuilders;
import org.elasticsearch.index.query.QueryBuilder;
import org.elasticsearch.index.query.QueryBuilders;
import org.elasticsearch.search.sort.GeoDistanceSortBuilder;
import org.elasticsearch.search.sort.SortBuilders;
import org.slf4j.Logger;
import org.slf4j.LoggerFactory;

import org.apache.usergrid.persistence.index.exceptions.IndexException;
import org.apache.usergrid.persistence.index.exceptions.NoFullTextIndexException;
import org.apache.usergrid.persistence.index.exceptions.NoIndexException;
import org.apache.usergrid.persistence.index.query.tree.AndOperand;
import org.apache.usergrid.persistence.index.query.tree.ContainsOperand;
import org.apache.usergrid.persistence.index.query.tree.Equal;
import org.apache.usergrid.persistence.index.query.tree.GreaterThan;
import org.apache.usergrid.persistence.index.query.tree.GreaterThanEqual;
import org.apache.usergrid.persistence.index.query.tree.LessThan;
import org.apache.usergrid.persistence.index.query.tree.LessThanEqual;
import org.apache.usergrid.persistence.index.query.tree.NotOperand;
import org.apache.usergrid.persistence.index.query.tree.OrOperand;
import org.apache.usergrid.persistence.index.query.tree.QueryVisitor;
import org.apache.usergrid.persistence.index.query.tree.WithinOperand;

import com.google.common.base.Joiner;

import static org.apache.usergrid.persistence.index.impl.IndexingUtils.*;


/**
 * Visits tree of  parsed Query operands and populates
 * ElasticSearch QueryBuilder that represents the query.
 */
public class EsQueryVistor implements QueryVisitor {
    private static final Logger logger = LoggerFactory.getLogger( EsQueryVistor.class );

    Stack<QueryBuilder> stack = new Stack<QueryBuilder>();
    List<FilterBuilder> filterBuilders = new ArrayList<FilterBuilder>();
    GeoDistanceSortBuilder geoSortBuilder = null;


<<<<<<< HEAD
=======

>>>>>>> 66fdc612
    @Override
    public void visit( AndOperand op ) throws IndexException {


        op.getLeft().visit( this );
        QueryBuilder left = null;

        // special handling for WithinOperand because ElasticSearch wants us to use
        // a filter and not have WithinOperand as part of the actual query itself
        if ( !(op.getLeft() instanceof WithinOperand) ) {
            left = stack.peek();
        }

        op.getRight().visit( this );
        QueryBuilder right = null;

        // special handling for WithinOperand on the right too
        if ( !(op.getRight()instanceof WithinOperand) ) {
            right = stack.peek();
        }

        if ( left == right ) {
            return;
        }

        if ( !(op.getLeft() instanceof WithinOperand) ) {
            left = stack.pop();
        }

        if ( !(op.getRight()instanceof WithinOperand) ) {
            right = stack.pop();
        }

        BoolQueryBuilder qb = QueryBuilders.boolQuery();
        if ( left != null ) {
            qb = qb.must( left );
        }
        if ( right != null ) {
            qb = qb.must( right );
        }

        stack.push( qb );
    }


    @Override
    public void visit( OrOperand op ) throws IndexException {

        op.getLeft().visit( this );
        op.getRight().visit( this );

        QueryBuilder left = null;
        if ( !(op.getLeft()instanceof WithinOperand) ) {
            left = stack.pop();
        }
        QueryBuilder right = null;
        if ( !(op.getRight()instanceof WithinOperand) ) {
            right = stack.pop();
        }

        BoolQueryBuilder qb = QueryBuilders.boolQuery();
        if ( left != null ) {
            qb = qb.should( left );
        }
        if ( right != null ) {
            qb = qb.should( right );
        }

        stack.push( qb );
    }


    @Override
    public void visit( NotOperand op ) throws IndexException {
        op.getOperation().visit( this );

        if ( !(op.getOperation() instanceof WithinOperand) ) {
            stack.push( QueryBuilders.boolQuery().mustNot( stack.pop() ));
        }
    }


    @Override
    public void visit( ContainsOperand op ) throws NoFullTextIndexException {
        String name = op.getProperty().getValue();
        name = name.toLowerCase();
        Object value = op.getLiteral().getValue();

        BoolQueryBuilder qb = QueryBuilders.boolQuery(); // let's do a boolean OR
        qb.minimumNumberShouldMatch(1);

        // field is an entity/array that needs no name prefix
        qb = qb.should( QueryBuilders.matchQuery( name, value ) );

        // OR field is a string and needs the prefix on the name
        qb = qb.should( QueryBuilders.matchQuery( addPrefix( value.toString(), name, true), value));

        stack.push( qb );
    }


    @Override
    public void visit( WithinOperand op ) {

        String name = op.getProperty().getValue();
        name = name.toLowerCase();

        float lat = op.getLatitude().getFloatValue();
        float lon = op.getLongitude().getFloatValue();
        float distance = op.getDistance().getFloatValue();

        if ( !name.startsWith( GEO_PREFIX )) {
            name = GEO_PREFIX + name;
        }

        FilterBuilder fb = FilterBuilders.geoDistanceFilter( name )
           .lat( lat ).lon( lon ).distance( distance, DistanceUnit.METERS );
        filterBuilders.add( fb );
<<<<<<< HEAD
        geoSortBuilder = SortBuilders.geoDistanceSort( GEO_PREFIX+"location" ).point( lat,lon );
=======
>>>>>>> 66fdc612
    }


    @Override
    public void visit( LessThan op ) throws NoIndexException {
        String name = op.getProperty().getValue();
        name = name.toLowerCase();
        Object value = op.getLiteral().getValue();
        name = addPrefix( value, name );
        stack.push( QueryBuilders.rangeQuery( name ).lt( value ));
    }


    @Override
    public void visit( LessThanEqual op ) throws NoIndexException {
        String name = op.getProperty().getValue();
        name = name.toLowerCase();
        Object value = op.getLiteral().getValue();
        name = addPrefix( value, name );
        stack.push( QueryBuilders.rangeQuery( name ).lte( value ));
    }


    @Override
    public void visit( Equal op ) throws NoIndexException {
        String name = op.getProperty().getValue();
        name = name.toLowerCase();
        Object value = op.getLiteral().getValue();

        if ( value instanceof String ) {
            String svalue = (String)value;

            BoolQueryBuilder qb = QueryBuilders.boolQuery();  // let's do a boolean OR
            qb.minimumNumberShouldMatch(1);

            // field is an entity/array that does not need a prefix on its name
            // TODO is this right now that we've updated our doc structure?
            // Should this be "must" instead of should?
            qb = qb.should( QueryBuilders.wildcardQuery( name, svalue ) );

            // or field is just a string that does need a prefix
            if ( svalue.indexOf("*") != -1 ) {
                qb = qb.should( QueryBuilders.wildcardQuery( addPrefix( value, name ), svalue ) );
            } else {
                qb = qb.should( QueryBuilders.termQuery(     addPrefix( value, name ), value ));
            }
            stack.push( qb );
            return;
        }

        // assume all other types need prefix
        stack.push( QueryBuilders.termQuery( addPrefix( value, name ), value ));
    }


    @Override
    public void visit( GreaterThan op ) throws NoIndexException {
        String name = op.getProperty().getValue();
        name = name.toLowerCase();
        Object value = op.getLiteral().getValue();
        name = addPrefix( value, name );
        stack.push( QueryBuilders.rangeQuery( name ).gt( value ) );
    }


    @Override
    public void visit( GreaterThanEqual op ) throws NoIndexException {
        String name = op.getProperty().getValue();
        name = name.toLowerCase();
        Object value = op.getLiteral().getValue();
        name = addPrefix( value, name );
        stack.push( QueryBuilders.rangeQuery( name ).gte( value ) );
    }


    private String addPrefix( Object value, String origname ) {
        return addPrefix(value, origname, false);
    }


    private String addPrefix( Object value, String origname, boolean analyzed ) {

        String name = origname;

        // logic to deal with nested property names
        // only add prefix to last name in property
        String[] parts = origname.split("\\.");
        if ( parts.length > 1 ) {
            name = parts[ parts.length - 1 ];
        }

        if ( value instanceof String && analyzed ) {
            name = addAnalyzedStringPrefix( name );

        } else if ( value instanceof String ) {
            name = addStringPrefix( name );

        }else if ( value instanceof Integer ) {
            name = addLongPrefix(name);

        }else if ( value instanceof Long ) {
            name = addLongPrefix(name);

        } else if ( value instanceof Float ) {
            name = addDoublePrefix(name);

        }else if ( value instanceof Float ) {
            name = addDoublePrefix(name);

        } else if ( value instanceof Boolean ) {
            name = addBooleanPrefix(name);

        } else if ( value instanceof UUID ) {
            name = addStringPrefix(name);
        }

        // re-create nested property name
        if ( parts.length > 1 ) {
            parts[parts.length - 1] = name;
            Joiner joiner = Joiner.on(".").skipNulls();
            return joiner.join(parts);
        }

        return name;
    }


    private String addAnalyzedStringPrefix( String name ) {
        if ( name.startsWith( ANALYZED_STRING_PREFIX ) ) {
            return name;
        }
        return ANALYZED_STRING_PREFIX + name;
    }


    private String addStringPrefix( String name ) {
        if ( name.startsWith( STRING_PREFIX ) ) {
            return name;
        }
        return STRING_PREFIX + name;
    }
<<<<<<< HEAD

=======
>>>>>>> 66fdc612


    private String addDoublePrefix( String name ) {
        if ( name.startsWith( DOUBLE_PREFIX ) ) {
            return name;
        }
<<<<<<< HEAD
        return NUMBER_PREFIX + name;
=======
        return DOUBLE_PREFIX + name;
    }

    private String addLongPrefix( String name ) {
        if ( name.startsWith( LONG_PREFIX ) ) {
            return name;
        }
        return LONG_PREFIX + name;
>>>>>>> 66fdc612
    }


    private String addBooleanPrefix( String name ) {
        if ( name.startsWith( BOOLEAN_PREFIX ) ) {
            return name;
        }
        return BOOLEAN_PREFIX + name;
    }


    @Override
    public QueryBuilder getQueryBuilder() {
        if ( stack.isEmpty() ) {
            return null;
        }
        return stack.pop();
    }


    @Override
	public FilterBuilder getFilterBuilder() {

		if ( filterBuilders.size() >  1 ) {

			FilterBuilder andFilter = null;
			for ( FilterBuilder fb : filterBuilders ) {
				if ( andFilter == null ) {
					andFilter = FilterBuilders.andFilter( fb );
				} else {
					andFilter = FilterBuilders.andFilter( andFilter, fb );
				}
			}

		} else if ( !filterBuilders.isEmpty() ) {
			return filterBuilders.get(0);
		}
		return null;
	}

    @Override
    public GeoDistanceSortBuilder getGeoDistanceSortBuilder(){
        return geoSortBuilder;
    }
}<|MERGE_RESOLUTION|>--- conflicted
+++ resolved
@@ -66,11 +66,6 @@
     List<FilterBuilder> filterBuilders = new ArrayList<FilterBuilder>();
     GeoDistanceSortBuilder geoSortBuilder = null;
 
-
-<<<<<<< HEAD
-=======
-
->>>>>>> 66fdc612
     @Override
     public void visit( AndOperand op ) throws IndexException {
 
@@ -189,10 +184,8 @@
         FilterBuilder fb = FilterBuilders.geoDistanceFilter( name )
            .lat( lat ).lon( lon ).distance( distance, DistanceUnit.METERS );
         filterBuilders.add( fb );
-<<<<<<< HEAD
         geoSortBuilder = SortBuilders.geoDistanceSort( GEO_PREFIX+"location" ).point( lat,lon );
-=======
->>>>>>> 66fdc612
+
     }
 
 
@@ -334,19 +327,11 @@
         }
         return STRING_PREFIX + name;
     }
-<<<<<<< HEAD
-
-=======
->>>>>>> 66fdc612
-
 
     private String addDoublePrefix( String name ) {
         if ( name.startsWith( DOUBLE_PREFIX ) ) {
             return name;
         }
-<<<<<<< HEAD
-        return NUMBER_PREFIX + name;
-=======
         return DOUBLE_PREFIX + name;
     }
 
@@ -355,7 +340,6 @@
             return name;
         }
         return LONG_PREFIX + name;
->>>>>>> 66fdc612
     }
 
 
