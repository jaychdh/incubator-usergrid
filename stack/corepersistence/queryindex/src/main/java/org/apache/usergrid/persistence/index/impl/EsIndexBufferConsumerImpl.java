/*
 *
 *  * Licensed to the Apache Software Foundation (ASF) under one or more
 *  *  contributor license agreements.  The ASF licenses this file to You
 *  * under the Apache License, Version 2.0 (the "License"); you may not
 *  * use this file except in compliance with the License.
 *  * You may obtain a copy of the License at
 *  *
 *  *     http://www.apache.org/licenses/LICENSE-2.0
 *  *
 *  * Unless required by applicable law or agreed to in writing, software
 *  * distributed under the License is distributed on an "AS IS" BASIS,
 *  * WITHOUT WARRANTIES OR CONDITIONS OF ANY KIND, either express or implied.
 *  * See the License for the specific language governing permissions and
 *  * limitations under the License.  For additional information regarding
 *  * copyright in this work, please see the NOTICE file in the top level
 *  * directory of this distribution.
 *
 */
package org.apache.usergrid.persistence.index.impl;


import java.util.ArrayList;
import java.util.Collections;
import java.util.List;
import java.util.concurrent.TimeUnit;
import java.util.concurrent.atomic.AtomicLong;

import org.elasticsearch.action.WriteConsistencyLevel;
import org.elasticsearch.action.bulk.BulkItemResponse;
import org.elasticsearch.action.bulk.BulkRequestBuilder;
import org.elasticsearch.action.bulk.BulkResponse;
import org.elasticsearch.client.Client;
import org.slf4j.Logger;
import org.slf4j.LoggerFactory;

import org.apache.usergrid.persistence.core.metrics.MetricsFactory;
import org.apache.usergrid.persistence.index.IndexBufferConsumer;
import org.apache.usergrid.persistence.index.IndexFig;
import org.apache.usergrid.persistence.index.IndexOperationMessage;

import com.codahale.metrics.Counter;
import com.codahale.metrics.Gauge;
import com.codahale.metrics.Meter;
import com.codahale.metrics.Timer;
import com.google.inject.Inject;
import com.google.inject.Singleton;

import rx.Observable;
import rx.Subscriber;
import rx.Subscription;
import rx.functions.Action1;
import rx.functions.Func1;
import rx.functions.Func2;
import rx.schedulers.Schedulers;


/**
 * Consumer for IndexOperationMessages
 */
@Singleton
public class EsIndexBufferConsumerImpl implements IndexBufferConsumer {
    private static final Logger log = LoggerFactory.getLogger(EsIndexBufferConsumerImpl.class);

    private final IndexFig config;
    private final FailureMonitorImpl failureMonitor;
    private final Client client;

    private final Timer flushTimer;
    private final Counter indexSizeCounter;
    private final Counter indexErrorCounter;
    private final Meter flushMeter;
    private final Timer produceTimer;
    private final BufferQueue bufferQueue;
    private final IndexFig indexFig;
    private final AtomicLong counter = new AtomicLong(  );

    //the actively running subscription
    private List<Subscription> subscriptions;

    private Object mutex = new Object();


    private AtomicLong inFlight = new AtomicLong(  );

    @Inject
    public EsIndexBufferConsumerImpl( final IndexFig config, final EsProvider provider, final MetricsFactory
        metricsFactory, final BufferQueue bufferQueue, final IndexFig indexFig ){

        this.flushTimer = metricsFactory.getTimer(EsIndexBufferConsumerImpl.class, "buffer.flush");
        this.flushMeter = metricsFactory.getMeter(EsIndexBufferConsumerImpl.class, "buffer.meter");
        this.indexSizeCounter =  metricsFactory.getCounter(EsIndexBufferConsumerImpl.class, "buffer.size");
        this.indexErrorCounter =  metricsFactory.getCounter(EsIndexBufferConsumerImpl.class, "error.count");

        //wire up the gauge of inflight messages
        metricsFactory.addGauge( EsIndexBufferConsumerImpl.class, "inflight.meter", new Gauge<Long>() {
            @Override
            public Long getValue() {
                return inFlight.longValue();
            }
        } );



        this.config = config;
        this.failureMonitor = new FailureMonitorImpl(config,provider);
        this.client = provider.getClient();
        this.produceTimer = metricsFactory.getTimer(EsIndexBufferConsumerImpl.class,"index.buffer.consumer.messageFetch");
        this.bufferQueue = bufferQueue;
        this.indexFig = indexFig;

        subscriptions = new ArrayList<>( indexFig.getWorkerCount() );

        //batch up sets of some size and send them in batch
          start();
    }


    /**
     * Loop throught and start the workers
     */
    public void start() {
        final int count = indexFig.getWorkerCount();

        for(int i = 0; i < count; i ++){
            startWorker();
        }
    }


    /**
     * Stop the workers
     */
    public void stop() {
        synchronized ( mutex ) {
            //stop consuming

            for(final Subscription subscription: subscriptions){
                subscription.unsubscribe();
            }
        }
    }


    private void startWorker(){
        synchronized ( mutex) {

            Observable<List<IndexOperationMessage>> consumer = Observable.create(
                new Observable.OnSubscribe<List<IndexOperationMessage>>() {
                    @Override
                    public void call( final Subscriber<? super List<IndexOperationMessage>> subscriber ) {

                        //name our thread so it's easy to see
                        Thread.currentThread().setName( "QueueConsumer_" + counter.incrementAndGet() );


                        List<IndexOperationMessage> drainList = null;

                        do {

                            Timer.Context timer = produceTimer.time();


                            try {


                                drainList = bufferQueue
                                    .take( config.getIndexBufferSize(), config.getIndexBufferTimeout(),
                                        TimeUnit.MILLISECONDS );


                                subscriber.onNext( drainList );

                                //take since  we're in flight
                                inFlight.addAndGet( drainList.size() );


                                timer.stop();
                            }

                            catch ( Throwable t ) {
                                final long sleepTime = config.getFailureRetryTime();

                                log.error( "Failed to dequeue.  Sleeping for {} milliseconds", sleepTime, t );

                                if ( drainList != null ) {
                                    inFlight.addAndGet( -1 * drainList.size() );
                                }


                                try {
                                    Thread.sleep( sleepTime );
                                }
                                catch ( InterruptedException ie ) {
                                    //swallow
                                }

                                indexErrorCounter.inc();
                            }
                        }
                        while ( true );
                    }
<<<<<<< HEAD
                } ).subscribeOn(Schedulers.newThread()).doOnNext(new Action1<List<IndexOperationMessage>>() {
=======
                } ).doOnNext( new Action1<List<IndexOperationMessage>>() {
>>>>>>> a099d0fc
                @Override
                public void call(List<IndexOperationMessage> containerList) {
                    if (containerList.size() == 0) {
                        return;
                    }

                    flushMeter.mark(containerList.size());
                    Timer.Context time = flushTimer.time();


                    execute(containerList);

                    time.stop();
                }
            })
                //ack after we process
                .doOnNext(new Action1<List<IndexOperationMessage>>() {
                    @Override
                    public void call(final List<IndexOperationMessage> indexOperationMessages) {
                        bufferQueue.ack(indexOperationMessages);
                        //release  so we know we've done processing
                        inFlight.addAndGet(-1 * indexOperationMessages.size());
                    }
<<<<<<< HEAD
                })
                    // TODO: implement on error resume next instead of onError
//                .onErrorResumeNext(new Func1<Throwable, Observable<IndexOperationMessage>>() {
//
//                    @Override
//                    public Observable<IndexOperationMessage> call(Throwable throwable) {
//                        return null;
//                    }
//                })
                .doOnError(new Action1<Throwable>() {
                    @Override
                    public void call(final Throwable throwable) {

                        log.error("An exception occurred when trying to deque and write to elasticsearch.  Ignoring",
                            throwable);
                        indexErrorCounter.inc();
                    }
                });
=======
                } )

                .subscribeOn( Schedulers.newThread() );
>>>>>>> a099d0fc

            //start in the background

           final Subscription subscription = consumer.subscribe();

            subscriptions.add(subscription );
        }
    }


    /**
     * Execute the request, check for errors, then re-init the batch for future use
     */
    private void execute(final List<IndexOperationMessage> operationMessages) {

        if (operationMessages == null || operationMessages.size() == 0) {
            return;
        }

        //process and flatten all the messages to builder requests
        //batch shard operations into a bulk request
        Observable.from( operationMessages ).flatMap( new Func1<IndexOperationMessage, Observable<BatchRequest>>() {
            @Override
            public Observable<BatchRequest> call( final IndexOperationMessage indexOperationMessage ) {
                final Observable<IndexRequest> index = Observable.from( indexOperationMessage.getIndexRequests() );
                final Observable<DeIndexRequest> deIndex =
                    Observable.from( indexOperationMessage.getDeIndexRequests() );

                indexSizeCounter.dec( indexOperationMessage.getDeIndexRequests().size() );
                indexSizeCounter.dec( indexOperationMessage.getIndexRequests().size() );

                return Observable.merge( index, deIndex );
            }
        } )
      //collection all the operations into a single stream
       .reduce( initRequest(), new Func2<BulkRequestBuilder, BatchRequest, BulkRequestBuilder>() {
           @Override
           public BulkRequestBuilder call( final BulkRequestBuilder bulkRequestBuilder,
                                           final BatchRequest batchRequest ) {
               batchRequest.doOperation( client, bulkRequestBuilder );

               return bulkRequestBuilder;
           }
       } )
        //send the request off to ES
        .doOnNext( new Action1<BulkRequestBuilder>() {
            @Override
            public void call( final BulkRequestBuilder bulkRequestBuilder ) {
                sendRequest( bulkRequestBuilder );
            }
        } ).toBlocking().lastOrDefault(null);

        //call back all futures
        Observable.from(operationMessages)
            .doOnNext(new Action1<IndexOperationMessage>() {
                @Override
                public void call(IndexOperationMessage operationMessage) {
                    operationMessage.getFuture().done();
                }
            })
            .toBlocking().lastOrDefault(null);
    }


    /**
     * initialize request
     * @return
     */
    private BulkRequestBuilder initRequest() {
        BulkRequestBuilder bulkRequest = client.prepareBulk();
        bulkRequest.setConsistencyLevel(WriteConsistencyLevel.fromString(config.getWriteConsistencyLevel()));
        bulkRequest.setRefresh(config.isForcedRefresh());
        return bulkRequest;
    }

    /**
     * send bulk request
     * @param bulkRequest
     */
    private void sendRequest(BulkRequestBuilder bulkRequest) {
        //nothing to do, we haven't added anthing to the index
        if (bulkRequest.numberOfActions() == 0) {
            return;
        }

        final BulkResponse responses;

        try {
            responses = bulkRequest.execute().actionGet();
        } catch (Throwable t) {
            log.error("Unable to communicate with elasticsearch");
            failureMonitor.fail("Unable to execute batch", t);
            throw t;
        }

        failureMonitor.success();

        boolean error = false;

        for (BulkItemResponse response : responses) {

            if (response.isFailed()) {
                // log error and continue processing
                log.error("Unable to index id={}, type={}, index={}, failureMessage={} ",
                    response.getId(),
                    response.getType(),
                    response.getIndex(),
                    response.getFailureMessage()
                );

                error = true;
            }
        }

        if ( error ) {
            // TODO: throw error once onErrorResumeNext() implemented in startWorker()
            //throw new RuntimeException("Error during processing of bulk index operations")
        }
    }
}<|MERGE_RESOLUTION|>--- conflicted
+++ resolved
@@ -200,11 +200,7 @@
                         }
                         while ( true );
                     }
-<<<<<<< HEAD
-                } ).subscribeOn(Schedulers.newThread()).doOnNext(new Action1<List<IndexOperationMessage>>() {
-=======
                 } ).doOnNext( new Action1<List<IndexOperationMessage>>() {
->>>>>>> a099d0fc
                 @Override
                 public void call(List<IndexOperationMessage> containerList) {
                     if (containerList.size() == 0) {
@@ -228,30 +224,8 @@
                         //release  so we know we've done processing
                         inFlight.addAndGet(-1 * indexOperationMessages.size());
                     }
-<<<<<<< HEAD
-                })
-                    // TODO: implement on error resume next instead of onError
-//                .onErrorResumeNext(new Func1<Throwable, Observable<IndexOperationMessage>>() {
-//
-//                    @Override
-//                    public Observable<IndexOperationMessage> call(Throwable throwable) {
-//                        return null;
-//                    }
-//                })
-                .doOnError(new Action1<Throwable>() {
-                    @Override
-                    public void call(final Throwable throwable) {
-
-                        log.error("An exception occurred when trying to deque and write to elasticsearch.  Ignoring",
-                            throwable);
-                        indexErrorCounter.inc();
-                    }
-                });
-=======
-                } )
-
-                .subscribeOn( Schedulers.newThread() );
->>>>>>> a099d0fc
+
+                } ).subscribeOn( Schedulers.newThread() );
 
             //start in the background
 
