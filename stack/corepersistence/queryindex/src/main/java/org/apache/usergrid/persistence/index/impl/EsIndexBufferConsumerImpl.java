/*
 *
 *  * Licensed to the Apache Software Foundation (ASF) under one or more
 *  *  contributor license agreements.  The ASF licenses this file to You
 *  * under the Apache License, Version 2.0 (the "License"); you may not
 *  * use this file except in compliance with the License.
 *  * You may obtain a copy of the License at
 *  *
 *  *     http://www.apache.org/licenses/LICENSE-2.0
 *  *
 *  * Unless required by applicable law or agreed to in writing, software
 *  * distributed under the License is distributed on an "AS IS" BASIS,
 *  * WITHOUT WARRANTIES OR CONDITIONS OF ANY KIND, either express or implied.
 *  * See the License for the specific language governing permissions and
 *  * limitations under the License.  For additional information regarding
 *  * copyright in this work, please see the NOTICE file in the top level
 *  * directory of this distribution.
 *
 */
package org.apache.usergrid.persistence.index.impl;


import java.util.ArrayList;
import java.util.List;
import java.util.concurrent.TimeUnit;
import java.util.concurrent.atomic.AtomicLong;

import org.elasticsearch.action.WriteConsistencyLevel;
import org.elasticsearch.action.bulk.BulkItemResponse;
import org.elasticsearch.action.bulk.BulkRequestBuilder;
import org.elasticsearch.action.bulk.BulkResponse;
import org.elasticsearch.client.Client;
import org.slf4j.Logger;
import org.slf4j.LoggerFactory;

import org.apache.usergrid.persistence.core.metrics.MetricsFactory;
import org.apache.usergrid.persistence.index.IndexBufferConsumer;
import org.apache.usergrid.persistence.index.IndexFig;
import org.apache.usergrid.persistence.index.IndexOperationMessage;

import com.codahale.metrics.Counter;
import com.codahale.metrics.Gauge;
import com.codahale.metrics.Meter;
import com.codahale.metrics.Timer;
import com.google.inject.Inject;
import com.google.inject.Singleton;

import rx.Observable;
import rx.Subscriber;
import rx.Subscription;
import rx.functions.Action1;
import rx.schedulers.Schedulers;


/**
 * Consumer for IndexOperationMessages
 */
@Singleton
public class EsIndexBufferConsumerImpl implements IndexBufferConsumer {
    private static final Logger log = LoggerFactory.getLogger(EsIndexBufferConsumerImpl.class);

    private final IndexFig config;
    private final FailureMonitorImpl failureMonitor;
    private final Client client;

    private final Timer flushTimer;
    private final Counter indexSizeCounter;
    private final Counter indexErrorCounter;
    private final Meter flushMeter;
    private final Timer produceTimer;
    private final BufferQueue bufferQueue;
    private final IndexFig indexFig;
    private final AtomicLong counter = new AtomicLong(  );

    //the actively running subscription
    private List<Subscription> subscriptions;

    private Object mutex = new Object();


    private AtomicLong inFlight = new AtomicLong(  );

    @Inject
    public EsIndexBufferConsumerImpl( final IndexFig config, final EsProvider provider, final MetricsFactory
        metricsFactory, final BufferQueue bufferQueue, final IndexFig indexFig ){

        this.flushTimer = metricsFactory.getTimer(EsIndexBufferConsumerImpl.class, "buffer.flush");
        this.flushMeter = metricsFactory.getMeter(EsIndexBufferConsumerImpl.class, "buffer.meter");
        this.indexSizeCounter =  metricsFactory.getCounter(EsIndexBufferConsumerImpl.class, "buffer.size");
        this.indexErrorCounter =  metricsFactory.getCounter(EsIndexBufferConsumerImpl.class, "error.count");

        //wire up the gauge of inflight messages
        metricsFactory.addGauge( EsIndexBufferConsumerImpl.class, "inflight.meter", new Gauge<Long>() {
            @Override
            public Long getValue() {
                return inFlight.longValue();
            }
        } );



        this.config = config;
        this.failureMonitor = new FailureMonitorImpl(config,provider);
        this.client = provider.getClient();
        this.produceTimer = metricsFactory.getTimer(EsIndexBufferConsumerImpl.class,"index.buffer.consumer.messageFetch");
        this.bufferQueue = bufferQueue;
        this.indexFig = indexFig;

        subscriptions = new ArrayList<>( indexFig.getWorkerCount() );

        //batch up sets of some size and send them in batch
          start();
    }


    /**
     * Loop throught and start the workers
     */
    public void start() {
        final int count = indexFig.getWorkerCount();

        for(int i = 0; i < count; i ++){
            startWorker();
        }
    }


    /**
     * Stop the workers
     */
    public void stop() {
        synchronized ( mutex ) {
            //stop consuming

            for(final Subscription subscription: subscriptions){
                subscription.unsubscribe();
            }
        }
    }


    private void startWorker(){
        synchronized ( mutex) {

            Observable<List<IndexOperationMessage>> consumer = Observable.create(
                new Observable.OnSubscribe<List<IndexOperationMessage>>() {
                    @Override
                    public void call( final Subscriber<? super List<IndexOperationMessage>> subscriber ) {

                        //name our thread so it's easy to see
                        Thread.currentThread().setName( "QueueConsumer_" + counter.incrementAndGet() );


                        List<IndexOperationMessage> drainList = null;

                        do {

                            Timer.Context timer = produceTimer.time();


                            try {


                                drainList = bufferQueue
                                    .take( config.getIndexBufferSize(), config.getIndexBufferTimeout(),
                                        TimeUnit.MILLISECONDS );


                                subscriber.onNext( drainList );

                                //take since  we're in flight
                                inFlight.addAndGet( drainList.size() );


                                timer.stop();
                            }
<<<<<<< HEAD
                            //DO NOT add any doOnError* functions to this subscription.  We want the producer
                            //to receive these exceptions and sleep before a retry
=======

>>>>>>> c1643a7f
                            catch ( Throwable t ) {
                                final long sleepTime = config.getFailureRetryTime();

                                log.error( "Failed to dequeue.  Sleeping for {} milliseconds", sleepTime, t );

                                if ( drainList != null ) {
                                    inFlight.addAndGet( -1 * drainList.size() );
                                }
<<<<<<< HEAD
=======

>>>>>>> c1643a7f

                                try {
                                    Thread.sleep( sleepTime );
                                }
                                catch ( InterruptedException ie ) {
                                    //swallow
                                }

                                indexErrorCounter.inc();
                            }
                        }
                        while ( true );
                    }
<<<<<<< HEAD
                } ).doOnNext( containerList -> {
                    if ( containerList.size() == 0 ) {
=======
                } ).doOnNext( new Action1<List<IndexOperationMessage>>() {
                @Override
                public void call(List<IndexOperationMessage> containerList) {
                    if (containerList.size() == 0) {
>>>>>>> c1643a7f
                        return;
                    }

                    flushMeter.mark(containerList.size());
                    Timer.Context time = flushTimer.time();


                    execute(containerList);

                    time.stop();
<<<<<<< HEAD
                } )
                //ack after we process
                .doOnNext( indexOperationMessages -> {
                    bufferQueue.ack( indexOperationMessages );
                    //release  so we know we've done processing
                    inFlight.addAndGet( -1 * indexOperationMessages.size() );
                } )

                .subscribeOn( Schedulers.newThread() );
=======
                }
            })
                //ack after we process
                .doOnNext(new Action1<List<IndexOperationMessage>>() {
                    @Override
                    public void call(final List<IndexOperationMessage> indexOperationMessages) {
                        bufferQueue.ack(indexOperationMessages);
                        //release  so we know we've done processing
                        inFlight.addAndGet(-1 * indexOperationMessages.size());
                    }

                } ).subscribeOn( Schedulers.newThread() );
>>>>>>> c1643a7f

            //start in the background

           final Subscription subscription = consumer.subscribe();

            subscriptions.add(subscription );
        }
    }


    /**
     * Execute the request, check for errors, then re-init the batch for future use
     */
    private void execute( final List<IndexOperationMessage> operationMessages ) {

        if ( operationMessages == null || operationMessages.size() == 0 ) {
            return;
        }

        //process and flatten all the messages to builder requests
        //batch shard operations into a bulk request
        Observable.from( operationMessages ).flatMap( indexOperationMessage -> {
            final Observable<IndexRequest> index = Observable.from( indexOperationMessage.getIndexRequests() );
            final Observable<DeIndexRequest> deIndex = Observable.from( indexOperationMessage.getDeIndexRequests() );

            indexSizeCounter.dec( indexOperationMessage.getDeIndexRequests().size() );
            indexSizeCounter.dec( indexOperationMessage.getIndexRequests().size() );

            return Observable.merge( index, deIndex );
        } )
            //collection all the operations into a single stream
            .collect( () -> initRequest(), ( bulkRequestBuilder, batchRequest ) -> {
                batchRequest.doOperation( client, bulkRequestBuilder );
            } )  //send the request off to ES
            .doOnNext( bulkRequestBuilder -> sendRequest( bulkRequestBuilder ) ).toBlocking().lastOrDefault( null );

        //call back all futures
        Observable.from( operationMessages ).doOnNext( operationMessage -> operationMessage.getFuture().done() ).toBlocking().lastOrDefault( null );
    }


    /**
     * initialize request
     * @return
     */
    private BulkRequestBuilder initRequest() {
        BulkRequestBuilder bulkRequest = client.prepareBulk();
        bulkRequest.setConsistencyLevel(WriteConsistencyLevel.fromString(config.getWriteConsistencyLevel()));
        bulkRequest.setRefresh(config.isForcedRefresh());
        return bulkRequest;
    }

    /**
     * send bulk request
     * @param bulkRequest
     */
    private void sendRequest(BulkRequestBuilder bulkRequest) {
        //nothing to do, we haven't added anthing to the index
        if (bulkRequest.numberOfActions() == 0) {
            return;
        }

        final BulkResponse responses;

        try {
            responses = bulkRequest.execute().actionGet();
        } catch (Throwable t) {
            log.error("Unable to communicate with elasticsearch");
            failureMonitor.fail("Unable to execute batch", t);
            throw t;
        }

        failureMonitor.success();

        boolean error = false;

        for (BulkItemResponse response : responses) {

            if (response.isFailed()) {
                // log error and continue processing
                log.error("Unable to index id={}, type={}, index={}, failureMessage={} ",
                    response.getId(),
                    response.getType(),
                    response.getIndex(),
                    response.getFailureMessage()
                );

                error = true;
            }
        }

        if ( error ) {
            // TODO: throw error once onErrorResumeNext() implemented in startWorker()
            //throw new RuntimeException("Error during processing of bulk index operations")
        }
    }
}<|MERGE_RESOLUTION|>--- conflicted
+++ resolved
@@ -174,12 +174,8 @@
 
                                 timer.stop();
                             }
-<<<<<<< HEAD
                             //DO NOT add any doOnError* functions to this subscription.  We want the producer
                             //to receive these exceptions and sleep before a retry
-=======
-
->>>>>>> c1643a7f
                             catch ( Throwable t ) {
                                 final long sleepTime = config.getFailureRetryTime();
 
@@ -188,10 +184,6 @@
                                 if ( drainList != null ) {
                                     inFlight.addAndGet( -1 * drainList.size() );
                                 }
-<<<<<<< HEAD
-=======
-
->>>>>>> c1643a7f
 
                                 try {
                                     Thread.sleep( sleepTime );
@@ -205,15 +197,8 @@
                         }
                         while ( true );
                     }
-<<<<<<< HEAD
                 } ).doOnNext( containerList -> {
                     if ( containerList.size() == 0 ) {
-=======
-                } ).doOnNext( new Action1<List<IndexOperationMessage>>() {
-                @Override
-                public void call(List<IndexOperationMessage> containerList) {
-                    if (containerList.size() == 0) {
->>>>>>> c1643a7f
                         return;
                     }
 
@@ -224,30 +209,13 @@
                     execute(containerList);
 
                     time.stop();
-<<<<<<< HEAD
                 } )
                 //ack after we process
                 .doOnNext( indexOperationMessages -> {
                     bufferQueue.ack( indexOperationMessages );
                     //release  so we know we've done processing
                     inFlight.addAndGet( -1 * indexOperationMessages.size() );
-                } )
-
-                .subscribeOn( Schedulers.newThread() );
-=======
-                }
-            })
-                //ack after we process
-                .doOnNext(new Action1<List<IndexOperationMessage>>() {
-                    @Override
-                    public void call(final List<IndexOperationMessage> indexOperationMessages) {
-                        bufferQueue.ack(indexOperationMessages);
-                        //release  so we know we've done processing
-                        inFlight.addAndGet(-1 * indexOperationMessages.size());
-                    }
-
                 } ).subscribeOn( Schedulers.newThread() );
->>>>>>> c1643a7f
 
             //start in the background
 
