--- conflicted
+++ resolved
@@ -107,10 +107,7 @@
      */
     public Health getIndexHealth();
 
-<<<<<<< HEAD
-    public void deleteIndex();
-=======
->>>>>>> 05e06671
+
 
 }
 
