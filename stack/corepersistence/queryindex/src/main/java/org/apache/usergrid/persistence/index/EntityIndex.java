/*
 * Licensed to the Apache Software Foundation (ASF) under one
 * or more contributor license agreements.  See the NOTICE file
 * distributed with this work for additional information
 * regarding copyright ownership.  The ASF licenses this file
 * to you under the Apache License, Version 2.0 (the
 * "License"); you may not use this file except in compliance
 * with the License.  You may obtain a copy of the License at
 *
 *    http://www.apache.org/licenses/LICENSE-2.0
 *
 * Unless required by applicable law or agreed to in writing,
 * software distributed under the License is distributed on an
 * "AS IS" BASIS, WITHOUT WARRANTIES OR CONDITIONS OF ANY
 * KIND, either express or implied.  See the License for the
 * specific language governing permissions and limitations
 * under the License.
 */

package org.apache.usergrid.persistence.index;

import org.apache.usergrid.persistence.index.query.Query;
import org.apache.usergrid.persistence.index.query.CandidateResults;
import org.apache.usergrid.persistence.model.entity.Id;


/**
 * Provides indexing of Entities within a scope.
 */
public interface EntityIndex {

    /**
     * This should ONLY ever be called once on application create.  
     * Otherwise we're introducing slowness into our system
     */
    public void initializeIndex();

    /**
<<<<<<< HEAD
     * Create the index batch
=======
     * Create the index batch.
>>>>>>> b6a8bc62
     */
    public EntityIndexBatch createBatch();

    /**
     * Execute query in Usergrid syntax.
     */
    public CandidateResults search(final IndexScope indexScope,  Query query );

    /**
<<<<<<< HEAD
     * Get the candidate results of all versions of the entity for this id
=======
     * Get the candidate results of all versions of the entity for this id.
>>>>>>> b6a8bc62
     */
    public CandidateResults getEntityVersions(final IndexScope indexScope, Id id);

    /**
     * Refresh the index.
     */
    public void refresh();

    /** 
     * Return true if connection query index system (ElasticSearch) is healthy.
     */
    public boolean isHealthy();
}<|MERGE_RESOLUTION|>--- conflicted
+++ resolved
@@ -36,11 +36,7 @@
     public void initializeIndex();
 
     /**
-<<<<<<< HEAD
-     * Create the index batch
-=======
      * Create the index batch.
->>>>>>> b6a8bc62
      */
     public EntityIndexBatch createBatch();
 
@@ -50,11 +46,7 @@
     public CandidateResults search(final IndexScope indexScope,  Query query );
 
     /**
-<<<<<<< HEAD
-     * Get the candidate results of all versions of the entity for this id
-=======
      * Get the candidate results of all versions of the entity for this id.
->>>>>>> b6a8bc62
      */
     public CandidateResults getEntityVersions(final IndexScope indexScope, Id id);
 
