/*
 * Licensed to the Apache Software Foundation (ASF) under one or more
 *  contributor license agreements.  The ASF licenses this file to You
 * under the Apache License, Version 2.0 (the "License"); you may not
 * use this file except in compliance with the License.
 * You may obtain a copy of the License at
 *
 *     http://www.apache.org/licenses/LICENSE-2.0
 *
 * Unless required by applicable law or agreed to in writing, software
 * distributed under the License is distributed on an "AS IS" BASIS,
 * WITHOUT WARRANTIES OR CONDITIONS OF ANY KIND, either express or implied.
 * See the License for the specific language governing permissions and
 * limitations under the License.  For additional information regarding
 * copyright in this work, please see the NOTICE file in the top level
 * directory of this distribution.
 */
package org.apache.usergrid.persistence.index.impl;


import java.io.IOException;
import java.util.ArrayList;
import java.util.List;
import java.util.Map;
import java.util.UUID;
import java.util.concurrent.atomic.AtomicBoolean;

<<<<<<< HEAD
import org.elasticsearch.action.ShardOperationFailedException;
=======
import org.apache.usergrid.persistence.index.*;
import org.apache.usergrid.persistence.index.utils.StringUtils;
>>>>>>> 7645a791
import org.elasticsearch.action.admin.cluster.health.ClusterHealthRequest;
import org.elasticsearch.action.admin.cluster.health.ClusterHealthResponse;
import org.elasticsearch.action.admin.cluster.tasks.PendingClusterTasksRequest;
import org.elasticsearch.action.admin.cluster.tasks.PendingClusterTasksResponse;
import org.elasticsearch.action.admin.indices.alias.get.GetAliasesRequest;
import org.elasticsearch.action.admin.indices.create.CreateIndexResponse;
import org.elasticsearch.action.admin.indices.delete.DeleteIndexResponse;
import org.elasticsearch.action.admin.indices.template.put.PutIndexTemplateResponse;
import org.elasticsearch.action.deletebyquery.DeleteByQueryResponse;
import org.elasticsearch.action.deletebyquery.IndexDeleteByQueryResponse;
import org.elasticsearch.action.search.SearchRequestBuilder;
import org.elasticsearch.action.search.SearchResponse;
import org.elasticsearch.action.search.SearchScrollRequestBuilder;
import org.elasticsearch.client.AdminClient;
import org.elasticsearch.cluster.metadata.AliasMetaData;
import org.elasticsearch.common.collect.ImmutableOpenMap;
import org.elasticsearch.common.settings.ImmutableSettings;
import org.elasticsearch.common.settings.Settings;
import org.elasticsearch.common.xcontent.XContentBuilder;
import org.elasticsearch.common.xcontent.XContentFactory;
import org.elasticsearch.index.query.FilterBuilder;
import org.elasticsearch.index.query.FilterBuilders;
import org.elasticsearch.index.query.FilteredQueryBuilder;
import org.elasticsearch.index.query.MatchAllQueryBuilder;
import org.elasticsearch.index.query.QueryBuilder;
import org.elasticsearch.index.query.QueryBuilders;
import org.elasticsearch.index.query.TermQueryBuilder;
import org.elasticsearch.indices.IndexAlreadyExistsException;
import org.elasticsearch.indices.IndexMissingException;
import org.elasticsearch.search.SearchHit;
import org.elasticsearch.search.SearchHits;
import org.elasticsearch.search.sort.FieldSortBuilder;
import org.elasticsearch.search.sort.SortBuilders;
import org.elasticsearch.search.sort.SortOrder;
import org.slf4j.Logger;
import org.slf4j.LoggerFactory;

import org.apache.usergrid.persistence.core.scope.ApplicationScope;
import org.apache.usergrid.persistence.core.util.Health;
import org.apache.usergrid.persistence.core.util.ValidationUtils;
import org.apache.usergrid.persistence.index.exceptions.IndexException;
import org.apache.usergrid.persistence.index.query.CandidateResult;
import org.apache.usergrid.persistence.index.query.CandidateResults;
import org.apache.usergrid.persistence.index.query.Query;
import org.apache.usergrid.persistence.model.entity.Id;
import org.apache.usergrid.persistence.model.entity.SimpleId;
import org.apache.usergrid.persistence.model.util.UUIDGenerator;

import com.google.common.collect.ImmutableMap;
import com.google.inject.Inject;
import com.google.inject.assistedinject.Assisted;

import static org.apache.usergrid.persistence.index.impl.IndexingUtils.BOOLEAN_PREFIX;
import static org.apache.usergrid.persistence.index.impl.IndexingUtils.ENTITYID_ID_FIELDNAME;
import static org.apache.usergrid.persistence.index.impl.IndexingUtils.NUMBER_PREFIX;
import static org.apache.usergrid.persistence.index.impl.IndexingUtils.SPLITTER;
import static org.apache.usergrid.persistence.index.impl.IndexingUtils.STRING_PREFIX;


/**
 * Implements index using ElasticSearch Java API.
 */
public class EsEntityIndexImpl implements EntityIndex {

    private static final Logger logger = LoggerFactory.getLogger( EsEntityIndexImpl.class );

    private static final AtomicBoolean mappingsCreated = new AtomicBoolean( false );

    private final IndexIdentifier.IndexAlias alias;
    private final IndexIdentifier indexIdentifier;

    /**
     * We purposefully make this per instance. Some indexes may work, while others may fail
     */
    private FailureMonitor failureMonitor;

    private final ApplicationScope applicationScope;

    private final EsProvider esProvider;

    private final int cursorTimeout;

    private final IndexFig config;


    //number of times to wait for the index to refresh properly.
    private static final int MAX_WAITS = 10;
    //number of milliseconds to try again before sleeping
    private static final int WAIT_TIME = 250;

    private static final String VERIFY_TYPE = "verification";

    private static final ImmutableMap<String, Object> DEFAULT_PAYLOAD =
            ImmutableMap.<String, Object>of( "field", "test" );

    private static final MatchAllQueryBuilder MATCH_ALL_QUERY_BUILDER = QueryBuilders.matchAllQuery();


    @Inject
    public EsEntityIndexImpl( @Assisted final ApplicationScope appScope, final IndexFig config, final EsProvider provider ) {
        ValidationUtils.validateApplicationScope( appScope );
        this.applicationScope = appScope;
        this.esProvider = provider;
        this.config = config;
        this.cursorTimeout = config.getQueryCursorTimeout();
        this.indexIdentifier = IndexingUtils.createIndexIdentifier(config, appScope);
        this.alias = indexIdentifier.getAlias();
        this.failureMonitor = new FailureMonitorImpl( config, provider );
    }

    @Override
    public void initializeIndex() {
        final int numberOfShards = config.getNumberOfShards();
        final int numberOfReplicas = config.getNumberOfReplicas();
        addIndex(null, numberOfShards, numberOfReplicas);
    }

    @Override
    public void addIndex(final String indexSuffix,final int numberOfShards, final int numberOfReplicas) {
        String normalizedSuffix =  StringUtils.isNotEmpty(indexSuffix) ? indexSuffix : null;
        try {

            if (!mappingsCreated.getAndSet(true)) {
                createMappings();
            }

            //get index name with suffix attached
            String indexName = indexIdentifier.getIndex(normalizedSuffix);

            //Create index
            try {
                final AdminClient admin = esProvider.getClient().admin();
                Settings settings = ImmutableSettings.settingsBuilder().put("index.number_of_shards", numberOfShards)
                        .put("index.number_of_replicas", numberOfReplicas).build();
                final CreateIndexResponse cir = admin.indices().prepareCreate(indexName).setSettings(settings).execute().actionGet();
                logger.info("Created new Index Name [{}] ACK=[{}]", indexName, cir.isAcknowledged());
            } catch (IndexAlreadyExistsException e) {
                logger.info("Index Name [{}] already exists", indexName);
            }

            addAlias(normalizedSuffix);

            testNewIndex();
        } catch (IndexAlreadyExistsException expected) {
            // this is expected to happen if index already exists, it's a no-op and swallow
        } catch (IOException e) {
            throw new RuntimeException("Unable to initialize index", e);
        }
    }


    @Override
    public void addAlias(final String indexSuffix) {
        try {
            Boolean isAck;
            String indexName = indexIdentifier.getIndex(indexSuffix);
            final AdminClient adminClient = esProvider.getClient().admin();
            //remove write alias, can only have one
            ImmutableOpenMap<String,List<AliasMetaData>> aliasMap = adminClient.indices().getAliases(new GetAliasesRequest(alias.getWriteAlias())).actionGet().getAliases();
            String[] indexNames = aliasMap.keys().toArray(String.class);
            for(String currentIndex : indexNames){
                isAck = adminClient.indices().prepareAliases().removeAlias(currentIndex,alias.getWriteAlias()).execute().actionGet().isAcknowledged();
                logger.info("Removed Index Name [{}] from Alias=[{}] ACK=[{}]",currentIndex, alias, isAck);

            }
            //add read alias
            isAck = adminClient.indices().prepareAliases().addAlias(indexName, alias.getReadAlias()).execute().actionGet().isAcknowledged();
            logger.info("Created new read Alias Name [{}] ACK=[{}]", alias, isAck);
            //add write alias
            isAck = adminClient.indices().prepareAliases().addAlias(indexName, alias.getWriteAlias()).execute().actionGet().isAcknowledged();
            logger.info("Created new write Alias Name [{}] ACK=[{}]", alias, isAck);

        } catch (Exception e) {
            logger.warn("Failed to create alias ", e);
        }
    }


    /**
     * Tests writing a document to a new index to ensure it's working correctly. See this post:
     * http://s.apache.org/index-missing-exception
     */
    private void testNewIndex() {

        // create the document, this ensures the index is ready
        // Immediately create a document and remove it to ensure the entire cluster is ready
        // to receive documents. Occasionally we see errors.
        // See this post: http://s.apache.org/index-missing-exception

        logger.info( "Refreshing Created new Index Name [{}]", alias);

        final RetryOperation retryOperation = new RetryOperation() {
            @Override
            public boolean doOp() {
                final String tempId = UUIDGenerator.newTimeUUID().toString();

                esProvider.getClient().prepareIndex( alias.getWriteAlias(), VERIFY_TYPE, tempId ).setSource( DEFAULT_PAYLOAD )
                          .get();

                logger.info( "Successfully created new document with docId {} in index {} and type {}", tempId,
                        alias, VERIFY_TYPE );

                // delete all types, this way if we miss one it will get cleaned up
                esProvider.getClient().prepareDeleteByQuery( alias.getWriteAlias() ).setTypes(VERIFY_TYPE)
                          .setQuery( MATCH_ALL_QUERY_BUILDER ).get();

                logger.info( "Successfully deleted all documents in index {} and type {}", alias, VERIFY_TYPE );


                return true;
            }
        };

        doInRetry( retryOperation );
    }


    /**
     * Setup ElasticSearch type mappings as a template that applies to all new indexes. 
     * Applies to all indexes that* start with our prefix.
     */
    private void createMappings() throws IOException {

        XContentBuilder xcb = IndexingUtils.createDoubleStringIndexMapping(
                XContentFactory.jsonBuilder(), "_default_");

        PutIndexTemplateResponse pitr = esProvider.getClient().admin().indices()
                .preparePutTemplate("usergrid_template")
                // set mapping as the default for all types
                .setTemplate(config.getIndexPrefix() + "*").addMapping( "_default_", xcb )
                .execute().actionGet();

        if ( !pitr.isAcknowledged() ) {
            throw new IndexException( "Unable to create default mappings" );
        }
    }


    @Override
    public EntityIndexBatch createBatch() {
        return new EsEntityIndexBatchImpl( 
                applicationScope, esProvider.getClient(), config, 1000, failureMonitor );
    }


    @Override
    public CandidateResults search( final IndexScope indexScope, final SearchTypes searchTypes, 
            final Query query ) {

        final String context = IndexingUtils.createContextName(indexScope);
        final String[] entityTypes = searchTypes.getTypeNames();

        QueryBuilder qb = query.createQueryBuilder( context );


        SearchResponse searchResponse;

        if ( query.getCursor() == null ) {
            SearchRequestBuilder srb = esProvider.getClient().prepareSearch( alias.getReadAlias() ).setTypes(entityTypes)
                                                 .setScroll(cursorTimeout + "m").setQuery(qb);



            final FilterBuilder fb = query.createFilterBuilder();

            //we have post filters, apply them
            if ( fb != null ) {
                logger.debug( "   Filter: {} ", fb.toString() );
                srb = srb.setPostFilter( fb );
            }


            srb = srb.setFrom( 0 ).setSize( query.getLimit() );

            for ( Query.SortPredicate sp : query.getSortPredicates() ) {

                final SortOrder order;
                if ( sp.getDirection().equals( Query.SortDirection.ASCENDING ) ) {
                    order = SortOrder.ASC;
                }
                else {
                    order = SortOrder.DESC;
                }

                // we do not know the type of the "order by" property and so we do not know what
                // type prefix to use. So, here we add an order by clause for every possible type 
                // that you can order by: string, number and boolean and we ask ElasticSearch 
                // to ignore any fields that are not present.

                final String stringFieldName = STRING_PREFIX + sp.getPropertyName();
                final FieldSortBuilder stringSort = SortBuilders.fieldSort( stringFieldName )
                        .order( order ).ignoreUnmapped( true );
                srb.addSort( stringSort );

                logger.debug( "   Sort: {} order by {}", stringFieldName, order.toString() );

                final String numberFieldName = NUMBER_PREFIX + sp.getPropertyName();
                final FieldSortBuilder numberSort = SortBuilders.fieldSort( numberFieldName )
                        .order( order ).ignoreUnmapped( true );
                srb.addSort( numberSort );
                logger.debug( "   Sort: {} order by {}", numberFieldName, order.toString() );

                final String booleanFieldName = BOOLEAN_PREFIX + sp.getPropertyName();
                final FieldSortBuilder booleanSort = SortBuilders.fieldSort( booleanFieldName )
                        .order( order ).ignoreUnmapped( true );
                srb.addSort( booleanSort );
                logger.debug( "   Sort: {} order by {}", booleanFieldName, order.toString() );
            }


            if ( logger.isDebugEnabled() ) {
                logger.debug( "Searching index {}\n  scope{} \n type {}\n   query {} ", new Object[] {
                        this.alias, context, entityTypes, srb
                } );

            }


            try {
                searchResponse = srb.execute().actionGet();
            }
            catch ( Throwable t ) {
                logger.error( "Unable to communicate with elasticsearch", t );
                failureMonitor.fail( "Unable to execute batch", t );
                throw t;
            }


            failureMonitor.success();
        }
        else {
            String scrollId = query.getCursor();
            if ( scrollId.startsWith( "\"" ) ) {
                scrollId = scrollId.substring( 1 );
            }
            if ( scrollId.endsWith( "\"" ) ) {
                scrollId = scrollId.substring( 0, scrollId.length() - 1 );
            }
            logger.debug( "Executing query with cursor: {} ", scrollId );

            SearchScrollRequestBuilder ssrb = esProvider.getClient()
                    .prepareSearchScroll(scrollId).setScroll( cursorTimeout + "m" );

            try {
                searchResponse = ssrb.execute().actionGet();
            }
            catch ( Throwable t ) {
                logger.error( "Unable to communicate with elasticsearch", t );
                failureMonitor.fail( "Unable to execute batch", t );
                throw t;
            }


            failureMonitor.success();
        }

        return parseResults(searchResponse, query);
    }


    private CandidateResults parseResults( final SearchResponse searchResponse, final Query query ) {

        final SearchHits searchHits = searchResponse.getHits();
        final SearchHit[] hits = searchHits.getHits();
        final int length = hits.length;

        logger.debug( "   Hit count: {} Total hits: {}", length, searchHits.getTotalHits() );

        List<CandidateResult> candidates = new ArrayList<>( length );

        for ( SearchHit hit : hits ) {

            String[] idparts = hit.getId().split( SPLITTER );
            String id = idparts[0];
            String type = idparts[1];
            String version = idparts[2];

            Id entityId = new SimpleId( UUID.fromString( id ), type );

            candidates.add( new CandidateResult( entityId, UUID.fromString( version ) ) );
        }

        CandidateResults candidateResults = new CandidateResults( query, candidates );

        if ( candidates.size() >= query.getLimit() ) {
            candidateResults.setCursor( searchResponse.getScrollId() );
            logger.debug("   Cursor = " + searchResponse.getScrollId());
        }

        return candidateResults;
    }


    public void refresh() {


        logger.info( "Refreshing Created new Index Name [{}]", alias);

        final RetryOperation retryOperation = new RetryOperation() {
            @Override
            public boolean doOp() {
                try {
                    esProvider.getClient().admin().indices().prepareRefresh( alias.getWriteAlias() ).execute().actionGet();
                    logger.debug( "Refreshed index: " + alias);

                    return true;
                }
                catch ( IndexMissingException e ) {
                    logger.error( "Unable to refresh index after create. Waiting before sleeping.", e );
                    throw e;
                }
            }
        };

        doInRetry( retryOperation );

        logger.debug( "Refreshed index: " + alias);
    }


    @Override
    public int getPendingTasks() {

        final PendingClusterTasksResponse tasksResponse = esProvider.getClient().admin()
                .cluster().pendingClusterTasks(new PendingClusterTasksRequest()).actionGet();

        return tasksResponse.pendingTasks().size();
    }


    @Override
    public CandidateResults getEntityVersions( final IndexScope scope, final Id id ) {

        //since we don't have paging inputs, there's no point in executing a query for paging.

        final String context = IndexingUtils.createContextName(scope);
        final SearchTypes searchTypes = SearchTypes.fromTypes( id.getType() );

        final QueryBuilder queryBuilder = QueryBuilders.termQuery( IndexingUtils.ENTITY_CONTEXT_FIELDNAME, context );


        final SearchRequestBuilder srb =
                esProvider.getClient().prepareSearch( alias.getReadAlias() ).setTypes(searchTypes.getTypeNames())
                          .setScroll(cursorTimeout + "m").setQuery(queryBuilder);



        final SearchResponse searchResponse;
        try {
            searchResponse = srb.execute().actionGet();
        }
        catch ( Throwable t ) {
            logger.error( "Unable to communicate with elasticsearch" );
            failureMonitor.fail( "Unable to execute batch", t );
            throw t;
        }


        failureMonitor.success();

<<<<<<< HEAD
        return parseResults( searchResponse, new Query() );
    }


    @Override
    public void deleteAllVersionsOfEntity( Id entityId ) {

        final TermQueryBuilder tqb =
                QueryBuilders.termQuery( ENTITYID_ID_FIELDNAME, entityId.getUuid().toString().toLowerCase() );

        final DeleteByQueryResponse response =
                esProvider.getClient().prepareDeleteByQuery( indexName ).setQuery( tqb ).execute().actionGet();


        logger.debug( "Deleted entity {}:{} from all index scopes with response status = {}",
                new Object[] { entityId.getType(), entityId.getUuid(), response.status().toString() } );

       checkDeleteByQueryResponse( tqb, response );

    }


    @Override
    public void deletePreviousVersions( final Id id, final UUID version ) {

        final FilteredQueryBuilder fqb = QueryBuilders.filteredQuery(
            QueryBuilders.termQuery( IndexingUtils.ENTITYID_ID_FIELDNAME, id.getUuid().toString().toLowerCase() ),
            FilterBuilders.rangeFilter( IndexingUtils.ENTITY_VERSION_FIELDNAME ).lt( version.timestamp() ) );

        final DeleteByQueryResponse response =
                esProvider.getClient().prepareDeleteByQuery( indexName ).setQuery( fqb ).execute().actionGet();

        //error message needs to be retooled so that it describes the entity more throughly
        logger.debug( "Deleted entity {}:{} with version {} from all index scopes with response status = {}",
                new Object[] { id.getType(), id.getUuid(), version,  response.status().toString() } );

        checkDeleteByQueryResponse( fqb, response );
    }


    /**
     * Validate the response doens't contain errors, if it does, fail fast at the first error we encounter
     * @param query
     * @param response
     */
    private void checkDeleteByQueryResponse( final QueryBuilder query, final DeleteByQueryResponse response ) {
        for ( IndexDeleteByQueryResponse indexDeleteByQueryResponse : response ) {
            final ShardOperationFailedException[] failures = indexDeleteByQueryResponse.getFailures();

            for ( ShardOperationFailedException failedException : failures ) {
                throw new IndexException( String.format(
                    "Unable to delete by query %s.  Failed with code %d and reason %s on shard %s in index %s",
                    query.toString(), failedException.status(), failedException.reason(), failedException.shardId(),
                    failedException.index() ) );
            }

        }
=======
        return parseResults(searchResponse, new Query());
>>>>>>> 7645a791
    }


    /**
     * For testing only.
     */
    public void deleteIndex() {
        AdminClient adminClient = esProvider.getClient().admin();
        DeleteIndexResponse response = adminClient.indices().prepareDelete( indexIdentifier.getIndex(null) ).get();
        if ( response.isAcknowledged() ) {
            logger.info( "Deleted index: " + alias);
        }
        else {
            logger.info( "Failed to delete index " + alias);
        }
    }


    /**
     * Do the retry operation
     */
    private void doInRetry( final RetryOperation operation ) {
        for ( int i = 0; i < MAX_WAITS; i++ ) {

            try {
                if ( operation.doOp() ) {
                    return;
                }
            }
            catch ( Exception e ) {
                logger.error( "Unable to execute operation, retrying", e );
            }


            try {
                Thread.sleep( WAIT_TIME );
            }
            catch ( InterruptedException e ) {
                //swallow it
            }
        }
    }


    /**
     * Check health of cluster.
     */
    @Override
    public Health getClusterHealth() {

        try {
            ClusterHealthResponse chr = esProvider.getClient().admin()
                    .cluster().health(new ClusterHealthRequest()).get();
            return Health.valueOf( chr.getStatus().name() );
        }
        catch ( Exception ex ) {
            logger.error( "Error connecting to ElasticSearch", ex );
        }

        // this is bad, red alert!
        return Health.RED;
    }


    /**
     * Check health of this specific index.
     */
    @Override
    public Health getIndexHealth() {

        try {
            ClusterHealthResponse chr = esProvider.getClient().admin().cluster()
                                                  .health(new ClusterHealthRequest(new String[]{indexIdentifier.getIndex(null)}))
                                                  .get();
            return Health.valueOf( chr.getStatus().name() );
        }
        catch ( Exception ex ) {
            logger.error( "Error connecting to ElasticSearch", ex );
        }

        // this is bad, red alert!
        return Health.RED;
    }


    /**
     * Interface for operations.
     */
    private static interface RetryOperation {

        /**
         * Return true if done, false if there should be a retry.
         */
        public boolean doOp();
    }
}<|MERGE_RESOLUTION|>--- conflicted
+++ resolved
@@ -18,19 +18,38 @@
 package org.apache.usergrid.persistence.index.impl;
 
 
+import com.google.common.collect.ImmutableMap;
+import com.google.inject.Inject;
+import com.google.inject.assistedinject.Assisted;
 import java.io.IOException;
 import java.util.ArrayList;
 import java.util.List;
-import java.util.Map;
 import java.util.UUID;
 import java.util.concurrent.atomic.AtomicBoolean;
-
-<<<<<<< HEAD
+import org.apache.commons.lang.StringUtils;
+import org.apache.usergrid.persistence.core.scope.ApplicationScope;
+import org.apache.usergrid.persistence.core.util.Health;
+import org.apache.usergrid.persistence.core.util.ValidationUtils;
+import org.apache.usergrid.persistence.index.EntityIndex;
+import org.apache.usergrid.persistence.index.EntityIndexBatch;
+import org.apache.usergrid.persistence.index.IndexFig;
+import org.apache.usergrid.persistence.index.IndexIdentifier;
+import org.apache.usergrid.persistence.index.IndexScope;
+import org.apache.usergrid.persistence.index.SearchTypes;
+import org.apache.usergrid.persistence.index.exceptions.IndexException;
+import static org.apache.usergrid.persistence.index.impl.IndexingUtils.BOOLEAN_PREFIX;
+import static org.apache.usergrid.persistence.index.impl.IndexingUtils.ENTITYID_ID_FIELDNAME;
+import static org.apache.usergrid.persistence.index.impl.IndexingUtils.ENTITY_VERSION_FIELDNAME;
+import static org.apache.usergrid.persistence.index.impl.IndexingUtils.NUMBER_PREFIX;
+import static org.apache.usergrid.persistence.index.impl.IndexingUtils.SPLITTER;
+import static org.apache.usergrid.persistence.index.impl.IndexingUtils.STRING_PREFIX;
+import org.apache.usergrid.persistence.index.query.CandidateResult;
+import org.apache.usergrid.persistence.index.query.CandidateResults;
+import org.apache.usergrid.persistence.index.query.Query;
+import org.apache.usergrid.persistence.model.entity.Id;
+import org.apache.usergrid.persistence.model.entity.SimpleId;
+import org.apache.usergrid.persistence.model.util.UUIDGenerator;
 import org.elasticsearch.action.ShardOperationFailedException;
-=======
-import org.apache.usergrid.persistence.index.*;
-import org.apache.usergrid.persistence.index.utils.StringUtils;
->>>>>>> 7645a791
 import org.elasticsearch.action.admin.cluster.health.ClusterHealthRequest;
 import org.elasticsearch.action.admin.cluster.health.ClusterHealthResponse;
 import org.elasticsearch.action.admin.cluster.tasks.PendingClusterTasksRequest;
@@ -68,27 +87,6 @@
 import org.slf4j.Logger;
 import org.slf4j.LoggerFactory;
 
-import org.apache.usergrid.persistence.core.scope.ApplicationScope;
-import org.apache.usergrid.persistence.core.util.Health;
-import org.apache.usergrid.persistence.core.util.ValidationUtils;
-import org.apache.usergrid.persistence.index.exceptions.IndexException;
-import org.apache.usergrid.persistence.index.query.CandidateResult;
-import org.apache.usergrid.persistence.index.query.CandidateResults;
-import org.apache.usergrid.persistence.index.query.Query;
-import org.apache.usergrid.persistence.model.entity.Id;
-import org.apache.usergrid.persistence.model.entity.SimpleId;
-import org.apache.usergrid.persistence.model.util.UUIDGenerator;
-
-import com.google.common.collect.ImmutableMap;
-import com.google.inject.Inject;
-import com.google.inject.assistedinject.Assisted;
-
-import static org.apache.usergrid.persistence.index.impl.IndexingUtils.BOOLEAN_PREFIX;
-import static org.apache.usergrid.persistence.index.impl.IndexingUtils.ENTITYID_ID_FIELDNAME;
-import static org.apache.usergrid.persistence.index.impl.IndexingUtils.NUMBER_PREFIX;
-import static org.apache.usergrid.persistence.index.impl.IndexingUtils.SPLITTER;
-import static org.apache.usergrid.persistence.index.impl.IndexingUtils.STRING_PREFIX;
-
 
 /**
  * Implements index using ElasticSearch Java API.
@@ -130,7 +128,9 @@
 
 
     @Inject
-    public EsEntityIndexImpl( @Assisted final ApplicationScope appScope, final IndexFig config, final EsProvider provider ) {
+    public EsEntityIndexImpl( 
+        @Assisted final ApplicationScope appScope, final IndexFig config, final EsProvider provider ) {
+
         ValidationUtils.validateApplicationScope( appScope );
         this.applicationScope = appScope;
         this.esProvider = provider;
@@ -188,19 +188,28 @@
             Boolean isAck;
             String indexName = indexIdentifier.getIndex(indexSuffix);
             final AdminClient adminClient = esProvider.getClient().admin();
+
             //remove write alias, can only have one
-            ImmutableOpenMap<String,List<AliasMetaData>> aliasMap = adminClient.indices().getAliases(new GetAliasesRequest(alias.getWriteAlias())).actionGet().getAliases();
+            ImmutableOpenMap<String,List<AliasMetaData>> aliasMap = adminClient.indices()
+                .getAliases(new GetAliasesRequest(alias.getWriteAlias())).actionGet().getAliases();
+
             String[] indexNames = aliasMap.keys().toArray(String.class);
             for(String currentIndex : indexNames){
-                isAck = adminClient.indices().prepareAliases().removeAlias(currentIndex,alias.getWriteAlias()).execute().actionGet().isAcknowledged();
-                logger.info("Removed Index Name [{}] from Alias=[{}] ACK=[{}]",currentIndex, alias, isAck);
-
-            }
+                isAck = adminClient.indices().prepareAliases().removeAlias(
+                    currentIndex,alias.getWriteAlias()).execute().actionGet().isAcknowledged();
+                logger.info("Removed Index Name [{}] from Alias=[{}] ACK=[{}]",
+                        currentIndex, alias, isAck);
+
+            }
+
             //add read alias
-            isAck = adminClient.indices().prepareAliases().addAlias(indexName, alias.getReadAlias()).execute().actionGet().isAcknowledged();
+            isAck = adminClient.indices().prepareAliases().addAlias(
+                    indexName, alias.getReadAlias()).execute().actionGet().isAcknowledged();
             logger.info("Created new read Alias Name [{}] ACK=[{}]", alias, isAck);
+
             //add write alias
-            isAck = adminClient.indices().prepareAliases().addAlias(indexName, alias.getWriteAlias()).execute().actionGet().isAcknowledged();
+            isAck = adminClient.indices().prepareAliases().addAlias(
+                    indexName, alias.getWriteAlias()).execute().actionGet().isAcknowledged();
             logger.info("Created new write Alias Name [{}] ACK=[{}]", alias, isAck);
 
         } catch (Exception e) {
@@ -227,17 +236,19 @@
             public boolean doOp() {
                 final String tempId = UUIDGenerator.newTimeUUID().toString();
 
-                esProvider.getClient().prepareIndex( alias.getWriteAlias(), VERIFY_TYPE, tempId ).setSource( DEFAULT_PAYLOAD )
-                          .get();
-
-                logger.info( "Successfully created new document with docId {} in index {} and type {}", tempId,
+                esProvider.getClient().prepareIndex( alias.getWriteAlias(), VERIFY_TYPE, tempId )
+                    .setSource( DEFAULT_PAYLOAD ).get();
+
+                logger.info( "Created new document with docId {} in index {} and type {}", 
+                    tempId, alias, VERIFY_TYPE );
+
+                // delete all types, this way if we miss one it will get cleaned up
+                esProvider.getClient().prepareDeleteByQuery( alias.getWriteAlias() )
+                    .setTypes(VERIFY_TYPE)
+                    .setQuery( MATCH_ALL_QUERY_BUILDER ).get();
+
+                logger.info( "Deleted all documents in index {} and type {}", 
                         alias, VERIFY_TYPE );
-
-                // delete all types, this way if we miss one it will get cleaned up
-                esProvider.getClient().prepareDeleteByQuery( alias.getWriteAlias() ).setTypes(VERIFY_TYPE)
-                          .setQuery( MATCH_ALL_QUERY_BUILDER ).get();
-
-                logger.info( "Successfully deleted all documents in index {} and type {}", alias, VERIFY_TYPE );
 
 
                 return true;
@@ -289,10 +300,9 @@
         SearchResponse searchResponse;
 
         if ( query.getCursor() == null ) {
-            SearchRequestBuilder srb = esProvider.getClient().prepareSearch( alias.getReadAlias() ).setTypes(entityTypes)
-                                                 .setScroll(cursorTimeout + "m").setQuery(qb);
-
-
+
+            SearchRequestBuilder srb = esProvider.getClient().prepareSearch( alias.getReadAlias() )
+                    .setTypes(entityTypes).setScroll(cursorTimeout + "m").setQuery(qb);
 
             final FilterBuilder fb = query.createFilterBuilder();
 
@@ -433,7 +443,8 @@
             @Override
             public boolean doOp() {
                 try {
-                    esProvider.getClient().admin().indices().prepareRefresh( alias.getWriteAlias() ).execute().actionGet();
+                    esProvider.getClient().admin().indices()
+                            .prepareRefresh( alias.getWriteAlias() ).execute().actionGet();
                     logger.debug( "Refreshed index: " + alias);
 
                     return true;
@@ -469,14 +480,12 @@
         final String context = IndexingUtils.createContextName(scope);
         final SearchTypes searchTypes = SearchTypes.fromTypes( id.getType() );
 
-        final QueryBuilder queryBuilder = QueryBuilders.termQuery( IndexingUtils.ENTITY_CONTEXT_FIELDNAME, context );
-
-
-        final SearchRequestBuilder srb =
-                esProvider.getClient().prepareSearch( alias.getReadAlias() ).setTypes(searchTypes.getTypeNames())
-                          .setScroll(cursorTimeout + "m").setQuery(queryBuilder);
-
-
+        final QueryBuilder queryBuilder = 
+                QueryBuilders.termQuery( IndexingUtils.ENTITY_CONTEXT_FIELDNAME, context );
+
+        final SearchRequestBuilder srb = esProvider.getClient().prepareSearch( alias.getReadAlias() )
+                .setTypes(searchTypes.getTypeNames())
+                .setScroll(cursorTimeout + "m").setQuery(queryBuilder);
 
         final SearchResponse searchResponse;
         try {
@@ -491,23 +500,22 @@
 
         failureMonitor.success();
 
-<<<<<<< HEAD
-        return parseResults( searchResponse, new Query() );
+        return parseResults(searchResponse, new Query());
     }
 
 
     @Override
     public void deleteAllVersionsOfEntity( Id entityId ) {
 
-        final TermQueryBuilder tqb =
-                QueryBuilders.termQuery( ENTITYID_ID_FIELDNAME, entityId.getUuid().toString().toLowerCase() );
-
-        final DeleteByQueryResponse response =
-                esProvider.getClient().prepareDeleteByQuery( indexName ).setQuery( tqb ).execute().actionGet();
+        final TermQueryBuilder tqb = QueryBuilders.termQuery( 
+                ENTITYID_ID_FIELDNAME, entityId.getUuid().toString().toLowerCase() );
+
+        final DeleteByQueryResponse response = esProvider.getClient()
+            .prepareDeleteByQuery( alias.getWriteAlias() ).setQuery( tqb ).execute().actionGet();
 
 
         logger.debug( "Deleted entity {}:{} from all index scopes with response status = {}",
-                new Object[] { entityId.getType(), entityId.getUuid(), response.status().toString() } );
+            new Object[] { entityId.getType(), entityId.getUuid(), response.status().toString() });
 
        checkDeleteByQueryResponse( tqb, response );
 
@@ -518,15 +526,16 @@
     public void deletePreviousVersions( final Id id, final UUID version ) {
 
         final FilteredQueryBuilder fqb = QueryBuilders.filteredQuery(
-            QueryBuilders.termQuery( IndexingUtils.ENTITYID_ID_FIELDNAME, id.getUuid().toString().toLowerCase() ),
-            FilterBuilders.rangeFilter( IndexingUtils.ENTITY_VERSION_FIELDNAME ).lt( version.timestamp() ) );
-
-        final DeleteByQueryResponse response =
-                esProvider.getClient().prepareDeleteByQuery( indexName ).setQuery( fqb ).execute().actionGet();
+            QueryBuilders.termQuery( ENTITYID_ID_FIELDNAME, id.getUuid().toString().toLowerCase()),
+            FilterBuilders.rangeFilter( ENTITY_VERSION_FIELDNAME ).lt( version.timestamp() ) );
+
+        final DeleteByQueryResponse response = esProvider.getClient()
+            .prepareDeleteByQuery( alias.getWriteAlias() ).setQuery( fqb ).execute().actionGet();
 
         //error message needs to be retooled so that it describes the entity more throughly
-        logger.debug( "Deleted entity {}:{} with version {} from all index scopes with response status = {}",
-                new Object[] { id.getType(), id.getUuid(), version,  response.status().toString() } );
+        logger.debug( "Deleted entity {}:{} with version {} from all "
+                + "index scopes with response status = {}",
+            new Object[] { id.getType(), id.getUuid(), version,  response.status().toString() } );
 
         checkDeleteByQueryResponse( fqb, response );
     }
@@ -534,24 +543,24 @@
 
     /**
      * Validate the response doens't contain errors, if it does, fail fast at the first error we encounter
-     * @param query
-     * @param response
-     */
-    private void checkDeleteByQueryResponse( final QueryBuilder query, final DeleteByQueryResponse response ) {
+     */
+    private void checkDeleteByQueryResponse( 
+            final QueryBuilder query, final DeleteByQueryResponse response ) {
+
         for ( IndexDeleteByQueryResponse indexDeleteByQueryResponse : response ) {
             final ShardOperationFailedException[] failures = indexDeleteByQueryResponse.getFailures();
 
             for ( ShardOperationFailedException failedException : failures ) {
-                throw new IndexException( String.format(
-                    "Unable to delete by query %s.  Failed with code %d and reason %s on shard %s in index %s",
-                    query.toString(), failedException.status(), failedException.reason(), failedException.shardId(),
+                throw new IndexException( String.format("Unable to delete by query %s.  "
+                        + "Failed with code %d and reason %s on shard %s in index %s",
+                    query.toString(), 
+                    failedException.status(), 
+                    failedException.reason(), 
+                    failedException.shardId(),
                     failedException.index() ) );
             }
 
         }
-=======
-        return parseResults(searchResponse, new Query());
->>>>>>> 7645a791
     }
 
 
@@ -560,7 +569,10 @@
      */
     public void deleteIndex() {
         AdminClient adminClient = esProvider.getClient().admin();
-        DeleteIndexResponse response = adminClient.indices().prepareDelete( indexIdentifier.getIndex(null) ).get();
+
+        DeleteIndexResponse response = adminClient.indices()
+                .prepareDelete( indexIdentifier.getIndex(null) ).get();
+
         if ( response.isAcknowledged() ) {
             logger.info( "Deleted index: " + alias);
         }
@@ -624,8 +636,7 @@
 
         try {
             ClusterHealthResponse chr = esProvider.getClient().admin().cluster()
-                                                  .health(new ClusterHealthRequest(new String[]{indexIdentifier.getIndex(null)}))
-                                                  .get();
+                .health(new ClusterHealthRequest(new String[]{indexIdentifier.getIndex(null)})).get();
             return Health.valueOf( chr.getStatus().name() );
         }
         catch ( Exception ex ) {
