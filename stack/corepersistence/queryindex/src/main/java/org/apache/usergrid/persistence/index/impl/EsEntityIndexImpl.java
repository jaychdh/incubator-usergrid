--- conflicted
+++ resolved
@@ -18,40 +18,21 @@
 package org.apache.usergrid.persistence.index.impl;
 
 
+import com.codahale.metrics.Meter;
 import com.codahale.metrics.Timer;
 import com.google.common.base.Charsets;
 import com.google.common.collect.ImmutableMap;
-<<<<<<< HEAD
-import com.google.inject.Inject;
-import com.google.inject.assistedinject.Assisted;
-
-import org.apache.commons.lang.StringUtils;
-import org.apache.commons.lang3.ArrayUtils;
-=======
 import com.google.common.io.Resources;
 import com.google.inject.Inject;
 import com.google.inject.Singleton;
 
->>>>>>> 852c9747
 import org.apache.usergrid.persistence.core.future.BetterFuture;
 import org.apache.usergrid.persistence.core.metrics.MetricsFactory;
 import org.apache.usergrid.persistence.core.migration.data.VersionedData;
 import org.apache.usergrid.persistence.core.util.Health;
 import org.apache.usergrid.persistence.index.*;
 import org.apache.usergrid.persistence.index.exceptions.IndexException;
-<<<<<<< HEAD
-import org.apache.usergrid.persistence.index.query.CandidateResult;
-import org.apache.usergrid.persistence.index.query.CandidateResults;
-import org.apache.usergrid.persistence.index.query.Query;
-import org.apache.usergrid.persistence.map.MapManager;
-import org.apache.usergrid.persistence.map.MapManagerFactory;
-import org.apache.usergrid.persistence.map.MapScope;
-import org.apache.usergrid.persistence.map.impl.MapScopeImpl;
-import org.apache.usergrid.persistence.model.entity.Id;
-import org.apache.usergrid.persistence.model.entity.SimpleId;
-=======
 import org.apache.usergrid.persistence.index.migration.IndexDataVersions;
->>>>>>> 852c9747
 import org.apache.usergrid.persistence.model.util.UUIDGenerator;
 import org.elasticsearch.action.ActionFuture;
 import org.elasticsearch.action.admin.cluster.health.ClusterHealthRequest;
@@ -59,31 +40,14 @@
 import org.elasticsearch.action.admin.indices.alias.IndicesAliasesRequestBuilder;
 import org.elasticsearch.action.admin.indices.create.CreateIndexResponse;
 import org.elasticsearch.action.admin.indices.mapping.put.PutMappingResponse;
-<<<<<<< HEAD
-import org.elasticsearch.action.search.SearchRequestBuilder;
-import org.elasticsearch.action.search.SearchResponse;
-import org.elasticsearch.action.search.SearchScrollRequestBuilder;
-=======
->>>>>>> 852c9747
 import org.elasticsearch.client.AdminClient;
 import org.elasticsearch.common.settings.ImmutableSettings;
 import org.elasticsearch.common.settings.Settings;
 import org.elasticsearch.indices.IndexAlreadyExistsException;
-<<<<<<< HEAD
-import org.elasticsearch.indices.IndexMissingException;
-import org.elasticsearch.search.SearchHit;
-import org.elasticsearch.search.SearchHits;
-import org.elasticsearch.search.sort.FieldSortBuilder;
-import org.elasticsearch.search.sort.SortBuilders;
-import org.elasticsearch.search.sort.SortOrder;
 import org.slf4j.Logger;
 import org.slf4j.LoggerFactory;
-=======
-import org.slf4j.Logger;
-import org.slf4j.LoggerFactory;
 
 import rx.Observable;
->>>>>>> 852c9747
 
 import java.io.IOException;
 import java.net.URL;
@@ -339,137 +303,6 @@
     }
 
 
-<<<<<<< HEAD
-    @Override
-    public EntityIndexBatch createBatch() {
-        EntityIndexBatch batch = new EsEntityIndexBatchImpl(
-                applicationScope, indexBatchBufferProducer, config, this );
-        return batch;
-    }
-
-
-    @Override
-    public CandidateResults search(final IndexScope indexScope, final SearchTypes searchTypes,
-            final Query query ) {
-
-        final String context = IndexingUtils.createContextName( indexScope );
-        final String[] entityTypes = searchTypes.getTypeNames();
-
-        QueryBuilder qb = query.createQueryBuilder(context);
-
-
-        SearchResponse searchResponse;
-
-        if ( query.getCursor() == null ) {
-            SearchRequestBuilder srb = esProvider.getClient().prepareSearch( alias.getReadAlias() )
-                    .setTypes(entityTypes)
-                    .setScroll(cursorTimeout + "m")
-                    .setQuery(qb);
-
-            final FilterBuilder fb = query.createFilterBuilder();
-
-            //we have post filters, apply them
-            if ( fb != null ) {
-                logger.debug( "   Filter: {} ", fb.toString() );
-                srb = srb.setPostFilter( fb );
-            }
-
-
-            srb = srb.setFrom( 0 ).setSize( query.getLimit() );
-
-            for ( Query.SortPredicate sp : query.getSortPredicates() ) {
-
-                final SortOrder order;
-                if ( sp.getDirection().equals( Query.SortDirection.ASCENDING ) ) {
-                    order = SortOrder.ASC;
-                }
-                else {
-                    order = SortOrder.DESC;
-                }
-
-                // we do not know the type of the "order by" property and so we do not know what
-                // type prefix to use. So, here we add an order by clause for every possible type
-                // that you can order by: string, number and boolean and we ask ElasticSearch
-                // to ignore any fields that are not present.
-
-                final String stringFieldName = STRING_PREFIX + sp.getPropertyName();
-                final FieldSortBuilder stringSort = SortBuilders.fieldSort( stringFieldName )
-                        .order( order ).ignoreUnmapped( true );
-                srb.addSort( stringSort );
-
-                logger.debug( "   Sort: {} order by {}", stringFieldName, order.toString() );
-
-                final String numberFieldName = NUMBER_PREFIX + sp.getPropertyName();
-                final FieldSortBuilder numberSort = SortBuilders.fieldSort( numberFieldName )
-                        .order( order ).ignoreUnmapped( true );
-                srb.addSort( numberSort );
-                logger.debug( "   Sort: {} order by {}", numberFieldName, order.toString() );
-
-                final String booleanFieldName = BOOLEAN_PREFIX + sp.getPropertyName();
-                final FieldSortBuilder booleanSort = SortBuilders.fieldSort( booleanFieldName )
-                        .order( order ).ignoreUnmapped( true );
-                srb.addSort( booleanSort );
-                logger.debug( "   Sort: {} order by {}", booleanFieldName, order.toString() );
-            }
-
-
-            if ( logger.isDebugEnabled() ) {
-                logger.debug( "Searching index (read alias): {}\n  scope: {} \n type: {}\n   query: {} ",
-                    this.alias.getReadAlias(), context, entityTypes, srb );
-            }
-
-            try {
-                //Added For Graphite Metrics
-                Timer.Context timeSearch = searchTimer.time();
-                searchResponse = srb.execute().actionGet(config.getQueryTimeout());
-                timeSearch.stop();
-            }
-            catch ( Throwable t ) {
-                logger.error( "Unable to communicate with Elasticsearch", t );
-                failureMonitor.fail( "Unable to execute batch", t );
-                throw t;
-            }
-
-
-            failureMonitor.success();
-        }
-        else {
-            String userCursorString = query.getCursor();
-            if ( userCursorString.startsWith( "\"" ) ) {
-                userCursorString = userCursorString.substring( 1 );
-            }
-            if ( userCursorString.endsWith( "\"" ) ) {
-                userCursorString = userCursorString.substring( 0, userCursorString.length() - 1 );
-            }
-
-            //now get the cursor from the map  and validate
-            final String esScrollCursor  = mapManager.getString( userCursorString );
-
-            Preconditions.checkArgument(esScrollCursor != null, "Could not find a cursor for the value '{}' ",  esScrollCursor);
-
-
-
-            logger.debug( "Executing query with cursor: {} ", esScrollCursor );
-
-
-            SearchScrollRequestBuilder ssrb = esProvider.getClient()
-                    .prepareSearchScroll(esScrollCursor).setScroll( cursorTimeout + "m" );
-
-            try {
-                //Added For Graphite Metrics
-                Timer.Context timeSearchCursor = cursorTimer.time();
-                searchResponse = ssrb.execute().actionGet(config.getQueryTimeout());
-                timeSearchCursor.stop();
-            }
-            catch ( Throwable t ) {
-                logger.error( "Unable to communicate with elasticsearch", t );
-                failureMonitor.fail( "Unable to execute batch", t );
-                throw t;
-            }
-
-
-            failureMonitor.success();
-=======
     /**
      * Get the content from our mappings file
      * @return
@@ -481,7 +314,6 @@
         }
         catch ( IOException e ) {
             throw new RuntimeException( "Unable to read mappings file", e );
->>>>>>> 852c9747
         }
     }
 
