--- conflicted
+++ resolved
@@ -69,11 +69,6 @@
 import com.google.common.collect.ImmutableMap;
 import com.google.inject.Inject;
 import com.google.inject.assistedinject.Assisted;
-<<<<<<< HEAD
-=======
-import java.util.HashMap;
-import org.apache.usergrid.persistence.core.util.Health;
->>>>>>> 5285f3d5
 
 import static org.apache.usergrid.persistence.index.impl.IndexingUtils.BOOLEAN_PREFIX;
 import static org.apache.usergrid.persistence.index.impl.IndexingUtils.DOC_ID_SEPARATOR_SPLITTER;
@@ -188,19 +183,17 @@
             public boolean doOp() {
                 final String tempId = UUIDGenerator.newTimeUUID().toString();
 
-                esProvider.getClient().prepareIndex( indexName, VERIFY_TYPE, tempId ).setSource( DEFAULT_PAYLOAD ).get();
-
-                logger.info( "Successfully created new document with docId {} in index {} and type {}", tempId, indexName,
-                        VERIFY_TYPE );
-                logger.info( "Successfully created new document with docId {} in index {} and type {}",
+                client.prepareIndex( indexName, VERIFY_TYPE, tempId )
+                        .setSource( DEFAULT_PAYLOAD ).get();
+
+                logger.info( "Successfully created new document with docId {} in index {} and type {}", 
                         tempId, indexName, VERIFY_TYPE );
 
                 // delete all types, this way if we miss one it will get cleaned up
-                esProvider.getClient().prepareDeleteByQuery( indexName ).setTypes( VERIFY_TYPE ).setQuery( MATCH_ALL_QUERY_BUILDER )
-                      .get();
-
-                logger.info( "Successfully deleted all documents in index {} and type {}", indexName, VERIFY_TYPE );
-                logger.info( "Successfully deleted all documents in index {} and type {}",
+                client.prepareDeleteByQuery( indexName ).setTypes( VERIFY_TYPE )
+                        .setQuery( MATCH_ALL_QUERY_BUILDER ).get();
+
+                logger.info( "Successfully deleted all documents in index {} and type {}", 
                         indexName, VERIFY_TYPE );
 
                 return true;
@@ -444,16 +437,6 @@
     public Health getClusterHealth() {
 
         try {
-<<<<<<< HEAD
-            ClusterHealthResponse health =
-                    esProvider.getClient().admin().cluster().health( new ClusterHealthRequest() ).get();
-
-            //we only check red, that indicates something is wrong with one of the index on the cluster
-            //TODO, not sure we even want to do this.  If 1 index is broken, that app may be broken, but others will function correctly.  The status always is the worst index in the cluster
-            if ( health.getStatus().equals( ClusterHealthStatus.RED ) ) {
-                return false;
-            }
-=======
             ClusterHealthResponse chr = client.admin().cluster()
                 .health( new ClusterHealthRequest() ).get();
             return Health.valueOf( chr.getStatus().name() );
@@ -477,18 +460,13 @@
             ClusterHealthResponse chr = client.admin().cluster()
                 .health( new ClusterHealthRequest( new String[] { indexName } ) ).get();
             return Health.valueOf( chr.getStatus().name() );
->>>>>>> 5285f3d5
         } 
         catch (Exception ex) {
             logger.error("Error connecting to ElasticSearch", ex);
         } 
 
-<<<<<<< HEAD
-        return true ;
-=======
         // this is bad, red alert!
         return Health.RED;
->>>>>>> 5285f3d5
     }
 
 
@@ -502,6 +480,4 @@
          */
         public boolean doOp();
     }
-
-
 }