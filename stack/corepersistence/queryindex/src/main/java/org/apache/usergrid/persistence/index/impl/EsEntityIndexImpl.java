--- conflicted
+++ resolved
@@ -154,22 +154,11 @@
             final int numberOfShards = config.getNumberOfShards();
             final int numberOfReplicas = config.getNumberOfReplicas();
 
-<<<<<<< HEAD
             Settings settings = ImmutableSettings.settingsBuilder().put( "index.number_of_shards", numberOfShards)
                                                  .put( "index.number_of_replicas", numberOfReplicas ).build();
 
             createIndexAndAlias(admin, settings);
-=======
-            Settings settings = ImmutableSettings.settingsBuilder()
-                    .put( "index.number_of_shards", numberOfShards )
-                    .put( "index.number_of_replicas", numberOfReplicas ).build();
-
-
-            final CreateIndexResponse cir = admin.indices().prepareCreate( indexName )
-                    .setSettings( settings ).execute().actionGet();
-
-            logger.info( "Created new Index Name [{}] ACK=[{}]", indexName, cir.isAcknowledged() );
->>>>>>> 0a92bee7
+
 
             // create the document, this ensures the index is ready
 
@@ -188,12 +177,12 @@
     }
 
     private void createIndexAndAlias(AdminClient admin, Settings settings) {
-        String indexName = IndexingUtils.createIndexName(config.getIndexPrefix(), applicationScope);
+        String indexName = IndexingUtils.createIndexBaseName(config.getIndexPrefix(), applicationScope);
         String indexVersionName =  IndexingUtils.createIndexName(indexName, 0);
         final CreateIndexResponse cir = admin.indices().prepareCreate( indexVersionName ).setSettings( settings ).execute().actionGet();
         //check if alias exists and get the alias
         admin.indices().prepareAliases().addAlias(indexVersionName,aliasName).execute().actionGet();
-        logger.info( "Created new Index Name [{}] ACK=[{}]", indexName, cir.isAcknowledged() );
+        logger.info( "Created new Index Name [{}] ACK=[{}]", indexVersionName, cir.isAcknowledged() );
     }
 
 
@@ -211,7 +200,6 @@
             public boolean doOp() {
                 final String tempId = UUIDGenerator.newTimeUUID().toString();
 
-<<<<<<< HEAD
                 esProvider.getClient().prepareIndex( aliasName, VERIFY_TYPE, tempId ).setSource( DEFAULT_PAYLOAD )
                           .get();
 
@@ -223,21 +211,7 @@
                           .setQuery( MATCH_ALL_QUERY_BUILDER ).get();
 
                 logger.info( "Successfully deleted all documents in index {} and type {}", aliasName, VERIFY_TYPE );
-=======
-                esProvider.getClient().prepareIndex( indexName, VERIFY_TYPE, tempId )
-                        .setSource( DEFAULT_PAYLOAD ).get();
-
-                logger.info( "Successfully created new document with docId {} in index {} type {}", 
-                        tempId, indexName, VERIFY_TYPE );
-
-                // delete all types, this way if we miss one it will get cleaned up
-                esProvider.getClient().prepareDeleteByQuery( indexName )
-                        .setTypes( VERIFY_TYPE )
-                        .setQuery( MATCH_ALL_QUERY_BUILDER ).get();
-
-                logger.info( "Successfully deleted all documents in index {} and type {}", 
-                        indexName, VERIFY_TYPE );
->>>>>>> 0a92bee7
+
 
                 return true;
             }
@@ -288,16 +262,10 @@
         SearchResponse searchResponse;
 
         if ( query.getCursor() == null ) {
-<<<<<<< HEAD
             SearchRequestBuilder srb = esProvider.getClient().prepareSearch( aliasName ).setTypes( entityTypes )
                                                  .setScroll( cursorTimeout + "m" ).setQuery( qb );
 
 
-=======
-            SearchRequestBuilder srb = esProvider.getClient().prepareSearch( indexName )
-                    .setTypes( entityTypes )
-                    .setScroll( cursorTimeout + "m" ).setQuery( qb );
->>>>>>> 0a92bee7
 
             final FilterBuilder fb = query.createFilterBuilder();
 
@@ -348,14 +316,10 @@
 
 
             if ( logger.isDebugEnabled() ) {
-<<<<<<< HEAD
                 logger.debug( "Searching index {}\n  scope{} \n type {}\n   query {} ", new Object[] {
                         this.aliasName, context, entityTypes, srb
                 } );
-=======
-                logger.debug( "Searching index {}\n  scope{} \n type {}\n   query {} ", 
-                        new Object[] { this.indexName, context, entityTypes, srb } );
->>>>>>> 0a92bee7
+
             }
 
 
@@ -443,14 +407,9 @@
             @Override
             public boolean doOp() {
                 try {
-<<<<<<< HEAD
                     esProvider.getClient().admin().indices().prepareRefresh( aliasName ).execute().actionGet();
                     logger.debug( "Refreshed index: " + aliasName );
-=======
-                    esProvider.getClient().admin().indices().prepareRefresh( indexName )
-                            .execute().actionGet();
-                    logger.debug( "Refreshed index: " + indexName );
->>>>>>> 0a92bee7
+
                     return true;
                 }
                 catch ( IndexMissingException e ) {
@@ -484,21 +443,14 @@
         final String context = IndexingUtils.createContextName( scope );
         final SearchTypes searchTypes = SearchTypes.fromTypes( id.getType() );
 
-<<<<<<< HEAD
         final QueryBuilder queryBuilder = QueryBuilders.termQuery( IndexingUtils.ENTITY_CONTEXT_FIELDNAME, context );
 
 
         final SearchRequestBuilder srb =
                 esProvider.getClient().prepareSearch( aliasName ).setTypes( searchTypes.getTypeNames() )
                           .setScroll( cursorTimeout + "m" ).setQuery( queryBuilder );
-=======
-        final QueryBuilder queryBuilder = QueryBuilders.termQuery( 
-                IndexingUtils.ENTITY_CONTEXT_FIELDNAME, context );
->>>>>>> 0a92bee7
-
-        final SearchRequestBuilder srb = esProvider.getClient().prepareSearch( indexName )
-                .setTypes( searchTypes.getTypeNames() ).setScroll( cursorTimeout + "m" )
-                .setQuery( queryBuilder );
+
+
 
         final SearchResponse searchResponse;
         try {
@@ -586,12 +538,8 @@
 
         try {
             ClusterHealthResponse chr = esProvider.getClient().admin().cluster()
-<<<<<<< HEAD
                                                   .health( new ClusterHealthRequest( new String[] { aliasName } ) )
                                                   .get();
-=======
-                    .health( new ClusterHealthRequest( new String[] { indexName } ) ).get();
->>>>>>> 0a92bee7
             return Health.valueOf( chr.getStatus().name() );
         }
         catch ( Exception ex ) {
