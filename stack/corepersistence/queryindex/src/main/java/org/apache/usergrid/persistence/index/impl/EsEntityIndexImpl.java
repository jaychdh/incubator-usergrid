/*
 * Licensed to the Apache Software Foundation (ASF) under one or more
 *  contributor license agreements.  The ASF licenses this file to You
 * under the Apache License, Version 2.0 (the "License"); you may not
 * use this file except in compliance with the License.
 * You may obtain a copy of the License at
 *
 *     http://www.apache.org/licenses/LICENSE-2.0
 *
 * Unless required by applicable law or agreed to in writing, software
 * distributed under the License is distributed on an "AS IS" BASIS,
 * WITHOUT WARRANTIES OR CONDITIONS OF ANY KIND, either express or implied.
 * See the License for the specific language governing permissions and
 * limitations under the License.  For additional information regarding
 * copyright in this work, please see the NOTICE file in the top level
 * directory of this distribution.
 */
package org.apache.usergrid.persistence.index.impl;


import com.codahale.metrics.Meter;
import com.codahale.metrics.Timer;
import com.google.common.base.Charsets;
import com.google.common.base.Preconditions;
import com.google.common.collect.ImmutableMap;
import com.google.common.io.Resources;
import com.google.inject.Inject;
import com.google.inject.Singleton;

import com.google.inject.assistedinject.Assisted;
import org.apache.usergrid.persistence.core.metrics.MetricsFactory;
import org.apache.usergrid.persistence.core.migration.data.VersionedData;
import org.apache.usergrid.persistence.core.scope.ApplicationScope;
import org.apache.usergrid.persistence.core.util.Health;
import org.apache.usergrid.persistence.core.util.ValidationUtils;
import org.apache.usergrid.persistence.index.*;
import org.apache.usergrid.persistence.index.ElasticSearchQueryBuilder.SearchRequestBuilderStrategyV2;
import org.apache.usergrid.persistence.index.exceptions.IndexException;
import org.apache.usergrid.persistence.index.migration.IndexDataVersions;
import org.apache.usergrid.persistence.index.query.ParsedQuery;
import org.apache.usergrid.persistence.index.query.ParsedQueryBuilder;
import org.apache.usergrid.persistence.index.utils.IndexValidationUtils;
import org.apache.usergrid.persistence.model.entity.Id;
import org.apache.usergrid.persistence.model.util.UUIDGenerator;
import org.elasticsearch.action.ActionFuture;
import org.elasticsearch.action.ActionListener;
import org.elasticsearch.action.ListenableActionFuture;
import org.elasticsearch.action.ShardOperationFailedException;
import org.elasticsearch.action.admin.cluster.health.ClusterHealthRequest;
import org.elasticsearch.action.admin.cluster.health.ClusterHealthResponse;
import org.elasticsearch.action.admin.indices.alias.IndicesAliasesRequestBuilder;
import org.elasticsearch.action.admin.indices.create.CreateIndexResponse;
import org.elasticsearch.action.admin.indices.mapping.put.PutMappingResponse;
import org.elasticsearch.action.deletebyquery.DeleteByQueryResponse;
import org.elasticsearch.action.deletebyquery.IndexDeleteByQueryResponse;
import org.elasticsearch.action.search.SearchRequestBuilder;
import org.elasticsearch.action.search.SearchResponse;
import org.elasticsearch.action.search.SearchScrollRequestBuilder;
import org.elasticsearch.client.AdminClient;
import org.elasticsearch.common.settings.ImmutableSettings;
import org.elasticsearch.common.settings.Settings;
import org.elasticsearch.common.unit.TimeValue;
import org.elasticsearch.index.query.*;
import org.elasticsearch.indices.IndexAlreadyExistsException;
import org.elasticsearch.search.SearchHit;
import org.elasticsearch.search.SearchHits;
import org.slf4j.Logger;
import org.slf4j.LoggerFactory;

import rx.Observable;

import java.io.IOException;
import java.net.URL;
import java.util.*;

import static org.apache.usergrid.persistence.index.impl.IndexingUtils.APPLICATION_ID_FIELDNAME;
import static org.apache.usergrid.persistence.index.impl.IndexingUtils.applicationId;
import static org.apache.usergrid.persistence.index.impl.IndexingUtils.parseIndexDocId;


/**
 * Implements index using ElasticSearch Java API.
 */
@Singleton
public class EsEntityIndexImpl implements AliasedEntityIndex,VersionedData {

    private static final Logger logger = LoggerFactory.getLogger( EsEntityIndexImpl.class );

    private final IndexAlias alias;
    private final IndexFig indexFig;
    private final IndexLocationStrategy indexLocationStrategy;
    private final Timer addTimer;
    private final Timer updateAliasTimer;

    /**
     * We purposefully make this per instance. Some indexes may work, while others may fail
     */
    private final EsProvider esProvider;
    private final IndexRefreshCommand indexRefreshCommand;

    //number of times to wait for the index to refresh properly.
    private static final int MAX_WAITS = 10;
    //number of milliseconds to try again before sleeping
    private static final int WAIT_TIME = 250;

    private static final String VERIFY_TYPE = "entity";

    private static final ImmutableMap<String, Object> DEFAULT_PAYLOAD =
            ImmutableMap.<String, Object>builder().put(IndexingUtils.ENTITY_ID_FIELDNAME, UUIDGenerator.newTimeUUID().toString()).build();


    private final Timer deleteApplicationTimer;
    private final Meter deleteApplicationMeter;
    private final ApplicationScope applicationScope;
    private final SearchRequestBuilderStrategy searchRequest;
    private final SearchRequestBuilderStrategyV2 searchRequestBuilderStrategyV2;
    private final int cursorTimeout;
    private final long queryTimeout;
    private final IndexBufferConsumer indexBatchBufferProducer;
    private final FailureMonitorImpl failureMonitor;
    private final Timer searchTimer;

    private IndexCache aliasCache;
    private Timer mappingTimer;
    private Meter refreshIndexMeter;


    @Inject
    public EsEntityIndexImpl( final EsProvider provider,
                              final IndexCache indexCache,
                              final IndexFig indexFig,
                              final IndexRefreshCommand indexRefreshCommand,
                              final MetricsFactory metricsFactory,
                              final IndexBufferConsumer indexBatchBufferProducer,
                              final IndexLocationStrategy indexLocationStrategy
    ) {

        this.indexFig = indexFig;
        this.indexLocationStrategy = indexLocationStrategy;
        this.indexBatchBufferProducer = indexBatchBufferProducer;
        this.failureMonitor = new FailureMonitorImpl( indexFig, provider );
        this.esProvider = provider;
        this.indexRefreshCommand = indexRefreshCommand;
        this.alias = indexLocationStrategy.getAlias();
        this.aliasCache = indexCache;
<<<<<<< HEAD
        this.applicationScope = indexLocationStrategy.getApplicationScope();
        this.cursorTimeout = indexFig.getQueryCursorTimeout();
        this.queryTimeout = indexFig.getWriteTimeout();
        this.searchRequest
            = new SearchRequestBuilderStrategy( esProvider, applicationScope, alias, cursorTimeout );
        this.searchRequestBuilderStrategyV2 = new SearchRequestBuilderStrategyV2( esProvider, applicationScope, alias, cursorTimeout  );

        this.addTimer = metricsFactory
            .getTimer(EsEntityIndexImpl.class, "add.timer");
        this.updateAliasTimer = metricsFactory
            .getTimer(EsEntityIndexImpl.class, "update.alias.timer");
        this.mappingTimer = metricsFactory
            .getTimer(EsEntityIndexImpl.class, "create.mapping.timer");
        this.deleteApplicationTimer =
            metricsFactory.getTimer( EsEntityIndexImpl.class, "delete.application" );
        this.deleteApplicationMeter =
            metricsFactory.getMeter( EsEntityIndexImpl.class, "delete.application.meter" );
        this.refreshIndexMeter = metricsFactory.getMeter(EsEntityIndexImpl.class,"refresh.meter");
        this.searchTimer = metricsFactory.getTimer( EsEntityIndexImpl.class, "search.timer" );
        initialize();
=======
        this.addTimer = metricsFactory.getTimer(EsEntityIndexImpl.class, "index.add");
        this.updateAliasTimer = metricsFactory.getTimer(EsEntityIndexImpl.class, "index.update_alias");
        this.mappingTimer = metricsFactory.getTimer(EsEntityIndexImpl.class, "index.create_mapping");
        this.refreshIndexMeter = metricsFactory.getMeter(EsEntityIndexImpl.class, "index.refresh_index");

>>>>>>> aebab48f
    }

    @Override
    public void initialize() {
        final int numberOfShards = indexLocationStrategy.getNumberOfShards();
        final int numberOfReplicas = indexLocationStrategy.getNumberOfReplicas();

        if (shouldInitialize()) {
            addIndex( null, numberOfShards, numberOfReplicas, indexFig.getWriteConsistencyLevel() );
        }
    }

    private boolean shouldInitialize() {
        String[] reads = getIndexes(AliasedEntityIndex.AliasType.Read);
        String[] writes = getIndexes(AliasedEntityIndex.AliasType.Write);
        return reads.length==0  || writes.length==0;
    }

    @Override
    public void addIndex(final String indexSuffix,final int numberOfShards, final int numberOfReplicas, final String writeConsistency) {
        try {
            //get index name with suffix attached
            String indexName = indexLocationStrategy.getIndex(indexSuffix);

            //Create index
            try {
                final AdminClient admin = esProvider.getClient().admin();
                Settings settings = ImmutableSettings.settingsBuilder()
                        .put("index.number_of_shards", numberOfShards)
                    .put("index.number_of_replicas", numberOfReplicas)

                        //dont' allow unmapped queries, and don't allow dynamic mapping
                        .put("index.query.parse.allow_unmapped_fields", false)
                    .put("index.mapper.dynamic", false)
                    .put("action.write_consistency", writeConsistency)
                    .build();

                //Added For Graphite Metrics
                Timer.Context timeNewIndexCreation = addTimer.time();
                final CreateIndexResponse cir = admin.indices().prepareCreate(indexName)
                        .setSettings(settings)
                    .execute()
                        .actionGet();
                timeNewIndexCreation.stop();

                //create the mappings
                createMappings( indexName );

                //ONLY add the alias if we create the index, otherwise we're going to overwrite production settings


                logger.info("Created new Index Name [{}] ACK=[{}]", indexName, cir.isAcknowledged());
            } catch (IndexAlreadyExistsException e) {
                logger.info("Index Name [{}] already exists", indexName);
            }
            /**
             * DO NOT MOVE THIS LINE OF CODE UNLESS YOU REALLY KNOW WHAT YOU'RE DOING!!!!
             */

            //We do NOT want to create an alias if the index already exists, we'll overwrite the indexes that
            //may have been set via other administrative endpoint

            addAlias(indexSuffix);



            testNewIndex();

        } catch (IndexAlreadyExistsException expected) {
            // this is expected to happen if index already exists, it's a no-op and swallow
        } catch (IOException e) {
            throw new RuntimeException("Unable to initialize index", e);
        }
    }


    @Override
    public void addAlias(final String indexSuffix) {
        Timer.Context timer = updateAliasTimer.time();
        try {
            Boolean isAck;
            String indexName = indexLocationStrategy.getIndex(indexSuffix);
            final AdminClient adminClient = esProvider.getClient().admin();

            String[] indexNames = getIndexes(AliasType.Write);

            int count = 0;
            IndicesAliasesRequestBuilder aliasesRequestBuilder = adminClient.indices().prepareAliases();
            for (String currentIndex : indexNames) {
                aliasesRequestBuilder.removeAlias(currentIndex, alias.getWriteAlias());
                count++;
            }
            if (count > 0) {
                isAck = aliasesRequestBuilder.execute().actionGet().isAcknowledged();
                logger.info("Removed Index Name from Alias=[{}] ACK=[{}]", alias, isAck);
            }
            aliasesRequestBuilder = adminClient.indices().prepareAliases();
            //Added For Graphite Metrics
            //add write alias
            aliasesRequestBuilder.addAlias(indexName, alias.getWriteAlias());
            //Added For Graphite Metrics
            // add read alias
            aliasesRequestBuilder.addAlias(indexName, alias.getReadAlias());

            isAck = aliasesRequestBuilder.execute().actionGet().isAcknowledged();
            logger.info("Created new read and write aliases ACK=[{}]", isAck);
            aliasCache.invalidate(alias);

        } catch (Exception e) {
            logger.warn("Failed to create alias ", e);
        } finally {
            timer.stop();
        }
    }

    @Override
    public String[] getIndexes(final AliasType aliasType) {
        return aliasCache.getIndexes(alias, aliasType);
    }

    /**
     * Get our index info from ES, but clear our cache first
     * @param aliasType
     * @return
     */
    public String[] getIndexesFromEs(final AliasType aliasType){
        aliasCache.invalidate(alias);
        return getIndexes(aliasType);
    }

    /**
     * Tests writing a document to a new index to ensure it's working correctly. See this post:
     * http://s.apache.org/index-missing-exception
     */
    private void testNewIndex() {

        // create the document, this ensures the index is ready
        // Immediately create a document and remove it to ensure the entire cluster is ready
        // to receive documents. Occasionally we see errors.
        // See this post: http://s.apache.org/index-missing-exception

        logger.debug("Testing new index name: read {} write {}", alias.getReadAlias(), alias.getWriteAlias());

        final RetryOperation retryOperation = () -> {
            final String tempId = UUIDGenerator.newTimeUUID().toString();

            esProvider.getClient().prepareIndex( alias.getWriteAlias(), VERIFY_TYPE, tempId )
                 .setSource(DEFAULT_PAYLOAD).get();

            logger.info( "Successfully created new document with docId {} "
                 + "in index read {} write {} and type {}",
                    tempId, alias.getReadAlias(), alias.getWriteAlias(), VERIFY_TYPE );

            // delete all types, this way if we miss one it will get cleaned up
            esProvider.getClient().prepareDelete( alias.getWriteAlias(), VERIFY_TYPE, tempId).get();

            logger.info( "Successfully deleted  documents in read {} write {} and type {} with id {}",
                    alias.getReadAlias(), alias.getWriteAlias(), VERIFY_TYPE, tempId );

            return true;
        };

        doInRetry(retryOperation);
    }


    /**
     * Setup ElasticSearch type mappings as a template that applies to all new indexes.
     * Applies to all indexes that* start with our prefix.
     */
    private void createMappings(final String indexName) throws IOException {


        //Added For Graphite Metrics
        Timer.Context timePutIndex = mappingTimer.time();
        PutMappingResponse  pitr = esProvider.getClient().admin().indices().preparePutMapping( indexName ).setType( "entity" ).setSource(
                getMappingsContent() ).execute().actionGet();
        timePutIndex.stop();
        if ( !pitr.isAcknowledged() ) {
            throw new IndexException( "Unable to create default mappings" );
        }
    }


    /**
     * Get the content from our mappings file
     * @return
     */
    private String getMappingsContent(){
        URL url = Resources.getResource("org/apache/usergrid/persistence/index/usergrid-mappings.json");
        try {
            return Resources.toString(url, Charsets.UTF_8);
        }
        catch ( IOException e ) {
            throw new RuntimeException( "Unable to read mappings file", e );
        }
    }




    public Observable<IndexRefreshCommand.IndexRefreshCommandInfo> refreshAsync() {

        refreshIndexMeter.mark();
        return indexRefreshCommand.execute(alias,getUniqueIndexes());
    }



    public String[] getUniqueIndexes() {
        Set<String> indexSet = new HashSet<>();
        List<String> reads =  Arrays.asList(getIndexes(AliasType.Read));
        List<String> writes = Arrays.asList(getIndexes(AliasType.Write));
        indexSet.addAll(reads);
        indexSet.addAll(writes);
        return indexSet.toArray(new String[0]);
    }

    @Override
    public EntityIndexBatch createBatch() {
        EntityIndexBatch batch =
            new EsEntityIndexBatchImpl(indexLocationStrategy , indexBatchBufferProducer, this );
        return batch;
    }

    public CandidateResults search( final SearchEdge searchEdge, final SearchTypes searchTypes, final String query,
                                    final int limit, final int offset ) {

        IndexValidationUtils.validateSearchEdge(searchEdge);
        Preconditions.checkNotNull(searchTypes, "searchTypes cannot be null");
        Preconditions.checkNotNull( query, "query cannot be null" );
        Preconditions.checkArgument( limit > 0, "limit must be > 0" );


        SearchResponse searchResponse;

        final ParsedQuery parsedQuery = ParsedQueryBuilder.build(query);

        final SearchRequestBuilder srb = searchRequest.getBuilder( searchEdge, searchTypes, parsedQuery, limit, offset )
            .setTimeout( TimeValue.timeValueMillis(queryTimeout) );

        if ( logger.isDebugEnabled() ) {
            logger.debug( "Searching index (read alias): {}\n  nodeId: {}, edgeType: {},  \n type: {}\n   query: {} ",
                this.alias.getReadAlias(), searchEdge.getNodeId(), searchEdge.getEdgeName(),
                searchTypes.getTypeNames( applicationScope ), srb );
        }

        try {
            //Added For Graphite Metrics
            Timer.Context timeSearch = searchTimer.time();
            searchResponse = srb.execute().actionGet();
            timeSearch.stop();
        }
        catch ( Throwable t ) {
            logger.error( "Unable to communicate with Elasticsearch", t );
            failureMonitor.fail( "Unable to execute batch", t );
            throw t;
        }
        failureMonitor.success();

        return parseResults(searchResponse, parsedQuery, limit, offset);
    }


    @Override
    public CandidateResults getAllEdgeDocuments( final IndexEdge edge, final Id entityId ) {
        /**
         * Take a list of IndexEdge, with an entityId
         and query Es directly for matches

         */
        IndexValidationUtils.validateSearchEdge( edge );
        Preconditions.checkNotNull( entityId, "entityId cannot be null" );

        SearchResponse searchResponse;

        List<CandidateResult> candidates = new ArrayList<>();

        final ParsedQuery parsedQuery = ParsedQueryBuilder.build( "select *" );

        final SearchRequestBuilder srb = searchRequestBuilderStrategyV2.getBuilder();

        //I can't just search on the entity Id.

        FilterBuilder entityEdgeFilter = FilterBuilders.termFilter(IndexingUtils.EDGE_NODE_ID_FIELDNAME,
            IndexingUtils.nodeId(edge.getNodeId()));

        srb.setPostFilter(entityEdgeFilter);

        if ( logger.isDebugEnabled() ) {
            logger.debug( "Searching for marked versions in index (read alias): {}\n  nodeId: {},\n   query: {} ",
                this.alias.getReadAlias(),entityId, srb );
        }

        try {
            //Added For Graphite Metrics
            Timer.Context timeSearch = searchTimer.time();

            //set the timeout on the scroll cursor to 6 seconds and set the number of values returned per shard to 100.
            //The settings for the scroll aren't tested and so we aren't sure what vlaues would be best in a production enviroment
            //TODO: review this and make them not magic numbers when acking this PR.
            searchResponse = srb.setScroll( new TimeValue( 6000 ) ).setSize( 100 ).execute().actionGet();


            while(true){
                //add search result hits to some sort of running tally of hits.
                candidates = aggregateScrollResults( candidates, searchResponse );

                SearchScrollRequestBuilder ssrb = searchRequestBuilderStrategyV2
                    .getScrollBuilder( searchResponse.getScrollId() )
                    .setScroll( new TimeValue( 6000 ) );

                //TODO: figure out how to log exactly what we're putting into elasticsearch
                //                if ( logger.isDebugEnabled() ) {
                //                    logger.debug( "Scroll search using query: {} ",
                //                        ssrb.toString() );
                //                }

                searchResponse = ssrb.execute().actionGet();

                if (searchResponse.getHits().getHits().length == 0) {
                    break;
                }


            }
            timeSearch.stop();
        }
        catch ( Throwable t ) {
            logger.error( "Unable to communicate with Elasticsearch", t );
            failureMonitor.fail( "Unable to execute batch", t );
            throw t;
        }
        failureMonitor.success();

        return new CandidateResults( candidates, parsedQuery.getSelectFieldMappings());
    }


    @Override
    public CandidateResults getAllEntityVersionsBeforeMarkedVersion( final Id entityId, final UUID markedVersion ) {

        Preconditions.checkNotNull( entityId, "entityId cannot be null" );
        Preconditions.checkNotNull( markedVersion, "markedVersion cannot be null" );
        ValidationUtils.verifyVersion(markedVersion);

        SearchResponse searchResponse;

        List<CandidateResult> candidates = new ArrayList<>();

        final ParsedQuery parsedQuery = ParsedQueryBuilder.build( "select *" );

        final SearchRequestBuilder srb = searchRequestBuilderStrategyV2.getBuilder();

        FilterBuilder entityIdFilter = FilterBuilders.termFilter( IndexingUtils.ENTITY_ID_FIELDNAME,
            IndexingUtils.entityId( entityId ) );

        FilterBuilder entityVersionFilter = FilterBuilders.rangeFilter( IndexingUtils.ENTITY_VERSION_FIELDNAME ).lte( markedVersion );

        FilterBuilder andFilter = FilterBuilders.andFilter(entityIdFilter,entityVersionFilter  );

        srb.setPostFilter(andFilter);



        if ( logger.isDebugEnabled() ) {
            logger.debug( "Searching for marked versions in index (read alias): {}\n  nodeId: {},\n   query: {} ",
                this.alias.getReadAlias(),entityId, srb );
        }

        try {
            //Added For Graphite Metrics
            Timer.Context timeSearch = searchTimer.time();

            //set the timeout on the scroll cursor to 6 seconds and set the number of values returned per shard to 100.
            //The settings for the scroll aren't tested and so we aren't sure what vlaues would be best in a production enviroment
            //TODO: review this and make them not magic numbers when acking this PR.
            searchResponse = srb.setScroll( new TimeValue( 6000 ) ).setSize( 100 ).execute().actionGet();

            //list that will hold all of the search hits


            while(true){
                //add search result hits to some sort of running tally of hits.
                candidates = aggregateScrollResults( candidates, searchResponse );

                SearchScrollRequestBuilder ssrb = searchRequestBuilderStrategyV2
                    .getScrollBuilder( searchResponse.getScrollId() )
                    .setScroll( new TimeValue( 6000 ) );

                //TODO: figure out how to log exactly what we're putting into elasticsearch
//                if ( logger.isDebugEnabled() ) {
//                    logger.debug( "Scroll search using query: {} ",
//                        ssrb.toString() );
//                }

                searchResponse = ssrb.execute().actionGet();

                if (searchResponse.getHits().getHits().length == 0) {
                    break;
                }


            }
            timeSearch.stop();
        }
        catch ( Throwable t ) {
            logger.error( "Unable to communicate with Elasticsearch", t );
            failureMonitor.fail( "Unable to execute batch", t );
            throw t;
        }
        failureMonitor.success();

        return new CandidateResults( candidates, parsedQuery.getSelectFieldMappings());
    }


    /**
     * Completely delete an index.
     */
    public Observable deleteApplication() {
        deleteApplicationMeter.mark();
        String idString = applicationId( applicationScope.getApplication() );
        final TermQueryBuilder tqb = QueryBuilders.termQuery(APPLICATION_ID_FIELDNAME, idString);
        final String[] indexes = getUniqueIndexes();
        Timer.Context timer = deleteApplicationTimer.time();
        //Added For Graphite Metrics
        return Observable.from( indexes ).flatMap( index -> {

            final ListenableActionFuture<DeleteByQueryResponse> response =
                esProvider.getClient().prepareDeleteByQuery( alias.getWriteAlias() ).setQuery( tqb ).execute();

            response.addListener( new ActionListener<DeleteByQueryResponse>() {

                @Override
                public void onResponse( DeleteByQueryResponse response ) {
                    checkDeleteByQueryResponse( tqb, response );
                }


                @Override
                public void onFailure( Throwable e ) {
                    logger.error( "failed on delete index", e );
                }
            } );
            return Observable.from( response );
        } ).doOnError( t -> logger.error( "Failed on delete application", t ) ).doOnCompleted( () -> timer.stop() );
    }


    /**
     * Validate the response doesn't contain errors, if it does, fail fast at the first error we encounter
     */
    private void checkDeleteByQueryResponse( final QueryBuilder query, final DeleteByQueryResponse response ) {

        for ( IndexDeleteByQueryResponse indexDeleteByQueryResponse : response ) {
            final ShardOperationFailedException[] failures = indexDeleteByQueryResponse.getFailures();

            for ( ShardOperationFailedException failedException : failures ) {
                logger.error( String.format( "Unable to delete by query %s. "
                        + "Failed with code %d and reason %s on shard %s in index %s", query.toString(),
                    failedException.status().getStatus(), failedException.reason(),
                    failedException.shardId(), failedException.index() ) );
            }
        }
    }


    /**
     * Parse the results and return the canddiate results
     */
    private CandidateResults parseResults( final SearchResponse searchResponse, final ParsedQuery query,
                                           final int limit, final int from ) {

        final SearchHits searchHits = searchResponse.getHits();
        final SearchHit[] hits = searchHits.getHits();

        logger.debug( "   Hit count: {} Total hits: {}", hits.length, searchHits.getTotalHits() );

        List<CandidateResult> candidates = new ArrayList<>( hits.length );

        for ( SearchHit hit : hits ) {

            final CandidateResult candidateResult = parseIndexDocId( hit.getId() );

            candidates.add( candidateResult );
        }

        final CandidateResults candidateResults = new CandidateResults( candidates, query.getSelectFieldMappings());

        // >= seems odd.  However if we get an overflow, we need to account for it.
        if (  hits.length >= limit ) {

            candidateResults.initializeOffset( from + limit );

        }

        return candidateResults;
    }

    private List<CandidateResult> aggregateScrollResults( List<CandidateResult> candidates,
                                                          final SearchResponse searchResponse ){

        final SearchHits searchHits = searchResponse.getHits();
        final SearchHit[] hits = searchHits.getHits();

        for ( SearchHit hit : hits ) {

            final CandidateResult candidateResult = parseIndexDocId( hit.getId() );

            candidates.add( candidateResult );
        }

        logger.debug( "Aggregated {} out of {} hits ",candidates.size(),searchHits.getTotalHits() );

        return  candidates;

    }

    /**
     * Do the retry operation
     */
    private void doInRetry( final RetryOperation operation ) {
        for ( int i = 0; i < MAX_WAITS; i++ ) {

            try {
                operation.doOp();
            }
            catch ( Exception e ) {
                logger.error( "Unable to execute operation, retrying", e );
                try {
                    Thread.sleep( WAIT_TIME );
                } catch ( InterruptedException ie ) {
                    //swallow it
                }
            }



        }
    }


    /**
     * Check health of cluster.
     */
    @Override
    public Health getClusterHealth() {

        try {
            ClusterHealthResponse chr = esProvider.getClient().admin()
                    .cluster().health(new ClusterHealthRequest()).get();
            return Health.valueOf( chr.getStatus().name() );
        }
        catch ( Exception ex ) {
            logger.error( "Error connecting to ElasticSearch", ex );
        }

        // this is bad, red alert!
        return Health.RED;
    }


    /**
     * Check health of this specific index.
     */
    @Override
    public Health getIndexHealth() {

        try {
           final ActionFuture<ClusterHealthResponse> future =  esProvider.getClient().admin().cluster().health(
               new ClusterHealthRequest( new String[] { indexLocationStrategy.getIndex( null ) } ) );

            //only wait 2 seconds max
            ClusterHealthResponse chr = future.actionGet(2000);
            return Health.valueOf( chr.getStatus().name() );
        }
        catch ( Exception ex ) {
            logger.error( "Error connecting to ElasticSearch", ex );
        }

        // this is bad, red alert!
        return Health.RED;
    }

    @Override
    public int getImplementationVersion() {
        return IndexDataVersions.SINGLE_INDEX.getVersion();
    }



    /**
     * Interface for operations.
     */
    private interface RetryOperation {

        /**
         * Return true if done, false if there should be a retry.
         */
        boolean doOp();
    }


}<|MERGE_RESOLUTION|>--- conflicted
+++ resolved
@@ -109,8 +109,6 @@
             ImmutableMap.<String, Object>builder().put(IndexingUtils.ENTITY_ID_FIELDNAME, UUIDGenerator.newTimeUUID().toString()).build();
 
 
-    private final Timer deleteApplicationTimer;
-    private final Meter deleteApplicationMeter;
     private final ApplicationScope applicationScope;
     private final SearchRequestBuilderStrategy searchRequest;
     private final SearchRequestBuilderStrategyV2 searchRequestBuilderStrategyV2;
@@ -118,7 +116,6 @@
     private final long queryTimeout;
     private final IndexBufferConsumer indexBatchBufferProducer;
     private final FailureMonitorImpl failureMonitor;
-    private final Timer searchTimer;
 
     private IndexCache aliasCache;
     private Timer mappingTimer;
@@ -143,34 +140,18 @@
         this.indexRefreshCommand = indexRefreshCommand;
         this.alias = indexLocationStrategy.getAlias();
         this.aliasCache = indexCache;
-<<<<<<< HEAD
         this.applicationScope = indexLocationStrategy.getApplicationScope();
         this.cursorTimeout = indexFig.getQueryCursorTimeout();
         this.queryTimeout = indexFig.getWriteTimeout();
         this.searchRequest
-            = new SearchRequestBuilderStrategy( esProvider, applicationScope, alias, cursorTimeout );
+            = new SearchRequestBuilderStrategy(esProvider, applicationScope, alias, cursorTimeout );
         this.searchRequestBuilderStrategyV2 = new SearchRequestBuilderStrategyV2( esProvider, applicationScope, alias, cursorTimeout  );
 
-        this.addTimer = metricsFactory
-            .getTimer(EsEntityIndexImpl.class, "add.timer");
-        this.updateAliasTimer = metricsFactory
-            .getTimer(EsEntityIndexImpl.class, "update.alias.timer");
-        this.mappingTimer = metricsFactory
-            .getTimer(EsEntityIndexImpl.class, "create.mapping.timer");
-        this.deleteApplicationTimer =
-            metricsFactory.getTimer( EsEntityIndexImpl.class, "delete.application" );
-        this.deleteApplicationMeter =
-            metricsFactory.getMeter( EsEntityIndexImpl.class, "delete.application.meter" );
-        this.refreshIndexMeter = metricsFactory.getMeter(EsEntityIndexImpl.class,"refresh.meter");
-        this.searchTimer = metricsFactory.getTimer( EsEntityIndexImpl.class, "search.timer" );
-        initialize();
-=======
         this.addTimer = metricsFactory.getTimer(EsEntityIndexImpl.class, "index.add");
         this.updateAliasTimer = metricsFactory.getTimer(EsEntityIndexImpl.class, "index.update_alias");
         this.mappingTimer = metricsFactory.getTimer(EsEntityIndexImpl.class, "index.create_mapping");
         this.refreshIndexMeter = metricsFactory.getMeter(EsEntityIndexImpl.class, "index.refresh_index");
 
->>>>>>> aebab48f
     }
 
     @Override
@@ -420,9 +401,7 @@
 
         try {
             //Added For Graphite Metrics
-            Timer.Context timeSearch = searchTimer.time();
             searchResponse = srb.execute().actionGet();
-            timeSearch.stop();
         }
         catch ( Throwable t ) {
             logger.error( "Unable to communicate with Elasticsearch", t );
@@ -467,7 +446,6 @@
 
         try {
             //Added For Graphite Metrics
-            Timer.Context timeSearch = searchTimer.time();
 
             //set the timeout on the scroll cursor to 6 seconds and set the number of values returned per shard to 100.
             //The settings for the scroll aren't tested and so we aren't sure what vlaues would be best in a production enviroment
@@ -497,7 +475,6 @@
 
 
             }
-            timeSearch.stop();
         }
         catch ( Throwable t ) {
             logger.error( "Unable to communicate with Elasticsearch", t );
@@ -543,7 +520,6 @@
 
         try {
             //Added For Graphite Metrics
-            Timer.Context timeSearch = searchTimer.time();
 
             //set the timeout on the scroll cursor to 6 seconds and set the number of values returned per shard to 100.
             //The settings for the scroll aren't tested and so we aren't sure what vlaues would be best in a production enviroment
@@ -575,7 +551,6 @@
 
 
             }
-            timeSearch.stop();
         }
         catch ( Throwable t ) {
             logger.error( "Unable to communicate with Elasticsearch", t );
@@ -592,11 +567,9 @@
      * Completely delete an index.
      */
     public Observable deleteApplication() {
-        deleteApplicationMeter.mark();
         String idString = applicationId( applicationScope.getApplication() );
         final TermQueryBuilder tqb = QueryBuilders.termQuery(APPLICATION_ID_FIELDNAME, idString);
         final String[] indexes = getUniqueIndexes();
-        Timer.Context timer = deleteApplicationTimer.time();
         //Added For Graphite Metrics
         return Observable.from( indexes ).flatMap( index -> {
 
@@ -617,7 +590,7 @@
                 }
             } );
             return Observable.from( response );
-        } ).doOnError( t -> logger.error( "Failed on delete application", t ) ).doOnCompleted( () -> timer.stop() );
+        } ).doOnError( t -> logger.error( "Failed on delete application", t ) );
     }
 
 
