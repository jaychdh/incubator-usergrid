--- conflicted
+++ resolved
@@ -72,6 +72,9 @@
 import com.google.common.collect.ImmutableMap;
 import com.google.inject.Inject;
 import com.google.inject.assistedinject.Assisted;
+import rx.Observable;
+import rx.functions.Func1;
+import rx.schedulers.Schedulers;
 
 import static org.apache.usergrid.persistence.index.impl.IndexingUtils.BOOLEAN_PREFIX;
 import static org.apache.usergrid.persistence.index.impl.IndexingUtils.NUMBER_PREFIX;
@@ -82,7 +85,7 @@
 /**
  * Implements index using ElasticSearch Java API.
  */
-public class EsEntityIndexImpl implements EntityIndex {
+public class EsEntityIndexImpl implements AliasedEntityIndex {
 
     private static final Logger logger = LoggerFactory.getLogger( EsEntityIndexImpl.class );
 
@@ -184,15 +187,8 @@
             Boolean isAck;
             String indexName = indexIdentifier.getIndex(indexSuffix);
             final AdminClient adminClient = esProvider.getClient().admin();
-<<<<<<< HEAD
+
             String[] indexNames = getIndexes(alias.getWriteAlias());
-=======
-
-            //remove write alias, can only have one
-            ImmutableOpenMap<String,List<AliasMetaData>> aliasMap = adminClient.indices()
-                    .getAliases(new GetAliasesRequest(alias.getWriteAlias())).actionGet().getAliases();
-            String[] indexNames = aliasMap.keys().toArray(String.class);
->>>>>>> a63b856e
 
             for(String currentIndex : indexNames){
                 isAck = adminClient.indices().prepareAliases().removeAlias(currentIndex,
@@ -253,7 +249,7 @@
                 final String tempId = UUIDGenerator.newTimeUUID().toString();
 
                 esProvider.getClient().prepareIndex( alias.getWriteAlias(), VERIFY_TYPE, tempId )
-                        .setSource( DEFAULT_PAYLOAD ).get();
+                        .setSource(DEFAULT_PAYLOAD).get();
 
                 logger.info( "Successfully created new document with docId {} "
                         + "in index {} and type {}", tempId, alias, VERIFY_TYPE );
@@ -261,7 +257,7 @@
                 // delete all types, this way if we miss one it will get cleaned up
                 esProvider.getClient().prepareDeleteByQuery( alias.getWriteAlias() )
                         .setTypes(VERIFY_TYPE) 
-                        .setQuery( MATCH_ALL_QUERY_BUILDER ).get();
+                        .setQuery(MATCH_ALL_QUERY_BUILDER).get();
 
                 logger.info( "Successfully deleted all documents in index {} and type {}", 
                         alias, VERIFY_TYPE );
@@ -461,12 +457,15 @@
             @Override
             public boolean doOp() {
                 try {
-<<<<<<< HEAD
-                    esProvider.getClient().admin().indices().prepareRefresh( alias.getReadAlias() ).execute().actionGet();
-=======
-                    esProvider.getClient().admin().indices().prepareRefresh( alias.getWriteAlias() )
-                            .execute().actionGet();
->>>>>>> a63b856e
+                    String[] indexes = getIndexes(AliasType.Read);
+                    Observable.from(indexes).subscribeOn(Schedulers.io()).map(new Func1<String, String>() {
+                        @Override
+                        public String call(String index) {
+                            esProvider.getClient().admin().indices().prepareRefresh( index ).execute().actionGet();
+                            return index;
+                        }
+                    });
+
                     logger.debug( "Refreshed index: " + alias);
 
                     return true;
