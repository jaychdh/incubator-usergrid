--- conflicted
+++ resolved
@@ -88,12 +88,9 @@
 
     private static final AtomicBoolean mappingsCreated = new AtomicBoolean( false );
 
-<<<<<<< HEAD
     public static final int MIGRATION_VERSION = 4;
-=======
     private final IndexIdentifier.IndexAlias alias;
     private final IndexIdentifier indexIdentifier;
->>>>>>> e29a99e8
 
     /**
      * We purposefully make this per instance. Some indexes may work, while others may fail
@@ -238,16 +235,12 @@
      */
     private void testNewIndex() {
 
-<<<<<<< HEAD
-        logger.info( "Refreshing Created new Index Name [{}]", indexName );
-=======
         // create the document, this ensures the index is ready
         // Immediately create a document and remove it to ensure the entire cluster is ready
         // to receive documents. Occasionally we see errors.
         // See this post: http://s.apache.org/index-missing-exception
 
         logger.info( "Refreshing Created new Index Name [{}]", alias);
->>>>>>> e29a99e8
 
         final RetryOperation retryOperation = new RetryOperation() {
             @Override
@@ -283,13 +276,8 @@
      */
     private void createMappings() throws IOException {
 
-<<<<<<< HEAD
         XContentBuilder xcb = IndexingUtils.createDoubleStringIndexMapping( 
                 XContentFactory.jsonBuilder(), "_default_", config );
-=======
-        XContentBuilder xcb = IndexingUtils.createDoubleStringIndexMapping(
-                XContentFactory.jsonBuilder(), "_default_");
->>>>>>> e29a99e8
 
         PutIndexTemplateResponse pitr = esProvider.getClient().admin().indices()
                 .preparePutTemplate("usergrid_template")
