/*
 * Licensed to the Apache Software Foundation (ASF) under one or more
 *  contributor license agreements.  The ASF licenses this file to You
 * under the Apache License, Version 2.0 (the "License"); you may not
 * use this file except in compliance with the License.
 * You may obtain a copy of the License at
 *
 *     http://www.apache.org/licenses/LICENSE-2.0
 *
 * Unless required by applicable law or agreed to in writing, software
 * distributed under the License is distributed on an "AS IS" BASIS,
 * WITHOUT WARRANTIES OR CONDITIONS OF ANY KIND, either express or implied.
 * See the License for the specific language governing permissions and
 * limitations under the License.  For additional information regarding
 * copyright in this work, please see the NOTICE file in the top level
 * directory of this distribution.
 */
package org.apache.usergrid.persistence.index.impl;


import com.google.common.base.Joiner;
import java.io.IOException;
import java.util.ArrayList;
import java.util.Collection;
import java.util.HashMap;
import java.util.List;
import java.util.Map;
import java.util.Set;
import java.util.UUID;
import java.util.concurrent.atomic.AtomicLong;

import org.apache.usergrid.persistence.collection.serialization.SerializationFig;
import org.elasticsearch.action.admin.indices.exists.types.TypesExistsRequest;
import org.elasticsearch.action.admin.indices.mapping.get.GetMappingsResponse;
import org.elasticsearch.action.admin.indices.mapping.put.PutMappingResponse;
import org.elasticsearch.action.index.IndexRequestBuilder;
import org.elasticsearch.action.search.SearchRequestBuilder;
import org.elasticsearch.action.search.SearchResponse;
import org.elasticsearch.action.search.SearchScrollRequestBuilder;
import org.elasticsearch.client.AdminClient;
import org.elasticsearch.client.Client;
import org.elasticsearch.common.xcontent.XContentBuilder;
import org.elasticsearch.index.query.FilterBuilder;
import org.elasticsearch.index.query.QueryBuilder;
import org.elasticsearch.search.SearchHit;
import org.elasticsearch.search.SearchHits;
import org.elasticsearch.search.sort.SortOrder;
import org.slf4j.Logger;
import org.slf4j.LoggerFactory;

import org.apache.commons.lang3.time.StopWatch;

import org.apache.usergrid.persistence.collection.CollectionScope;
import org.apache.usergrid.persistence.collection.EntityCollectionManagerFactory;
import org.apache.usergrid.persistence.collection.impl.CollectionScopeImpl;
import org.apache.usergrid.persistence.collection.mvcc.entity.MvccValidationUtils;
import org.apache.usergrid.persistence.core.scope.OrganizationScope;
import org.apache.usergrid.persistence.core.util.ValidationUtils;
import org.apache.usergrid.persistence.index.EntityIndex;
import org.apache.usergrid.persistence.index.IndexFig;
import org.apache.usergrid.persistence.index.query.Query;
import org.apache.usergrid.persistence.index.query.Results;
import org.apache.usergrid.persistence.model.entity.Entity;
import org.apache.usergrid.persistence.model.entity.Id;
import org.apache.usergrid.persistence.model.entity.SimpleId;
import org.apache.usergrid.persistence.model.field.ArrayField;
import org.apache.usergrid.persistence.model.field.EntityObjectField;
import org.apache.usergrid.persistence.model.field.Field;
import org.apache.usergrid.persistence.model.field.ListField;
import org.apache.usergrid.persistence.model.field.LocationField;
import org.apache.usergrid.persistence.model.field.SetField;
import org.apache.usergrid.persistence.model.field.StringField;

import com.google.common.util.concurrent.AtomicDouble;
import com.google.inject.Inject;
import com.google.inject.assistedinject.Assisted;
import java.util.Collections;
import org.apache.usergrid.persistence.model.field.value.EntityObject;
import org.elasticsearch.action.admin.indices.create.CreateIndexResponse;

import static org.elasticsearch.common.xcontent.XContentFactory.jsonBuilder;
import org.elasticsearch.indices.IndexAlreadyExistsException;


/**
 * Implements index using ElasticSearch Java API and Core Persistence Collections.
 */
public class EsEntityIndexImpl implements EntityIndex {

    private static final Logger log = LoggerFactory.getLogger(EsEntityIndexImpl.class);

    private final String indexName;

    private final OrganizationScope orgScope;
    private final CollectionScope appScope;

    private final Client client;
    private final SerializationFig serializationFig;

    protected EntityCollectionManagerFactory ecmFactory;

    private final boolean refresh;
    private final int cursorTimeout;

    private final AtomicLong indexedCount = new AtomicLong(0L);
    private final AtomicDouble averageIndexTime = new AtomicDouble(0);

    public static final String ANALYZED_SUFFIX = "_ug_analyzed";
    public static final String GEO_SUFFIX = "_ug_geo";
    public static final String COLLECTION_SCOPE_FIELDNAME = "zzz__collectionscope__zzz";


    public static final String DOC_ID_SEPARATOR = "|";
    public static final String DOC_ID_SEPARATOR_SPLITTER = "\\|";

    // These are not allowed in document type names: _ . , | #
    public static final String DOC_TYPE_SEPARATOR = "^";
    public static final String DOC_TYPE_SEPARATOR_SPLITTER = "\\^";

    public static final String INDEX_NAME_SEPARATOR = "^";

       
    @Inject
    public EsEntityIndexImpl(
            @Assisted final OrganizationScope orgScope, 
            @Assisted final CollectionScope appScope,
            IndexFig config,
            EsProvider provider,
            EntityCollectionManagerFactory factory,
            SerializationFig serializationFig) {
        
        ValidationUtils.validateOrganizationScope( orgScope );
        MvccValidationUtils.validateCollectionScope( appScope );

        this.orgScope = orgScope;
        this.appScope = appScope;

        this.client = provider.getClient();
        this.ecmFactory = factory;

        this.indexName = createIndexName( config.getIndexPrefix(), orgScope, appScope );

        this.serializationFig = serializationFig;

        this.refresh = config.isForcedRefresh();
        this.cursorTimeout = config.getQueryCursorTimeout();

        //log.debug("Creating new EsEntityIndexImpl for: " + indexName);

        AdminClient admin = client.admin();
        try {
            CreateIndexResponse r = admin.indices().prepareCreate(indexName).execute().actionGet();
            log.debug("Created new Index Name [{}] ACK=[{}]", indexName, r.isAcknowledged());

            client.admin().indices().prepareRefresh( indexName ).execute().actionGet();

            try { 
                // TODO: figure out what refresh above is not enough to ensure index is ready
                Thread.sleep(500);
            } catch (InterruptedException ex) {}

        } catch (IndexAlreadyExistsException ignored) {
            //log.debug("Keyspace already exists", ignored);
        } 

    }

    
    private void initType( String typeName ) {

        AdminClient admin = client.admin();

        // if new type then create mapping
        if (!admin.indices().typesExists(new TypesExistsRequest(
                new String[]{indexName}, typeName )).actionGet().isExists()) {

            try {
                XContentBuilder mxcb = EsEntityIndexImpl
                    .createDoubleStringIndexMapping(jsonBuilder(), typeName);

                PutMappingResponse pmr = admin.indices().preparePutMapping( indexName )
                    .setType( typeName ).setSource(mxcb).execute().actionGet();

                if (!admin.indices().typesExists(new TypesExistsRequest(
                    new String[] { indexName }, typeName )).actionGet().isExists()) {
                    throw new RuntimeException("Type does not exist in index: " + typeName);
                }

                GetMappingsResponse gmr = admin.indices().prepareGetMappings( indexName )
                    .addTypes( typeName ).execute().actionGet();
                if ( gmr.getMappings().isEmpty() ) {
                    throw new RuntimeException("Zero mappings exist for type: " + typeName);
                }

                log.debug("Created new type mapping");
                log.debug("   Scope organization: " + orgScope.getOrganization());
                log.debug("   Scope application: " + appScope.getOwner());
                log.debug("   Type name: " + typeName );

            } catch (IOException ex) {
                throw new RuntimeException(
                    "Error adding mapping for type " + typeName, ex);
            }
        }
    }


    private String createIndexName( 
            String prefix, OrganizationScope orgScope, CollectionScope appScope ) {
        StringBuilder sb = new StringBuilder();
        String sep = INDEX_NAME_SEPARATOR;
        sb.append( prefix ).append(sep);
        sb.append( orgScope.getOrganization().getUuid() ).append(sep);
        sb.append( orgScope.getOrganization().getType() ).append(sep);
        sb.append( appScope.getOwner().getUuid() ).append(sep);
        sb.append( appScope.getOwner().getType() );
        return sb.toString();
    }

    
    private String createIndexDocId(Entity entity) {
        return createIndexDocId(entity.getId(), entity.getVersion());
    }

    
    private String createIndexDocId(Id entityId, UUID version) {
        StringBuilder sb = new StringBuilder();
        String sep = DOC_ID_SEPARATOR;
        sb.append( entityId.getUuid() ).append(sep);
        sb.append( entityId.getType() ).append(sep);
        sb.append( version.toString() );
        return sb.toString();
    }


    public static String createCollectionScopeTypeName( CollectionScope scope ) {
        StringBuilder sb = new StringBuilder();
        String sep = DOC_TYPE_SEPARATOR;
        sb.append( scope.getName()                   ).append(sep);
        sb.append( scope.getOwner().getUuid()        ).append(sep);
        sb.append( scope.getOwner().getType()        ).append(sep);
        sb.append( scope.getOrganization().getUuid() ).append(sep);
        sb.append( scope.getOrganization().getType() );
        return sb.toString();
    }


    private String createEntityConnectionScopeTypeName( Id entityId, String type ) {
        StringBuilder sb = new StringBuilder();
        String sep = DOC_TYPE_SEPARATOR;
        sb.append( entityId.getUuid() ).append(sep);
        sb.append( entityId.getType() ).append(sep);
        sb.append( type );
        return sb.toString();
    }

    
    @Override
    public void index( CollectionScope collScope, Entity entity ) {

        String collScopeTypeName = createCollectionScopeTypeName( collScope ); 
        index( collScopeTypeName, collScopeTypeName, entity ); 
    }

    
    @Override
    public void indexConnection( 
        Entity source, String type, Entity target, CollectionScope targetScope ) {

        index( createEntityConnectionScopeTypeName( source.getId(), type), 
               createCollectionScopeTypeName( targetScope ), 
               target );
    }

    /**
     * Index entity into either a collection scope or an entity/connection-type scope.
     * @param estype      Elastic Search Type into which Entity will be indexed.
     * @param targetScope CollectionScope from which to fetch Entity.
     * @param entity      Entity to be indexed.
     */
    private void index( String estype, String targetScope, Entity entity ) {

        log.debug("Indexing entity:  " + entity.getId().toString());
        log.debug("    Index Name:   " + this.indexName);
        log.debug("    ES Type:      " + estype);
        log.debug("    Target Scope: " + targetScope);
        
        ValidationUtils.verifyEntityWrite(entity);

        initType( estype );

        StopWatch timer = null;
        if ( log.isDebugEnabled() ) {
            timer = new StopWatch();
            timer.start();
        }
        String indexId = EsEntityIndexImpl.this.createIndexDocId(entity);

        Map<String, Object> entityAsMap = EsEntityIndexImpl.entityToMap(entity);
        entityAsMap.put("created", entity.getId().getUuid().timestamp());
        entityAsMap.put("updated", entity.getVersion().timestamp());
<<<<<<< HEAD
        entityAsMap.put(COLLECTION_SCOPE_FIELDNAME, collScopeTypeName );
=======
        entityAsMap.put(COLLECTION_SCOPE_FIELDNAME, targetScope ); 

        log.debug("Indexing entity: " + entityAsMap);

        String indexId = EsEntityIndexImpl.this.createIndexDocId(entity);
>>>>>>> c845a5a0

        IndexRequestBuilder irb = client
            .prepareIndex( indexName, estype, indexId)
            .setSource(entityAsMap)
            .setRefresh(refresh);

        irb.execute().actionGet();

        //log.debug("Indexed Entity with index id " + indexId);

        if ( log.isDebugEnabled() ) {
            timer.stop();
            double average = averageIndexTime.get();
            if ( !averageIndexTime.compareAndSet( 0, timer.getTime() ) ) {
                averageIndexTime.compareAndSet( average, (average + timer.getTime()) / 2.0 );
            }
            long count = indexedCount.addAndGet(1);
            if ( count % 1000 == 0 ) {
               log.debug("Indexed {} entities, average time {}ms", count, averageIndexTime.get() ); 
            }
        }
    }


    @Override
    public void deindex( CollectionScope collScope, Entity entity ) {
        
        deindex( createCollectionScopeTypeName( collScope ), entity );     
    }


    @Override
    public void deindexConnection( Id sourceId, String type, Entity target ) {

        deindex( createEntityConnectionScopeTypeName( sourceId, type ), target );
    }


    public void deindex( String typeName, Entity entity ) {

        String indexId = createIndexDocId( entity.getId(), entity.getVersion() );

        client
            .prepareDelete( indexName, typeName, indexId )
            .setRefresh( refresh )
            .execute().actionGet();

        log.debug("Deindexed Entity with index id " + indexId);
    }


    @Override
    public Results searchConnections( Entity source, String type, Query query ) {

        String connType = createEntityConnectionScopeTypeName( source.getId(), type ); 
        return search( Collections.singletonList(connType), query );
    }


    @Override
    public Results search( CollectionScope collScope, Query query) {

        String collType = createCollectionScopeTypeName( collScope );
        return search( Collections.singletonList(collType), query);
    }

<<<<<<< HEAD
    public Results search( String typeName, Query query) {
        return search(typeName,query,false);
    }

    public Results search( String typeName, Query query, Boolean allVersions) {
=======

    @Override
    public Results searchConnections(Entity source, List<String> types, Query query) {
        List<String> connTypes = new ArrayList<String>();
        for ( String type : types ) {
            connTypes.add( createEntityConnectionScopeTypeName(source.getId(), type));
        }
        return search( connTypes, query );
    }
>>>>>>> c845a5a0


    public Results search( List<String> estype, Query query) {

        QueryBuilder qb = query.createQueryBuilder();
        
        log.debug("Search");
        log.debug("    Index Name: " + this.indexName);
        log.debug("    ES Type:    " + estype);
        log.debug("    Query:      " + qb.toString().replace("\n", " ") );
        
            
        SearchResponse searchResponse;
        if (query.getCursor() == null) {


            SearchRequestBuilder srb = client.prepareSearch(indexName)
                .setTypes( estype.toArray( new String[estype.size()] ))
                .setScroll( cursorTimeout + "m" )
                .setQuery( qb );

            FilterBuilder fb = query.createFilterBuilder();
            if (fb != null) {
                log.debug("   Filter: {} ", fb.toString());
                srb = srb.setPostFilter(fb);
            }

            srb = srb.setFrom(0).setSize(query.getLimit());

            for (Query.SortPredicate sp : query.getSortPredicates()) {
                final SortOrder order;
                if (sp.getDirection().equals(Query.SortDirection.ASCENDING)) {
                    order = SortOrder.ASC;
                } else {
                    order = SortOrder.DESC;
                }
                srb.addSort(sp.getPropertyName(), order);
                log.debug("   Sort: {} order by {}", sp.getPropertyName(), order.toString());
            }

            searchResponse = srb.execute().actionGet();

        } else {
            log.debug("Executing query with cursor: {} ", query.getCursor());

            SearchScrollRequestBuilder ssrb = client
                .prepareSearchScroll(query.getCursor())
                .setScroll( cursorTimeout + "m" );
            searchResponse = ssrb.execute().actionGet();
        }

        SearchHits hits = searchResponse.getHits();
        log.debug("   Hit count: {} Total hits: {}", hits.getHits().length, hits.getTotalHits() );

        // TODO: do we always want to fetch entities? When do we fetch refs or ids?
        // list of entities that will be returned
        List<CandidateResult> candidates = new ArrayList<CandidateResult>();

        for (SearchHit hit : hits.getHits()) {

            String[] idparts = hit.getId().split( DOC_ID_SEPARATOR_SPLITTER );
            String id      = idparts[0];
            String type    = idparts[1];
            String version = idparts[2];

            Id entityId = new SimpleId(UUID.fromString(id), type);

<<<<<<< HEAD
            Entity entity = ecm.load(entityId).toBlockingObservable().last();
            if (entity == null) {
                throw new IndexException("Entity id [" + entityId + "] not found");
            }

            UUID entityVersion = UUID.fromString(version);
            if (!allVersions && entityVersion.compareTo(entity.getVersion()) == -1) {
                log.debug("   Stale hit " + hit.getId());

            } else {
                ids.add( entityId );
                entities.add( entity );
            }
=======
            String scopeString = hit.getSource().get( COLLECTION_SCOPE_FIELDNAME ).toString();
            candidates.add(
                new CandidateResult( 
                    entityId, UUID.fromString(version), getCollectionScope(scopeString) ));
>>>>>>> c845a5a0
        }

        Results results = new Results( query, candidates, ecmFactory );

        if ( candidates.size() == query.getLimit() ) {
            results.setCursor(searchResponse.getScrollId());
            log.debug("   Cursor = " + searchResponse.getScrollId() );
        }

        return results;
    }


    private CollectionScope getCollectionScope( String scope ) {
        
        String[] scopeParts = scope.split( DOC_TYPE_SEPARATOR_SPLITTER );

        String scopeName      =                  scopeParts[0];
        UUID   scopeOwnerUuid = UUID.fromString( scopeParts[1] );
        String scopeOwnerType =                  scopeParts[2];
        UUID   scopeOrgUuid   = UUID.fromString( scopeParts[3] );
        String scopeOrgType   =                  scopeParts[4];

        Id ownerId = new SimpleId( scopeOwnerUuid, scopeOwnerType );
        Id orgId = new SimpleId( scopeOrgUuid, scopeOrgType );

        return new CollectionScopeImpl( orgId, ownerId, scopeName );
    }


    /**
     * Convert Entity to Map, adding version_ug_field and a {name}_ug_analyzed field for each
     * StringField.
     */
    public static Map entityToMap(EntityObject entity) {

        Map<String, Object> entityMap = new HashMap<String, Object>();

        for (Object f : entity.getFields().toArray()) {
            Field field = (Field) f;

            if (f instanceof ListField)  {
                List list = (List) field.getValue();
                    entityMap.put(field.getName(),
                            new ArrayList(processCollectionForMap(list)));

                if ( !list.isEmpty() ) {
                    if ( list.get(0) instanceof String ) {
                        Joiner joiner = Joiner.on(" ").skipNulls();
                        String joined = joiner.join(list);
                        entityMap.put(field.getName() + ANALYZED_SUFFIX,
                            new ArrayList(processCollectionForMap(list)));
                        
                    }
                }

            } else if (f instanceof ArrayField) {
                List list = (List) field.getValue();
                entityMap.put(field.getName(),
                        new ArrayList(processCollectionForMap(list)));

            } else if (f instanceof SetField) {
                Set set = (Set) field.getValue();
                entityMap.put(field.getName(),
                        new ArrayList(processCollectionForMap(set)));

            } else if (f instanceof EntityObjectField) {
                EntityObject eo = (EntityObject)field.getValue();
                entityMap.put(field.getName(), entityToMap(eo)); // recursion

            } else if (f instanceof StringField) {
                // index in lower case because Usergrid queries are case insensitive
                entityMap.put(field.getName(), ((String) field.getValue()).toLowerCase());
                entityMap.put(field.getName() + ANALYZED_SUFFIX, field.getValue());

            } else if (f instanceof LocationField) {
                LocationField locField = (LocationField) f;
                Map<String, Object> locMap = new HashMap<String, Object>();

                // field names lat and lon trigger ElasticSearch geo location 
                locMap.put("lat", locField.getValue().getLatitude());
                locMap.put("lon", locField.getValue().getLongtitude());
                entityMap.put(field.getName() + GEO_SUFFIX, locMap);

            } else {
                entityMap.put(field.getName(), field.getValue());
            }
        }

        return entityMap;
    }


    private static Collection processCollectionForMap(Collection c) {
        if (c.isEmpty()) {
            return c;
        }
        List processed = new ArrayList();
        Object sample = c.iterator().next();

        if (sample instanceof Entity) {
            for (Object o : c.toArray()) {
                Entity e = (Entity) o;
                processed.add(entityToMap(e));
            }

        } else if (sample instanceof List) {
            for (Object o : c.toArray()) {
                List list = (List) o;
                processed.add(processCollectionForMap(list)); // recursion;
            }

        } else if (sample instanceof Set) {
            for (Object o : c.toArray()) {
                Set set = (Set) o;
                processed.add(processCollectionForMap(set)); // recursion;
            }

        } else {
            for (Object o : c.toArray()) {
                processed.add(o);
            }
        }
        return processed;
    }


    /**
     * Build mappings for data to be indexed. Setup String fields as not_analyzed and analyzed,
     * where the analyzed field is named {name}_ug_analyzed
     *
     * @param builder Add JSON object to this builder.
     * @param type ElasticSearch type of entity.
     * @return Content builder with JSON for mapping.
     *
     * @throws java.io.IOException On JSON generation error.
     */
    public static XContentBuilder createDoubleStringIndexMapping(
            XContentBuilder builder, String type) throws IOException {

        builder = builder
            .startObject()
                .startObject(type)
                    .startArray("dynamic_templates")

                        // any string with field name that ends with _ug_analyzed gets analyzed
                        .startObject()
                            .startObject("template_1")
                                .field("match", "*" + ANALYZED_SUFFIX)
                                .field("match_mapping_type", "string")
                                .startObject("mapping")
                                    .field("type", "string")
                                    .field("index", "analyzed")
                                .endObject()
                            .endObject()
                        .endObject()

                        // all other strings are not analyzed
                        .startObject()
                            .startObject("template_2")
                                .field("match", "*")
                                .field("match_mapping_type", "string")
                                .startObject("mapping")
                                    .field("type", "string")
                                    .field("index", "not_analyzed")
                                .endObject()
                            .endObject()
                        .endObject()
                
                        // fields location_ug_geo get geo-indexed
                        .startObject()
                            .startObject("template_3")
                                .field("match", "location" + GEO_SUFFIX)
                                .startObject("mapping")
                                    .field("type", "geo_point")
                                .endObject()
                            .endObject()
                        .endObject()

                    .endArray()
                .endObject()
            .endObject();

        return builder;
    }


    public void refresh() {
        client.admin().indices().prepareRefresh( indexName ).execute().actionGet();
        log.debug("Refreshed index: " + indexName);
    }

    @Override
    public Results getEntityVersions(Id id, CollectionScope collScope) {
        Query query = new Query();
        query.addIdentifier(id);
        Results results = search(createCollectionScopeTypeName( collScope ),query,true);
        return results;
    }

}<|MERGE_RESOLUTION|>--- conflicted
+++ resolved
@@ -294,20 +294,17 @@
             timer = new StopWatch();
             timer.start();
         }
-        String indexId = EsEntityIndexImpl.this.createIndexDocId(entity);
 
         Map<String, Object> entityAsMap = EsEntityIndexImpl.entityToMap(entity);
         entityAsMap.put("created", entity.getId().getUuid().timestamp());
         entityAsMap.put("updated", entity.getVersion().timestamp());
-<<<<<<< HEAD
-        entityAsMap.put(COLLECTION_SCOPE_FIELDNAME, collScopeTypeName );
-=======
+
         entityAsMap.put(COLLECTION_SCOPE_FIELDNAME, targetScope ); 
 
         log.debug("Indexing entity: " + entityAsMap);
 
         String indexId = EsEntityIndexImpl.this.createIndexDocId(entity);
->>>>>>> c845a5a0
+
 
         IndexRequestBuilder irb = client
             .prepareIndex( indexName, estype, indexId)
@@ -374,13 +371,7 @@
         return search( Collections.singletonList(collType), query);
     }
 
-<<<<<<< HEAD
-    public Results search( String typeName, Query query) {
-        return search(typeName,query,false);
-    }
-
-    public Results search( String typeName, Query query, Boolean allVersions) {
-=======
+
 
     @Override
     public Results searchConnections(Entity source, List<String> types, Query query) {
@@ -390,7 +381,6 @@
         }
         return search( connTypes, query );
     }
->>>>>>> c845a5a0
 
 
     public Results search( List<String> estype, Query query) {
@@ -458,26 +448,11 @@
 
             Id entityId = new SimpleId(UUID.fromString(id), type);
 
-<<<<<<< HEAD
-            Entity entity = ecm.load(entityId).toBlockingObservable().last();
-            if (entity == null) {
-                throw new IndexException("Entity id [" + entityId + "] not found");
-            }
-
-            UUID entityVersion = UUID.fromString(version);
-            if (!allVersions && entityVersion.compareTo(entity.getVersion()) == -1) {
-                log.debug("   Stale hit " + hit.getId());
-
-            } else {
-                ids.add( entityId );
-                entities.add( entity );
-            }
-=======
+
             String scopeString = hit.getSource().get( COLLECTION_SCOPE_FIELDNAME ).toString();
             candidates.add(
                 new CandidateResult( 
                     entityId, UUID.fromString(version), getCollectionScope(scopeString) ));
->>>>>>> c845a5a0
         }
 
         Results results = new Results( query, candidates, ecmFactory );
@@ -673,8 +648,8 @@
     @Override
     public Results getEntityVersions(Id id, CollectionScope collScope) {
         Query query = new Query();
-        query.addIdentifier(id);
-        Results results = search(createCollectionScopeTypeName( collScope ),query,true);
+        //query.addEqualityFilter(id);
+        Results results = search(  collScope ,query);
         return results;
     }
 
