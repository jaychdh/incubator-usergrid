--- conflicted
+++ resolved
@@ -126,12 +126,8 @@
 
 
     @Inject
-<<<<<<< HEAD
-    public EsEntityIndexImpl(  final ApplicationScope appScope, final IndexFig config, final EsProvider provider, final EsIndexCache indexCache) {
-=======
     public EsEntityIndexImpl( @Assisted final ApplicationScope appScope, final IndexFig config, final IndexBufferProducer indexBatchBufferProducer, final EsProvider provider, final EsIndexCache indexCache) {
         this.indexBatchBufferProducer = indexBatchBufferProducer;
->>>>>>> c1f5b784
         ValidationUtils.validateApplicationScope( appScope );
         this.applicationScope = appScope;
         this.esProvider = provider;
