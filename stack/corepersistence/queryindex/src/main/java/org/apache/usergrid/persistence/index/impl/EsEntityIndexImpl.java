--- conflicted
+++ resolved
@@ -63,16 +63,12 @@
 import com.google.common.collect.ImmutableMap;
 import com.google.inject.Inject;
 import com.google.inject.assistedinject.Assisted;
-import java.util.concurrent.ExecutionException;
 
 import static org.apache.usergrid.persistence.index.impl.IndexingUtils.BOOLEAN_PREFIX;
 import static org.apache.usergrid.persistence.index.impl.IndexingUtils.DOC_ID_SEPARATOR_SPLITTER;
 import static org.apache.usergrid.persistence.index.impl.IndexingUtils.ENTITYID_FIELDNAME;
 import static org.apache.usergrid.persistence.index.impl.IndexingUtils.NUMBER_PREFIX;
 import static org.apache.usergrid.persistence.index.impl.IndexingUtils.STRING_PREFIX;
-import org.elasticsearch.action.admin.cluster.health.ClusterHealthRequest;
-import org.elasticsearch.action.admin.cluster.health.ClusterHealthResponse;
-import org.elasticsearch.action.admin.cluster.health.ClusterHealthStatus;
 
 
 /**
@@ -143,14 +139,8 @@
             // create the document, this ensures the index is ready
 
             // Immediately create a document and remove it to ensure the entire cluster is ready 
-<<<<<<< HEAD
-            // to receive documents. Occasionally we see errors.  See this post:
-            // http://elasticsearch-users.115913.n3.nabble
-            // .com/IndexMissingException-on-create-index-followed-by-refresh-td1832793.html
-=======
             // to receive documents. Occasionally we see errors.  
             // See this post: http://s.apache.org/index-missing-exception
->>>>>>> b6a8bc62
 
             testNewIndex();
         }
@@ -179,24 +169,18 @@
 
                 esProvider.getClient().prepareIndex( indexName, VERIFY_TYPE, tempId ).setSource( DEFAULT_PAYLOAD ).get();
 
-<<<<<<< HEAD
                 log.info( "Successfully created new document with docId {} in index {} and type {}", tempId, indexName,
                         VERIFY_TYPE );
-=======
                 logger.info( "Successfully created new document with docId {} in index {} and type {}", 
                         tempId, indexName, VERIFY_TYPE );
->>>>>>> b6a8bc62
 
                 // delete all types, this way if we miss one it will get cleaned up
                 esProvider.getClient().prepareDeleteByQuery( indexName ).setTypes( VERIFY_TYPE ).setQuery( MATCH_ALL_QUERY_BUILDER )
                       .get();
 
-<<<<<<< HEAD
                 log.info( "Successfully deleted all documents in index {} and type {}", indexName, VERIFY_TYPE );
-=======
                 logger.info( "Successfully deleted all documents in index {} and type {}", 
                         indexName, VERIFY_TYPE );
->>>>>>> b6a8bc62
 
                 return true;
             }
@@ -272,20 +256,20 @@
                 // to ignore any fields that are not present.
 
                 final String stringFieldName = STRING_PREFIX + sp.getPropertyName();
-                final FieldSortBuilder stringSort =
-                        SortBuilders.fieldSort( stringFieldName ).order( order ).ignoreUnmapped( true );
+                final FieldSortBuilder stringSort = SortBuilders.fieldSort( stringFieldName )
+                        .order( order ).ignoreUnmapped( true );
                 srb.addSort( stringSort );
                 logger.debug( "   Sort: {} order by {}", stringFieldName, order.toString() );
 
                 final String numberFieldName = NUMBER_PREFIX + sp.getPropertyName();
-                final FieldSortBuilder numberSort =
-                        SortBuilders.fieldSort( numberFieldName ).order( order ).ignoreUnmapped( true );
+                final FieldSortBuilder numberSort = SortBuilders.fieldSort( numberFieldName )
+                        .order( order ).ignoreUnmapped( true );
                 srb.addSort( numberSort );
                 logger.debug( "   Sort: {} order by {}", numberFieldName, order.toString() );
 
                 final String booleanFieldName = BOOLEAN_PREFIX + sp.getPropertyName();
-                final FieldSortBuilder booleanSort =
-                        SortBuilders.fieldSort( booleanFieldName ).order( order ).ignoreUnmapped( true );
+                final FieldSortBuilder booleanSort = SortBuilders.fieldSort( booleanFieldName )
+                        .order( order ).ignoreUnmapped( true );
                 srb.addSort( booleanSort );
                 logger.debug( "   Sort: {} order by {}", booleanFieldName, order.toString() );
             }
@@ -294,7 +278,7 @@
                 searchResponse = srb.execute().actionGet();
             }
             catch ( Throwable t ) {
-                log.error( "Unable to communicate with elasticsearch" );
+                logger.error( "Unable to communicate with elasticsearch" );
                 failureMonitor.fail( "Unable to execute batch", t );
                 throw t;
             }
@@ -318,7 +302,7 @@
                 searchResponse = ssrb.execute().actionGet();
             }
             catch ( Throwable t ) {
-                log.error( "Unable to communicate with elasticsearch" );
+                logger.error( "Unable to communicate with elasticsearch" );
                 failureMonitor.fail( "Unable to execute batch", t );
                 throw t;
             }
@@ -364,21 +348,12 @@
             @Override
             public boolean doOp() {
                 try {
-<<<<<<< HEAD
                     esProvider.getClient().admin().indices().prepareRefresh( indexName ).execute().actionGet();
                     log.debug( "Refreshed index: " + indexName );
                     return true;
                 }
                 catch ( IndexMissingException e ) {
-                    log.error( "Unable to refresh index after create. Waiting before sleeping.", e );
-=======
-                    client.admin().indices().prepareRefresh( indexName ).execute().actionGet();
-                    logger.debug( "Refreshed index: " + indexName );
-                    return true;
-                }
-                catch ( IndexMissingException e ) {
                     logger.error( "Unable to refresh index after create. Waiting before sleeping.", e);
->>>>>>> b6a8bc62
                     throw e;
                 }
             }
@@ -416,6 +391,7 @@
 
     /**
      * Do the retry operation
+     * @param operation
      */
     private void doInRetry( final RetryOperation operation ) {
         for ( int i = 0; i < MAX_WAITS; i++ ) {
