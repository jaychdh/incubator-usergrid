/*
 * Licensed to the Apache Software Foundation (ASF) under one
 * or more contributor license agreements.  See the NOTICE file
 * distributed with this work for additional information
 * regarding copyright ownership.  The ASF licenses this file
 * to you under the Apache License, Version 2.0 (the
 * "License"); you may not use this file except in compliance
 * with the License.  You may obtain a copy of the License at
 *
 *    http://www.apache.org/licenses/LICENSE-2.0
 *
 * Unless required by applicable law or agreed to in writing,
 * software distributed under the License is distributed on an
 * "AS IS" BASIS, WITHOUT WARRANTIES OR CONDITIONS OF ANY
 * KIND, either express or implied.  See the License for the
 * specific language governing permissions and limitations
 * under the License.
 */

package org.apache.usergrid.persistence.graph.serialization.impl;


import java.util.Arrays;
import java.util.Collection;
import java.util.Iterator;
import java.util.UUID;

import org.apache.cassandra.db.marshal.BytesType;
import org.apache.cassandra.db.marshal.UTF8Type;

import org.apache.usergrid.persistence.collection.OrganizationScope;
import org.apache.usergrid.persistence.collection.astyanax.CompositeFieldSerializer;
import org.apache.usergrid.persistence.collection.astyanax.IdRowCompositeSerializer;
import org.apache.usergrid.persistence.collection.astyanax.MultiTennantColumnFamily;
import org.apache.usergrid.persistence.collection.astyanax.MultiTennantColumnFamilyDefinition;
import org.apache.usergrid.persistence.collection.astyanax.ScopedRowKey;
import org.apache.usergrid.persistence.collection.migration.Migration;
import org.apache.usergrid.persistence.collection.mvcc.entity.ValidationUtils;
import org.apache.usergrid.persistence.graph.Edge;
import org.apache.usergrid.persistence.graph.GraphFig;
import org.apache.usergrid.persistence.graph.SearchEdgeType;
import org.apache.usergrid.persistence.graph.SearchIdType;
import org.apache.usergrid.persistence.graph.serialization.CassandraConfig;
import org.apache.usergrid.persistence.graph.serialization.EdgeMetadataSerialization;
import org.apache.usergrid.persistence.graph.serialization.impl.parse.ColumnNameIterator;
import org.apache.usergrid.persistence.graph.serialization.impl.parse.StringColumnParser;
import org.apache.usergrid.persistence.graph.serialization.util.EdgeUtils;
import org.apache.usergrid.persistence.model.entity.Id;

import com.google.inject.Inject;
import com.google.inject.Singleton;
import com.netflix.astyanax.Keyspace;
import com.netflix.astyanax.MutationBatch;
import com.netflix.astyanax.model.ByteBufferRange;
import com.netflix.astyanax.model.CompositeBuilder;
import com.netflix.astyanax.model.CompositeParser;
import com.netflix.astyanax.query.RowQuery;
import com.netflix.astyanax.serializers.StringSerializer;
import com.netflix.astyanax.util.RangeBuilder;


/**
 * Class to perform all edge metadata I/O
 */
@Singleton
public class EdgeMetadataSerializationImpl implements EdgeMetadataSerialization, Migration {

    private static final byte[] HOLDER = new byte[] { 0 };


    //row key serializers
    private static final IdRowCompositeSerializer ID_SER = IdRowCompositeSerializer.get();
    private static final OrganizationScopedRowKeySerializer<Id> ROW_KEY_SER =
            new OrganizationScopedRowKeySerializer<Id>( ID_SER );

    private static final StringSerializer STRING_SERIALIZER = StringSerializer.get();

    private static final EdgeTypeRowCompositeSerializer EDGE_SER = new EdgeTypeRowCompositeSerializer();
    private static final OrganizationScopedRowKeySerializer<EdgeIdTypeKey> EDGE_TYPE_ROW_KEY =
            new OrganizationScopedRowKeySerializer<EdgeIdTypeKey>( EDGE_SER );

    private static final StringColumnParser PARSER = StringColumnParser.get();


    /**
     * CFs where the row key contains the source node id
     */
    private static final MultiTennantColumnFamily<OrganizationScope, Id, String> CF_SOURCE_EDGE_TYPES =
            new MultiTennantColumnFamily<OrganizationScope, Id, String>( "Graph_Source_Edge_Types", ROW_KEY_SER,
                    STRING_SERIALIZER );

       //all target id types for source edge type
    private static final MultiTennantColumnFamily<OrganizationScope, EdgeIdTypeKey, String> CF_SOURCE_EDGE_ID_TYPES =
            new MultiTennantColumnFamily<OrganizationScope, EdgeIdTypeKey, String>( "Graph_Source_Edge_Id_Types",
                    EDGE_TYPE_ROW_KEY, STRING_SERIALIZER );

    /**
     * CFs where the row key is the target node id
     */
    private static final MultiTennantColumnFamily<OrganizationScope, Id, String> CF_TARGET_EDGE_TYPES =
            new MultiTennantColumnFamily<OrganizationScope, Id, String>( "Graph_Target_Edge_Types", ROW_KEY_SER,
                    STRING_SERIALIZER );



    //all source id types for target edge type
    private static final MultiTennantColumnFamily<OrganizationScope, EdgeIdTypeKey, String> CF_TARGET_EDGE_ID_TYPES =
            new MultiTennantColumnFamily<OrganizationScope, EdgeIdTypeKey, String>( "Graph_Target_Edge_Id_Types",
                    EDGE_TYPE_ROW_KEY, STRING_SERIALIZER );



    protected final Keyspace keyspace;
    private final CassandraConfig cassandraConfig;
    private final GraphFig graphFig;



    @Inject
    public EdgeMetadataSerializationImpl( final Keyspace keyspace, final CassandraConfig cassandraConfig,
                                          final GraphFig graphFig ) {
        this.keyspace = keyspace;
        this.cassandraConfig = cassandraConfig;
        this.graphFig = graphFig;
    }


    @Override
    public MutationBatch writeEdge( final OrganizationScope scope, final Edge edge ) {

        ValidationUtils.validateOrganizationScope( scope );
        EdgeUtils.validateEdge( edge );


        MutationBatch batch = keyspace.prepareMutationBatch();

        final Id source = edge.getSourceNode();
        final Id target = edge.getTargetNode();
        final String edgeType = edge.getType();
        final long timestamp = CassUtils.getTimestamp( edge.getVersion() );


        //add source->target edge type to meta data
        final ScopedRowKey<OrganizationScope, Id> sourceKey = new ScopedRowKey<OrganizationScope, Id>( scope, source );

        batch.withRow( CF_SOURCE_EDGE_TYPES, sourceKey ).setTimestamp( timestamp ).putColumn( edgeType, HOLDER );


        //write source->target edge type and id type to meta data
        EdgeIdTypeKey tk = new EdgeIdTypeKey( source, edgeType ); 
        final ScopedRowKey<OrganizationScope, EdgeIdTypeKey> sourceTypeKey =
                new ScopedRowKey<OrganizationScope, EdgeIdTypeKey>( scope, tk );


        batch.withRow( CF_SOURCE_EDGE_ID_TYPES, sourceTypeKey ).setTimestamp( timestamp )
             .putColumn( target.getType(), HOLDER );


        //write target<--source edge type meta data
        final ScopedRowKey<OrganizationScope, Id> targetKey = new ScopedRowKey<OrganizationScope, Id>( scope, target );


        batch.withRow( CF_TARGET_EDGE_TYPES, targetKey ).setTimestamp( timestamp ).putColumn( edgeType, HOLDER );


        //write target<--source edge type and id type to meta data
        final ScopedRowKey<OrganizationScope, EdgeIdTypeKey> targetTypeKey =
                new ScopedRowKey<OrganizationScope, EdgeIdTypeKey>( scope, new EdgeIdTypeKey( target, edgeType ) );


        batch.withRow( CF_TARGET_EDGE_ID_TYPES, targetTypeKey ).setTimestamp( timestamp )
             .putColumn( source.getType(), HOLDER );


        return batch;
    }


    @Override
    public MutationBatch removeEdgeTypeFromSource( final OrganizationScope scope, final Edge edge ) {
        return removeEdgeTypeFromSource( scope, edge.getSourceNode(), edge.getType(), edge.getVersion() );
    }


    @Override
    public MutationBatch removeEdgeTypeFromSource( final OrganizationScope scope, final Id sourceNode,
                                                   final String type, final UUID version ) {
        return removeEdgeType( scope, sourceNode, type, version, CF_SOURCE_EDGE_TYPES );
    }


    @Override
    public MutationBatch removeIdTypeFromSource( final OrganizationScope scope, final Edge edge ) {
        return removeIdTypeFromSource( scope, edge.getSourceNode(), edge.getType(),  edge.getTargetNode().getType(),
                edge.getVersion() );
    }


    @Override
    public MutationBatch removeIdTypeFromSource( final OrganizationScope scope, final Id sourceNode, final String type,
                                                 final String idType, final UUID version ) {
        return removeIdType( scope, sourceNode, idType, type, version,
                        CF_SOURCE_EDGE_ID_TYPES );
    }


    @Override
    public MutationBatch removeEdgeTypeToTarget( final OrganizationScope scope, final Edge edge ) {
        return removeEdgeTypeToTarget( scope, edge.getTargetNode(), edge.getType(), edge.getVersion() );
    }


    @Override
    public MutationBatch removeEdgeTypeToTarget( final OrganizationScope scope, final Id targetNode, final String type,
                                                 final UUID version ) {
        return removeEdgeType( scope, targetNode,type, version, CF_TARGET_EDGE_TYPES );
    }


    @Override
    public MutationBatch removeIdTypeToTarget( final OrganizationScope scope, final Edge edge ) {
        return removeIdTypeToTarget(scope, edge.getTargetNode(), edge.getType(),  edge.getSourceNode().getType(), edge.getVersion());
    }


    @Override
    public MutationBatch removeIdTypeToTarget( final OrganizationScope scope, final Id targetNode, final String type,
                                               final String idType, final UUID version ) {
        return removeIdType( scope, targetNode, idType,type, version,
                CF_TARGET_EDGE_ID_TYPES );
    }


    /**
     * Remove the edge
     *
     * @param scope The scope
     * @param rowKeyId The id to use in the row key
     * @param edgeType The edge type
     * @param version The version of the edge
     * @param cf The column family
     */
    private MutationBatch removeEdgeType( final OrganizationScope scope, final Id rowKeyId, final String edgeType,
                                          final UUID version,
                                          final MultiTennantColumnFamily<OrganizationScope, Id, String> cf ) {

        final long timestamp = CassUtils.getTimestamp( version );


        //write target<--source edge type meta data
        final ScopedRowKey<OrganizationScope, Id> rowKey = new ScopedRowKey<OrganizationScope, Id>( scope, rowKeyId );


        final MutationBatch batch = keyspace.prepareMutationBatch();

        batch.withRow( cf, rowKey ).setTimestamp( timestamp ).deleteColumn( edgeType );

        return batch;
    }



    /**
     * Remove the id type
     *
     * @param scope The scope to use
     * @param rowId The id to use in the row key
     * @param idType The id type to use in the column
     * @param edgeType The edge type to use in the column
     * @param version The version to use on the column
     * @param cf The column family to use
     *
     * @return A populated mutation with the remove operations
     */
    private MutationBatch removeIdType( final OrganizationScope scope, final Id rowId, final String idType,
                                        final String edgeType, final UUID version,
                                        final MultiTennantColumnFamily<OrganizationScope, EdgeIdTypeKey, String> cf ) {

        MutationBatch batch = keyspace.prepareMutationBatch();


        final long timestamp = CassUtils.getTimestamp( version );


        //write target<--source edge type and id type to meta data
        final ScopedRowKey<OrganizationScope, EdgeIdTypeKey> rowKey =
                new ScopedRowKey<OrganizationScope, EdgeIdTypeKey>( scope, new EdgeIdTypeKey( rowId, edgeType ) );


        batch.withRow( cf, rowKey ).setTimestamp( timestamp ).deleteColumn( idType );

        return batch;
    }


    @Override
    public Iterator<String> getEdgeTypesFromSource( final OrganizationScope scope, final SearchEdgeType search ) {
        return getEdgeTypes( scope, search, CF_SOURCE_EDGE_TYPES );
    }


    @Override
    public Iterator<String> getIdTypesFromSource( final OrganizationScope scope, final SearchIdType search ) {
        return getIdTypes( scope, search, CF_SOURCE_EDGE_ID_TYPES );
    }


    @Override
    public Iterator<String> getEdgeTypesToTarget( final OrganizationScope scope, final SearchEdgeType search ) {
        return getEdgeTypes( scope, search, CF_TARGET_EDGE_TYPES );
    }


    /**
     * Get the edge types from the search criteria.
     *
     * @param scope The org scope
     * @param search The edge type search info
     * @param cf The column family to execute on
     */
    private Iterator<String> getEdgeTypes( final OrganizationScope scope, final SearchEdgeType search,
                                           final MultiTennantColumnFamily<OrganizationScope, Id, String> cf ) {
        ValidationUtils.validateOrganizationScope( scope );
        EdgeUtils.validateSearchEdgeType( search );


        final ScopedRowKey<OrganizationScope, Id> sourceKey =
                new ScopedRowKey<OrganizationScope, Id>( scope, search.getNode() );


        //resume from the last if specified.  Also set the range


        final RangeBuilder rangeBuilder =
                new RangeBuilder().setLimit( cassandraConfig.getScanPageSize() ).setStart( search.getLast().or( "" ) );

        RowQuery<ScopedRowKey<OrganizationScope, Id>, String> query =
                keyspace.prepareQuery( cf ).getKey( sourceKey ).autoPaginate( true )
                        .withColumnRange( rangeBuilder.build() );

        return new ColumnNameIterator<String, String>( query, PARSER,
<<<<<<< HEAD
                    search.getLast().isPresent() );
=======
                    search.getLast().isPresent(), graphFig.getReadTimeout() );
>>>>>>> b1d12a17

    }


    @Override
    public Iterator<String> getIdTypesToTarget( final OrganizationScope scope, final SearchIdType search ) {
        return getIdTypes( scope, search, CF_TARGET_EDGE_ID_TYPES );
    }


    /**
     * Get the id types from the specified column family
     *
     * @param scope The organization scope to use
     * @param search The search criteria
     * @param cf The column family to search
     */
    public Iterator<String> getIdTypes( final OrganizationScope scope, final SearchIdType search,
                                        final MultiTennantColumnFamily<OrganizationScope, EdgeIdTypeKey, String> cf ) {
        ValidationUtils.validateOrganizationScope( scope );
        EdgeUtils.validateSearchEdgeIdType( search );


        final ScopedRowKey<OrganizationScope, EdgeIdTypeKey> sourceTypeKey =
                new ScopedRowKey<OrganizationScope, EdgeIdTypeKey>( scope,
                        new EdgeIdTypeKey( search.getNode(), search.getEdgeType() ) );


        //resume from the last if specified.  Also set the range
        final ByteBufferRange searchRange =
                new RangeBuilder().setLimit( cassandraConfig.getScanPageSize() ).setStart( search.getLast().or( "" ) ).build();

        RowQuery<ScopedRowKey<OrganizationScope, EdgeIdTypeKey>, String> query =
                keyspace.prepareQuery( cf ).getKey( sourceTypeKey ).autoPaginate( true ).withColumnRange( searchRange );


       return new ColumnNameIterator<String, String>( query, PARSER,
<<<<<<< HEAD
                    search.getLast().isPresent() );
=======
                    search.getLast().isPresent(), graphFig.getReadTimeout() );
>>>>>>> b1d12a17

    }


    @Override
    public Collection<MultiTennantColumnFamilyDefinition> getColumnFamilies() {
        return Arrays.asList( graphCf( CF_SOURCE_EDGE_TYPES ), graphCf( CF_TARGET_EDGE_TYPES ),
                graphCf( CF_SOURCE_EDGE_ID_TYPES ), graphCf( CF_TARGET_EDGE_ID_TYPES ) );
    }


    /**
     * Helper to generate an edge definition by the type
     */
    private MultiTennantColumnFamilyDefinition graphCf( MultiTennantColumnFamily cf ) {
        return new MultiTennantColumnFamilyDefinition( cf,
                BytesType.class.getSimpleName(),UTF8Type.class.getSimpleName(), BytesType.class.getSimpleName(), MultiTennantColumnFamilyDefinition.CacheOption.KEYS );
    }


    /**
     * Inner class to serialize and edgeIdTypeKey
     */
    private static class EdgeTypeRowCompositeSerializer implements CompositeFieldSerializer<EdgeIdTypeKey> {


        private static final IdRowCompositeSerializer ID_SER = IdRowCompositeSerializer.get();


        @Override
        public void toComposite( final CompositeBuilder builder, final EdgeIdTypeKey value ) {
            ID_SER.toComposite( builder, value.node );

            builder.addString( value.edgeType );
        }


        @Override
        public EdgeIdTypeKey fromComposite( final CompositeParser composite ) {
            final Id id = ID_SER.fromComposite( composite );

            final String edgeType = composite.readString();

            return new EdgeIdTypeKey( id, edgeType );
        }
    }


    /**
     * Simple key object for I/O
     */
    private static class EdgeIdTypeKey {
        private final Id node;
        private final String edgeType;


        private EdgeIdTypeKey( final Id node, final String edgeType ) {
            this.node = node;
            this.edgeType = edgeType;
        }
    }
}<|MERGE_RESOLUTION|>--- conflicted
+++ resolved
@@ -339,11 +339,7 @@
                         .withColumnRange( rangeBuilder.build() );
 
         return new ColumnNameIterator<String, String>( query, PARSER,
-<<<<<<< HEAD
-                    search.getLast().isPresent() );
-=======
                     search.getLast().isPresent(), graphFig.getReadTimeout() );
->>>>>>> b1d12a17
 
     }
 
@@ -381,11 +377,7 @@
 
 
        return new ColumnNameIterator<String, String>( query, PARSER,
-<<<<<<< HEAD
-                    search.getLast().isPresent() );
-=======
                     search.getLast().isPresent(), graphFig.getReadTimeout() );
->>>>>>> b1d12a17
 
     }
 
