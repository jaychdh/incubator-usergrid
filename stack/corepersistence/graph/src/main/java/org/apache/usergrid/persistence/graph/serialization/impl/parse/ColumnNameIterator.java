--- conflicted
+++ resolved
@@ -4,19 +4,8 @@
 import java.util.Iterator;
 import java.util.NoSuchElementException;
 
-import com.netflix.astyanax.connectionpool.exceptions.ConnectionException;
 import com.netflix.astyanax.model.Column;
 import com.netflix.astyanax.query.RowQuery;
-<<<<<<< HEAD
-
-
-/**
- *
- * Simple iterator that wraps a Row query and will keep executing it's paging until there are no more
- * results to read from cassandra
- *
- *
-=======
 import com.netflix.hystrix.HystrixCommand;
 import com.netflix.hystrix.HystrixCommandGroupKey;
 import com.netflix.hystrix.HystrixCommandProperties;
@@ -25,18 +14,14 @@
 /**
  * Simple iterator that wraps a Row query and will keep executing it's paging until there are no more results to read
  * from cassandra
->>>>>>> b1d12a17
  */
 public class ColumnNameIterator<C, T> implements Iterable<T>, Iterator<T> {
 
 
-<<<<<<< HEAD
-=======
     private static final HystrixCommandGroupKey GROUP_KEY = HystrixCommandGroupKey.Factory.asKey( "CassRead" );
 
     private final int executionTimeout;
 
->>>>>>> b1d12a17
 
     private final RowQuery<?, C> rowQuery;
     private final ColumnParser<C, T> parser;
@@ -44,18 +29,11 @@
     private Iterator<Column<C>> sourceIterator;
 
 
-<<<<<<< HEAD
-
-    public ColumnNameIterator( RowQuery<?, C> rowQuery, final ColumnParser<C, T> parser, final boolean skipFirst ) {
-=======
     public ColumnNameIterator( RowQuery<?, C> rowQuery, final ColumnParser<C, T> parser, final boolean skipFirst,
                                final int executionTimeout ) {
->>>>>>> b1d12a17
         this.rowQuery = rowQuery.autoPaginate( true );
         this.parser = parser;
         this.executionTimeout = executionTimeout;
-
-        advanceIterator();
 
         advanceIterator();
 
@@ -64,7 +42,6 @@
             sourceIterator.next();
         }
     }
-
 
 
     @Override
@@ -76,13 +53,8 @@
     @Override
     public boolean hasNext() {
         //if we've exhausted this iterator, try to advance to the next set
-<<<<<<< HEAD
-        if(sourceIterator.hasNext()){
-           return true;
-=======
         if ( sourceIterator.hasNext() ) {
             return true;
->>>>>>> b1d12a17
         }
 
         //advance the iterator, to the next page, there could be more
@@ -95,19 +67,11 @@
     @Override
     public T next() {
 
-<<<<<<< HEAD
-        if(!hasNext()){
-            throw new NoSuchElementException();
-        }
-
-        return parser.parseColumn(sourceIterator.next());
-=======
         if ( !hasNext() ) {
             throw new NoSuchElementException();
         }
 
         return parser.parseColumn( sourceIterator.next() );
->>>>>>> b1d12a17
     }
 
 
@@ -136,17 +100,4 @@
             }
         }.execute();
     }
-
-
-    /**
-     * Execute the query again and set the reuslts
-     */
-    private void advanceIterator(){
-        try {
-            sourceIterator = rowQuery.execute().getResult().iterator();
-        }
-        catch ( ConnectionException e ) {
-            throw new RuntimeException("Unable to execute query", e);
-        }
-    }
 }