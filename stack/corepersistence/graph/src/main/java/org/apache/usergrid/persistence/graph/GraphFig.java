--- conflicted
+++ resolved
@@ -17,11 +17,8 @@
 
     public static final String REPAIR_CONCURRENT_SIZE = "usergrid.graph.repair.concurrent.size";
 
-<<<<<<< HEAD
-=======
     public static final String REPAIR_TIMEOUT = "usergrid.graph.repair.timeout";
 
->>>>>>> b1d12a17
 
     public static final String TIMEOUT_SIZE = "usergrid.graph.timeout.page.size";
 
@@ -31,19 +28,12 @@
 
     public static final String WRITE_CL = "usergrid.graph.write.cl";
 
-<<<<<<< HEAD
-    public static final String WRITE_TIMEOUT  = "usergrid.graph.write.timeout";
-
-    @Default( "1000" )
-    @Key( SCAN_PAGE_SIZE )
-=======
     public static final String WRITE_TIMEOUT = "usergrid.graph.write.timeout";
 
     public static final String READ_TIMEOUT = "usergrid.graph.read.timeout";
 
     @Default("1000")
     @Key(SCAN_PAGE_SIZE)
->>>>>>> b1d12a17
     int getScanPageSize();
 
     @Default("CL_ONE")
@@ -54,11 +44,6 @@
     @Key(WRITE_CL)
     String getWriteCL();
 
-<<<<<<< HEAD
-    @Default("10000")
-    @Key( WRITE_TIMEOUT )
-    long getWriteTimeout();
-=======
 //    @Default("10000")
 //    @Key(WRITE_TIMEOUT)
 //    int getWriteTimeout();
@@ -69,23 +54,11 @@
     @Default( "10000" )
     @Key( READ_TIMEOUT )
     int getReadTimeout();
->>>>>>> b1d12a17
 
     @Default( "100" )
     @Key( TIMEOUT_SIZE )
     int getTimeoutReadSize();
 
-<<<<<<< HEAD
-    @Default("500")
-    @Key( TIMEOUT_TASK_TIME )
-    long getTaskLoopTime();
-
-    @Default("10")
-    @Key(REPAIR_CONCURRENT_SIZE)
-    int getRepairConcurrentSize();
-
-
-=======
     @Default( "500" )
     @Key( TIMEOUT_TASK_TIME )
     long getTaskLoopTime();
@@ -93,7 +66,6 @@
     @Default( "10" )
     @Key( REPAIR_CONCURRENT_SIZE )
     int getRepairConcurrentSize();
->>>>>>> b1d12a17
 
     @Default("10000")
       @Key(WRITE_TIMEOUT)
