/*
 * Licensed to the Apache Software Foundation (ASF) under one
 * or more contributor license agreements.  See the NOTICE file
 * distributed with this work for additional information
 * regarding copyright ownership.  The ASF licenses this file
 * to you under the Apache License, Version 2.0 (the
 * "License"); you may not use this file except in compliance
 * with the License.  You may obtain a copy of the License at
 *
 *    http://www.apache.org/licenses/LICENSE-2.0
 *
 * Unless required by applicable law or agreed to in writing,
 * software distributed under the License is distributed on an
 * "AS IS" BASIS, WITHOUT WARRANTIES OR CONDITIONS OF ANY
 * KIND, either express or implied.  See the License for the
 * specific language governing permissions and limitations
 * under the License.
 */

package org.apache.usergrid.persistence.graph.impl;


import java.util.Iterator;
import java.util.List;
import java.util.Map;
import java.util.UUID;

import org.slf4j.Logger;
import org.slf4j.LoggerFactory;

import org.apache.usergrid.persistence.core.rx.ObservableIterator;
import org.apache.usergrid.persistence.core.scope.ApplicationScope;
import org.apache.usergrid.persistence.core.util.ValidationUtils;
import org.apache.usergrid.persistence.graph.Edge;
import org.apache.usergrid.persistence.graph.GraphFig;
import org.apache.usergrid.persistence.graph.GraphManager;
import org.apache.usergrid.persistence.graph.MarkedEdge;
import org.apache.usergrid.persistence.graph.SearchByEdge;
import org.apache.usergrid.persistence.graph.SearchByEdgeType;
import org.apache.usergrid.persistence.graph.SearchByIdType;
import org.apache.usergrid.persistence.graph.SearchEdgeType;
import org.apache.usergrid.persistence.graph.SearchIdType;
import org.apache.usergrid.persistence.graph.exception.GraphRuntimeException;
import org.apache.usergrid.persistence.graph.guice.StorageEdgeSerialization;
import org.apache.usergrid.persistence.graph.impl.stage.EdgeDeleteListener;
import org.apache.usergrid.persistence.graph.impl.stage.NodeDeleteListener;
import org.apache.usergrid.persistence.graph.serialization.EdgeMetadataSerialization;
import org.apache.usergrid.persistence.graph.serialization.EdgeSerialization;
import org.apache.usergrid.persistence.graph.serialization.NodeSerialization;
import org.apache.usergrid.persistence.graph.serialization.util.EdgeUtils;
import org.apache.usergrid.persistence.model.entity.Id;
import org.apache.usergrid.persistence.model.util.UUIDGenerator;

import com.google.common.base.Preconditions;
import com.google.inject.Inject;
import com.google.inject.assistedinject.Assisted;
import com.netflix.astyanax.MutationBatch;
import com.netflix.astyanax.connectionpool.exceptions.ConnectionException;

import rx.Observable;
import rx.Observer;
import rx.Subscriber;
import rx.functions.Func1;
import rx.schedulers.Schedulers;


/**
 * Implementation of graph edges
 */
public class GraphManagerImpl implements GraphManager {

    private static final Logger LOG = LoggerFactory.getLogger( GraphManagerImpl.class );

    private final ApplicationScope scope;

    private final EdgeMetadataSerialization edgeMetadataSerialization;


    private final EdgeSerialization storageEdgeSerialization;

    private final NodeSerialization nodeSerialization;

    private final EdgeDeleteListener edgeDeleteListener;
    private final NodeDeleteListener nodeDeleteListener;

    private Observer<Integer> edgeWriteSubcriber;
    private Observer<Integer> edgeDeleteSubcriber;
    private Observer<Integer> nodeDelete;


    private final GraphFig graphFig;


    @Inject
    public GraphManagerImpl( final EdgeMetadataSerialization edgeMetadataSerialization,
                             @StorageEdgeSerialization final EdgeSerialization storageEdgeSerialization,
                             final NodeSerialization nodeSerialization, final GraphFig graphFig,
                             @Assisted final ApplicationScope scope,
                             final EdgeDeleteListener edgeDeleteListener,
                             final NodeDeleteListener nodeDeleteListener ) {


        ValidationUtils.validateApplicationScope( scope );
        Preconditions.checkNotNull( edgeMetadataSerialization, "edgeMetadataSerialization must not be null" );
        Preconditions.checkNotNull( storageEdgeSerialization, "storageEdgeSerialization must not be null" );
        Preconditions.checkNotNull( nodeSerialization, "nodeSerialization must not be null" );
        Preconditions.checkNotNull( graphFig, "consistencyFig must not be null" );
        Preconditions.checkNotNull( scope, "scope must not be null" );

        this.scope = scope;
        this.edgeMetadataSerialization = edgeMetadataSerialization;
        this.storageEdgeSerialization = storageEdgeSerialization;
        this.nodeSerialization = nodeSerialization;
        this.graphFig = graphFig;
        this.edgeDeleteListener = edgeDeleteListener;
        this.nodeDeleteListener = nodeDeleteListener;

        this.edgeWriteSubcriber = MetricSubscriber.INSTANCE;
        this.edgeDeleteSubcriber = MetricSubscriber.INSTANCE;
        this.nodeDelete = MetricSubscriber.INSTANCE;
    }


    @Override
    public Observable<Edge> writeEdge( final Edge edge ) {
        EdgeUtils.validateEdge( edge );

        final MarkedEdge markedEdge = new SimpleMarkedEdge( edge, false );

        return Observable.from( markedEdge ).subscribeOn( Schedulers.io() ).map( new Func1<MarkedEdge, Edge>() {
                    @Override
                    public Edge call( final MarkedEdge edge ) {

                        final UUID timestamp = UUIDGenerator.newTimeUUID();


                        final MutationBatch mutation = edgeMetadataSerialization.writeEdge( scope, edge );

                        final MutationBatch edgeMutation = storageEdgeSerialization.writeEdge( scope, edge, timestamp );

                        mutation.mergeShallow( edgeMutation );


                        try {
                            LOG.debug( "Writing edge {} to metadata and commit log", edge );
                            mutation.execute();
                        }
                        catch ( ConnectionException e ) {
                            throw new GraphRuntimeException( "Unable to connect to cassandra", e );
                        }


<<<<<<< HEAD
=======
                        //subscribe and execute the action
                        //HystrixObservable.async( edgeWriteCompact.compact( scope, edge, timestamp )).subscribeOn( Schedulers.io() ).subscribe( edgeWriteSubcriber );
                        edgeWriteCompact.compact( scope, edge, timestamp ).subscribeOn( Schedulers.io() ).subscribe( edgeWriteSubcriber );

>>>>>>> 118103c1
                        return edge;
                    }
                } );
    }


    @Override
    public Observable<Edge> deleteEdge( final Edge edge ) {
        EdgeUtils.validateEdge( edge );

        final MarkedEdge markedEdge = new SimpleMarkedEdge( edge, true );


<<<<<<< HEAD
        return HystrixObservable
                .user( Observable.from( markedEdge ).subscribeOn( Schedulers.io() ).map( new Func1<MarkedEdge, Edge>() {
=======
        return Observable.from( markedEdge ).subscribeOn( Schedulers.io() ).map( new Func1<MarkedEdge, Edge>() {
>>>>>>> 118103c1
                    @Override
                    public Edge call( final MarkedEdge edge ) {

                        final UUID timestamp = UUIDGenerator.newTimeUUID();


                        final MutationBatch edgeMutation = storageEdgeSerialization.writeEdge( scope, edge, timestamp );


                        try {
                            LOG.debug( "Marking edge {} as deleted to commit log", edge );
                            edgeMutation.execute();
                        }
                        catch ( ConnectionException e ) {
                            throw new GraphRuntimeException( "Unable to connect to cassandra", e );
                        }


<<<<<<< HEAD
                        HystrixObservable.async( edgeDeleteListener.receive( scope, markedEdge, timestamp ) )
                                         .subscribeOn( Schedulers.io() ).subscribe( edgeDeleteSubcriber );
=======
                        //HystrixObservable.async( edgeDeleteListener.receive( scope, markedEdge, timestamp )).subscribeOn( Schedulers.io() ).subscribe( edgeDeleteSubcriber );
                        edgeDeleteListener.receive( scope, markedEdge, timestamp ).subscribeOn( Schedulers.io() ).subscribe( edgeDeleteSubcriber );
>>>>>>> 118103c1


                        return edge;
                    }
                } );
    }


    @Override
    public Observable<Id> deleteNode( final Id node, final long timestamp ) {
<<<<<<< HEAD
        return HystrixObservable.user( Observable.from( node ).subscribeOn( Schedulers.io() ).map( new Func1<Id, Id>() {
            @Override
            public Id call( final Id id ) {
=======
        return Observable.from( node ).subscribeOn( Schedulers.io() ).map( new Func1<Id, Id>() {
                    @Override
                    public Id call( final Id id ) {
>>>>>>> 118103c1

                //mark the node as deleted


                final UUID eventTimestamp = UUIDGenerator.newTimeUUID();

                final MutationBatch nodeMutation = nodeSerialization.mark( scope, id, timestamp );


                try {
                    LOG.debug( "Marking node {} as deleted to node mark", node );
                    nodeMutation.execute();
                }
                catch ( ConnectionException e ) {
                    throw new GraphRuntimeException( "Unable to connect to cassandra", e );
                }

<<<<<<< HEAD
                HystrixObservable.async( nodeDeleteListener.receive( scope, id, eventTimestamp ) )
                                 .subscribeOn( Schedulers.io() ).subscribe( nodeDelete );

                return id;
            }
        } ) );
=======
                        try {
                            LOG.debug( "Marking node {} as deleted to node mark", node );
                            nodeMutation.execute();
                        }
                        catch ( ConnectionException e ) {
                            throw new RuntimeException( "Unable to connect to cassandra", e );
                        }

                        //HystrixObservable.async(nodeDeleteListener.receive(scope, id, eventTimestamp  )).subscribeOn( Schedulers.io() ).subscribe( nodeDelete );
                        nodeDeleteListener.receive(scope, id, eventTimestamp  ).subscribeOn( Schedulers.io() ).subscribe( nodeDelete );

                        return id;
                    }
                } );
>>>>>>> 118103c1
    }


    @Override
    public Observable<Edge> loadEdgeVersions( final SearchByEdge searchByEdge ) {
<<<<<<< HEAD
        return HystrixObservable
                .user( Observable.create( new ObservableIterator<MarkedEdge>( "getEdgeTypesFromSource" ) {
                    @Override
                    protected Iterator<MarkedEdge> getIterator() {
                        return storageEdgeSerialization.getEdgeVersions( scope, searchByEdge );
                    }
                } ).buffer( graphFig.getScanPageSize() )
                                 .flatMap( new EdgeBufferFilter( searchByEdge.getMaxTimestamp() ) )
                                 .cast( Edge.class ) );
=======
        return mergedEdgeReader.getEdgeVersions( scope, searchByEdge ).buffer( graphFig.getScanPageSize() )
                                       .flatMap( new EdgeBufferFilter( searchByEdge.getMaxTimestamp() ) )
                                       .cast( Edge.class ) ;
>>>>>>> 118103c1
    }


    @Override
    public Observable<Edge> loadEdgesFromSource( final SearchByEdgeType search ) {
<<<<<<< HEAD
        return HystrixObservable
                .user( Observable.create( new ObservableIterator<MarkedEdge>( "getEdgeTypesFromSource" ) {
                    @Override
                    protected Iterator<MarkedEdge> getIterator() {
                        return storageEdgeSerialization.getEdgesFromSource( scope, search );
                    }
                } ).buffer( graphFig.getScanPageSize() ).flatMap( new EdgeBufferFilter( search.getMaxTimestamp() ) )
                                 .cast( Edge.class ) );
=======
        return  mergedEdgeReader.getEdgesFromSource( scope, search ).buffer( graphFig.getScanPageSize() )
                                       .flatMap( new EdgeBufferFilter( search.getMaxTimestamp() ) ).cast( Edge.class );
>>>>>>> 118103c1
    }


    @Override
    public Observable<Edge> loadEdgesToTarget( final SearchByEdgeType search ) {
<<<<<<< HEAD
        return HystrixObservable
                .user( Observable.create( new ObservableIterator<MarkedEdge>( "getEdgeTypesFromSource" ) {
                    @Override
                    protected Iterator<MarkedEdge> getIterator() {
                        return storageEdgeSerialization.getEdgesToTarget( scope, search );
                    }
                } ).buffer( graphFig.getScanPageSize() ).flatMap( new EdgeBufferFilter( search.getMaxTimestamp() ) )
                                 .cast( Edge.class ) );
=======
        return mergedEdgeReader.getEdgesToTarget( scope, search ).buffer( graphFig.getScanPageSize() )
                                       .flatMap( new EdgeBufferFilter( search.getMaxTimestamp() ) ).cast( Edge.class ) ;
>>>>>>> 118103c1
    }


    @Override
    public Observable<Edge> loadEdgesFromSourceByType( final SearchByIdType search ) {
<<<<<<< HEAD
        return HystrixObservable
                .user( Observable.create( new ObservableIterator<MarkedEdge>( "getEdgeTypesFromSource" ) {
                    @Override
                    protected Iterator<MarkedEdge> getIterator() {
                        return storageEdgeSerialization.getEdgesFromSourceByTargetType( scope, search );
                    }
                } ).buffer( graphFig.getScanPageSize() ).flatMap( new EdgeBufferFilter( search.getMaxTimestamp() ) )

                                 .cast( Edge.class ) );
=======
        return mergedEdgeReader.getEdgesFromSourceByTargetType( scope, search )
                                                       .buffer( graphFig.getScanPageSize() )
                                                       .flatMap( new EdgeBufferFilter( search.getMaxTimestamp() ) )

                                                       .cast( Edge.class );
>>>>>>> 118103c1
    }


    @Override
    public Observable<Edge> loadEdgesToTargetByType( final SearchByIdType search ) {
<<<<<<< HEAD
        return HystrixObservable
                .user( Observable.create( new ObservableIterator<MarkedEdge>( "getEdgeTypesFromSource" ) {
                    @Override
                    protected Iterator<MarkedEdge> getIterator() {
                        return storageEdgeSerialization.getEdgesToTargetBySourceType( scope, search );
                    }
                } ).buffer( graphFig.getScanPageSize() ).flatMap( new EdgeBufferFilter( search.getMaxTimestamp() ) )
                                 .cast( Edge.class ) );
=======
        return mergedEdgeReader.getEdgesToTargetBySourceType( scope, search )
                                                       .buffer( graphFig.getScanPageSize() )
                                                       .flatMap( new EdgeBufferFilter( search.getMaxTimestamp() ) )
                                                       .cast( Edge.class ) ;
>>>>>>> 118103c1
    }


    @Override
    public Observable<String> getEdgeTypesFromSource( final SearchEdgeType search ) {

<<<<<<< HEAD
        return HystrixObservable.user( Observable.create( new ObservableIterator<String>( "getEdgeTypesFromSource" ) {
            @Override
            protected Iterator<String> getIterator() {
                return edgeMetadataSerialization.getEdgeTypesFromSource( scope, search );
            }
        } ) );
=======
        return Observable.create( new ObservableIterator<String>( "getEdgeTypesFromSource" ) {
                    @Override
                    protected Iterator<String> getIterator() {
                        return edgeMetadataSerialization.getEdgeTypesFromSource( scope, search );
                    }
                } );
>>>>>>> 118103c1
    }


    @Override
    public Observable<String> getIdTypesFromSource( final SearchIdType search ) {
<<<<<<< HEAD
        return HystrixObservable.user( Observable.create( new ObservableIterator<String>( "getIdTypesFromSource" ) {
            @Override
            protected Iterator<String> getIterator() {
                return edgeMetadataSerialization.getIdTypesFromSource( scope, search );
            }
        } ) );
=======
        return Observable.create( new ObservableIterator<String>( "getIdTypesFromSource" ) {
                    @Override
                    protected Iterator<String> getIterator() {
                        return edgeMetadataSerialization.getIdTypesFromSource( scope, search );
                    }
                } );
>>>>>>> 118103c1
    }


    @Override
    public Observable<String> getEdgeTypesToTarget( final SearchEdgeType search ) {

<<<<<<< HEAD
        return HystrixObservable.user( Observable.create( new ObservableIterator<String>( "getEdgeTypesToTarget" ) {
            @Override
            protected Iterator<String> getIterator() {
                return edgeMetadataSerialization.getEdgeTypesToTarget( scope, search );
            }
        } ) );
=======
        return Observable.create( new ObservableIterator<String>( "getEdgeTypesToTarget" ) {
                    @Override
                    protected Iterator<String> getIterator() {
                        return edgeMetadataSerialization.getEdgeTypesToTarget( scope, search );
                    }
                } );
>>>>>>> 118103c1
    }


    @Override
    public Observable<String> getIdTypesToTarget( final SearchIdType search ) {
        return Observable.create( new ObservableIterator<String>( "getIdTypesToTarget" ) {
            @Override
            protected Iterator<String> getIterator() {
                return edgeMetadataSerialization.getIdTypesToTarget( scope, search );
            }
        } ) ;
    }


    /**
     * Helper filter to perform mapping and return an observable of pre-filtered edges
     */
    private class EdgeBufferFilter implements Func1<List<MarkedEdge>, Observable<MarkedEdge>> {

        private final long maxVersion;


        private EdgeBufferFilter( final long maxVersion ) {
            this.maxVersion = maxVersion;
        }


        /**
         * Takes a buffered list of marked edges.  It then does a single round trip to fetch marked ids These are then
         * used in conjunction with the max version filter to filter any edges that should not be returned
         *
         * @return An observable that emits only edges that can be consumed.  There could be multiple versions of the
         *         same edge so those need de-duped.
         */
        @Override
        public Observable<MarkedEdge> call( final List<MarkedEdge> markedEdges ) {

            final Map<Id, Long> markedVersions = nodeSerialization.getMaxVersions( scope, markedEdges );
            return Observable.from( markedEdges ).filter( new EdgeFilter( this.maxVersion, markedVersions ) );
        }
    }


    /**
     * Filter the returned values based on the max uuid and if it's been marked for deletion or not
     */
    private static class EdgeFilter implements Func1<MarkedEdge, Boolean> {

        private final long maxTimestamp;

        private final Map<Id, Long> markCache;


        private EdgeFilter( final long maxTimestamp, Map<Id, Long> markCache ) {
            this.maxTimestamp = maxTimestamp;
            this.markCache = markCache;
        }


        @Override
        public Boolean call( final MarkedEdge edge ) {


            final long edgeTimestamp = edge.getTimestamp();

            //our edge needs to not be deleted and have a version that's > max Version
            if ( edge.isDeleted() || Long.compare( edgeTimestamp, maxTimestamp ) > 0 ) {
                return false;
            }


            final Long sourceTimestamp = markCache.get( edge.getSourceNode() );

            //the source Id has been marked for deletion.  It's version is <= to the marked version for deletion,
            // so we need to discard it
            if ( sourceTimestamp != null && Long.compare( edgeTimestamp, sourceTimestamp ) < 1 ) {
                return false;
            }

            final Long targetTimestamp = markCache.get( edge.getTargetNode() );

            //the target Id has been marked for deletion.  It's version is <= to the marked version for deletion,
            // so we need to discard it
            if ( targetTimestamp != null && Long.compare( edgeTimestamp, targetTimestamp ) < 1 ) {
                return false;
            }


            return true;
        }
    }

    /**
     * Used for testing and callback hooks.  TODO: Refactor
     */

    /**
     * Set the subcription for the edge write
     */
    public void setEdgeWriteSubcriber( final Observer<Integer> edgeWriteSubcriber ) {
        Preconditions.checkNotNull( edgeWriteSubcriber, "Subscriber cannot be null" );
        this.edgeWriteSubcriber = edgeWriteSubcriber;
    }


    /**
     * Set the subscription for the edge delete
     */
    public void setEdgeDeleteSubcriber( final Observer<Integer> edgeDeleteSubcriber ) {
        Preconditions.checkNotNull( edgeDeleteSubcriber, "Subscriber cannot be null" );
        this.edgeDeleteSubcriber = edgeDeleteSubcriber;
    }


    /**
     * Set the subscription for the node delete
     */
    public void setNodeDelete( final Observer<Integer> nodeDelete ) {
        Preconditions.checkNotNull( nodeDelete, "Subscriber cannot be null" );
        this.nodeDelete = nodeDelete;
    }


    /**
     * Simple subscriber that can be used to gather metrics.  Needs to be refactored to use codehale metrics
     */
    private static class MetricSubscriber extends Subscriber<Integer> {


        private static final MetricSubscriber INSTANCE = new MetricSubscriber();

        private final Logger logger = LoggerFactory.getLogger( MetricSubscriber.class );


        @Override
        public void onCompleted() {
            logger.debug( "Event completed" );
        }


        @Override
        public void onError( final Throwable e ) {
            logger.error( "Failed to execute event", e );
        }


        @Override
        public void onNext( final Integer integer ) {
            logger.debug( "Next received {}", integer );
        }
    }
}<|MERGE_RESOLUTION|>--- conflicted
+++ resolved
@@ -43,14 +43,17 @@
 import org.apache.usergrid.persistence.graph.exception.GraphRuntimeException;
 import org.apache.usergrid.persistence.graph.guice.StorageEdgeSerialization;
 import org.apache.usergrid.persistence.graph.impl.stage.EdgeDeleteListener;
+import org.apache.usergrid.persistence.graph.impl.stage.EdgeWriteCompact;
 import org.apache.usergrid.persistence.graph.impl.stage.NodeDeleteListener;
 import org.apache.usergrid.persistence.graph.serialization.EdgeMetadataSerialization;
 import org.apache.usergrid.persistence.graph.serialization.EdgeSerialization;
 import org.apache.usergrid.persistence.graph.serialization.NodeSerialization;
+import org.apache.usergrid.persistence.graph.serialization.impl.MergedEdgeReader;
 import org.apache.usergrid.persistence.graph.serialization.util.EdgeUtils;
 import org.apache.usergrid.persistence.model.entity.Id;
 import org.apache.usergrid.persistence.model.util.UUIDGenerator;
 
+import com.fasterxml.uuid.UUIDComparator;
 import com.google.common.base.Preconditions;
 import com.google.inject.Inject;
 import com.google.inject.assistedinject.Assisted;
@@ -136,7 +139,7 @@
 
                         final MutationBatch mutation = edgeMetadataSerialization.writeEdge( scope, edge );
 
-                        final MutationBatch edgeMutation = storageEdgeSerialization.writeEdge( scope, edge, timestamp );
+                        final MutationBatch edgeMutation = commitLogSerialization.writeEdge( scope, edge, timestamp );
 
                         mutation.mergeShallow( edgeMutation );
 
@@ -146,17 +149,9 @@
                             mutation.execute();
                         }
                         catch ( ConnectionException e ) {
-                            throw new GraphRuntimeException( "Unable to connect to cassandra", e );
-                        }
-
-
-<<<<<<< HEAD
-=======
-                        //subscribe and execute the action
-                        //HystrixObservable.async( edgeWriteCompact.compact( scope, edge, timestamp )).subscribeOn( Schedulers.io() ).subscribe( edgeWriteSubcriber );
-                        edgeWriteCompact.compact( scope, edge, timestamp ).subscribeOn( Schedulers.io() ).subscribe( edgeWriteSubcriber );
-
->>>>>>> 118103c1
+                            throw new RuntimeException( "Unable to connect to cassandra", e );
+                        }
+
                         return edge;
                     }
                 } );
@@ -170,19 +165,14 @@
         final MarkedEdge markedEdge = new SimpleMarkedEdge( edge, true );
 
 
-<<<<<<< HEAD
-        return HystrixObservable
-                .user( Observable.from( markedEdge ).subscribeOn( Schedulers.io() ).map( new Func1<MarkedEdge, Edge>() {
-=======
         return Observable.from( markedEdge ).subscribeOn( Schedulers.io() ).map( new Func1<MarkedEdge, Edge>() {
->>>>>>> 118103c1
                     @Override
                     public Edge call( final MarkedEdge edge ) {
 
                         final UUID timestamp = UUIDGenerator.newTimeUUID();
 
 
-                        final MutationBatch edgeMutation = storageEdgeSerialization.writeEdge( scope, edge, timestamp );
+                        final MutationBatch edgeMutation = commitLogSerialization.writeEdge( scope, edge, timestamp );
 
 
                         try {
@@ -190,61 +180,35 @@
                             edgeMutation.execute();
                         }
                         catch ( ConnectionException e ) {
-                            throw new GraphRuntimeException( "Unable to connect to cassandra", e );
-                        }
-
-
-<<<<<<< HEAD
-                        HystrixObservable.async( edgeDeleteListener.receive( scope, markedEdge, timestamp ) )
-                                         .subscribeOn( Schedulers.io() ).subscribe( edgeDeleteSubcriber );
-=======
+                            throw new RuntimeException( "Unable to connect to cassandra", e );
+                        }
+
+
                         //HystrixObservable.async( edgeDeleteListener.receive( scope, markedEdge, timestamp )).subscribeOn( Schedulers.io() ).subscribe( edgeDeleteSubcriber );
                         edgeDeleteListener.receive( scope, markedEdge, timestamp ).subscribeOn( Schedulers.io() ).subscribe( edgeDeleteSubcriber );
->>>>>>> 118103c1
 
 
                         return edge;
                     }
-                } );
+                } ) );
     }
 
 
     @Override
     public Observable<Id> deleteNode( final Id node, final long timestamp ) {
-<<<<<<< HEAD
-        return HystrixObservable.user( Observable.from( node ).subscribeOn( Schedulers.io() ).map( new Func1<Id, Id>() {
-            @Override
-            public Id call( final Id id ) {
-=======
         return Observable.from( node ).subscribeOn( Schedulers.io() ).map( new Func1<Id, Id>() {
                     @Override
                     public Id call( final Id id ) {
->>>>>>> 118103c1
-
-                //mark the node as deleted
-
-
-                final UUID eventTimestamp = UUIDGenerator.newTimeUUID();
-
-                final MutationBatch nodeMutation = nodeSerialization.mark( scope, id, timestamp );
-
-
-                try {
-                    LOG.debug( "Marking node {} as deleted to node mark", node );
-                    nodeMutation.execute();
-                }
-                catch ( ConnectionException e ) {
-                    throw new GraphRuntimeException( "Unable to connect to cassandra", e );
-                }
-
-<<<<<<< HEAD
-                HystrixObservable.async( nodeDeleteListener.receive( scope, id, eventTimestamp ) )
-                                 .subscribeOn( Schedulers.io() ).subscribe( nodeDelete );
-
-                return id;
-            }
-        } ) );
-=======
+
+                        //mark the node as deleted
+
+
+                        final UUID eventTimestamp = UUIDGenerator.newTimeUUID();
+
+                        final MutationBatch nodeMutation = nodeSerialization.mark( scope, id, timestamp );
+
+
+
                         try {
                             LOG.debug( "Marking node {} as deleted to node mark", node );
                             nodeMutation.execute();
@@ -259,13 +223,14 @@
                         return id;
                     }
                 } );
->>>>>>> 118103c1
     }
 
 
     @Override
     public Observable<Edge> loadEdgeVersions( final SearchByEdge searchByEdge ) {
-<<<<<<< HEAD
+        return mergedEdgeReader.getEdgeVersions( scope, searchByEdge ).buffer( graphFig.getScanPageSize() )
+                                       .flatMap( new EdgeBufferFilter( searchByEdge.getMaxTimestamp() ) )
+                                       .cast( Edge.class ) ;
         return HystrixObservable
                 .user( Observable.create( new ObservableIterator<MarkedEdge>( "getEdgeTypesFromSource" ) {
                     @Override
@@ -275,17 +240,13 @@
                 } ).buffer( graphFig.getScanPageSize() )
                                  .flatMap( new EdgeBufferFilter( searchByEdge.getMaxTimestamp() ) )
                                  .cast( Edge.class ) );
-=======
-        return mergedEdgeReader.getEdgeVersions( scope, searchByEdge ).buffer( graphFig.getScanPageSize() )
-                                       .flatMap( new EdgeBufferFilter( searchByEdge.getMaxTimestamp() ) )
-                                       .cast( Edge.class ) ;
->>>>>>> 118103c1
     }
 
 
     @Override
     public Observable<Edge> loadEdgesFromSource( final SearchByEdgeType search ) {
-<<<<<<< HEAD
+        return  mergedEdgeReader.getEdgesFromSource( scope, search ).buffer( graphFig.getScanPageSize() )
+                                       .flatMap( new EdgeBufferFilter( search.getMaxTimestamp() ) ).cast( Edge.class );
         return HystrixObservable
                 .user( Observable.create( new ObservableIterator<MarkedEdge>( "getEdgeTypesFromSource" ) {
                     @Override
@@ -294,16 +255,13 @@
                     }
                 } ).buffer( graphFig.getScanPageSize() ).flatMap( new EdgeBufferFilter( search.getMaxTimestamp() ) )
                                  .cast( Edge.class ) );
-=======
-        return  mergedEdgeReader.getEdgesFromSource( scope, search ).buffer( graphFig.getScanPageSize() )
-                                       .flatMap( new EdgeBufferFilter( search.getMaxTimestamp() ) ).cast( Edge.class );
->>>>>>> 118103c1
     }
 
 
     @Override
     public Observable<Edge> loadEdgesToTarget( final SearchByEdgeType search ) {
-<<<<<<< HEAD
+        return mergedEdgeReader.getEdgesToTarget( scope, search ).buffer( graphFig.getScanPageSize() )
+                                       .flatMap( new EdgeBufferFilter( search.getMaxTimestamp() ) ).cast( Edge.class ) ;
         return HystrixObservable
                 .user( Observable.create( new ObservableIterator<MarkedEdge>( "getEdgeTypesFromSource" ) {
                     @Override
@@ -312,16 +270,11 @@
                     }
                 } ).buffer( graphFig.getScanPageSize() ).flatMap( new EdgeBufferFilter( search.getMaxTimestamp() ) )
                                  .cast( Edge.class ) );
-=======
-        return mergedEdgeReader.getEdgesToTarget( scope, search ).buffer( graphFig.getScanPageSize() )
-                                       .flatMap( new EdgeBufferFilter( search.getMaxTimestamp() ) ).cast( Edge.class ) ;
->>>>>>> 118103c1
     }
 
 
     @Override
     public Observable<Edge> loadEdgesFromSourceByType( final SearchByIdType search ) {
-<<<<<<< HEAD
         return HystrixObservable
                 .user( Observable.create( new ObservableIterator<MarkedEdge>( "getEdgeTypesFromSource" ) {
                     @Override
@@ -331,19 +284,11 @@
                 } ).buffer( graphFig.getScanPageSize() ).flatMap( new EdgeBufferFilter( search.getMaxTimestamp() ) )
 
                                  .cast( Edge.class ) );
-=======
-        return mergedEdgeReader.getEdgesFromSourceByTargetType( scope, search )
-                                                       .buffer( graphFig.getScanPageSize() )
-                                                       .flatMap( new EdgeBufferFilter( search.getMaxTimestamp() ) )
-
-                                                       .cast( Edge.class );
->>>>>>> 118103c1
     }
 
 
     @Override
     public Observable<Edge> loadEdgesToTargetByType( final SearchByIdType search ) {
-<<<<<<< HEAD
         return HystrixObservable
                 .user( Observable.create( new ObservableIterator<MarkedEdge>( "getEdgeTypesFromSource" ) {
                     @Override
@@ -352,74 +297,41 @@
                     }
                 } ).buffer( graphFig.getScanPageSize() ).flatMap( new EdgeBufferFilter( search.getMaxTimestamp() ) )
                                  .cast( Edge.class ) );
-=======
-        return mergedEdgeReader.getEdgesToTargetBySourceType( scope, search )
-                                                       .buffer( graphFig.getScanPageSize() )
-                                                       .flatMap( new EdgeBufferFilter( search.getMaxTimestamp() ) )
-                                                       .cast( Edge.class ) ;
->>>>>>> 118103c1
     }
 
 
     @Override
     public Observable<String> getEdgeTypesFromSource( final SearchEdgeType search ) {
 
-<<<<<<< HEAD
         return HystrixObservable.user( Observable.create( new ObservableIterator<String>( "getEdgeTypesFromSource" ) {
             @Override
             protected Iterator<String> getIterator() {
                 return edgeMetadataSerialization.getEdgeTypesFromSource( scope, search );
             }
         } ) );
-=======
-        return Observable.create( new ObservableIterator<String>( "getEdgeTypesFromSource" ) {
-                    @Override
-                    protected Iterator<String> getIterator() {
-                        return edgeMetadataSerialization.getEdgeTypesFromSource( scope, search );
-                    }
-                } );
->>>>>>> 118103c1
     }
 
 
     @Override
     public Observable<String> getIdTypesFromSource( final SearchIdType search ) {
-<<<<<<< HEAD
         return HystrixObservable.user( Observable.create( new ObservableIterator<String>( "getIdTypesFromSource" ) {
             @Override
             protected Iterator<String> getIterator() {
                 return edgeMetadataSerialization.getIdTypesFromSource( scope, search );
             }
         } ) );
-=======
-        return Observable.create( new ObservableIterator<String>( "getIdTypesFromSource" ) {
-                    @Override
-                    protected Iterator<String> getIterator() {
-                        return edgeMetadataSerialization.getIdTypesFromSource( scope, search );
-                    }
-                } );
->>>>>>> 118103c1
     }
 
 
     @Override
     public Observable<String> getEdgeTypesToTarget( final SearchEdgeType search ) {
 
-<<<<<<< HEAD
         return HystrixObservable.user( Observable.create( new ObservableIterator<String>( "getEdgeTypesToTarget" ) {
             @Override
             protected Iterator<String> getIterator() {
                 return edgeMetadataSerialization.getEdgeTypesToTarget( scope, search );
             }
         } ) );
-=======
-        return Observable.create( new ObservableIterator<String>( "getEdgeTypesToTarget" ) {
-                    @Override
-                    protected Iterator<String> getIterator() {
-                        return edgeMetadataSerialization.getEdgeTypesToTarget( scope, search );
-                    }
-                } );
->>>>>>> 118103c1
     }
 
 
@@ -486,7 +398,7 @@
             final long edgeTimestamp = edge.getTimestamp();
 
             //our edge needs to not be deleted and have a version that's > max Version
-            if ( edge.isDeleted() || Long.compare( edgeTimestamp, maxTimestamp ) > 0 ) {
+            if ( edge.isDeleted() || Long.compare( edgeTimestamp, maxTimestamp )> 0 ) {
                 return false;
             }
 
@@ -503,7 +415,7 @@
 
             //the target Id has been marked for deletion.  It's version is <= to the marked version for deletion,
             // so we need to discard it
-            if ( targetTimestamp != null && Long.compare( edgeTimestamp, targetTimestamp ) < 1 ) {
+            if ( targetTimestamp != null &&  Long.compare( edgeTimestamp, targetTimestamp ) < 1 ) {
                 return false;
             }
 
@@ -518,6 +430,7 @@
 
     /**
      * Set the subcription for the edge write
+     * @param edgeWriteSubcriber
      */
     public void setEdgeWriteSubcriber( final Observer<Integer> edgeWriteSubcriber ) {
         Preconditions.checkNotNull( edgeWriteSubcriber, "Subscriber cannot be null" );
@@ -527,6 +440,7 @@
 
     /**
      * Set the subscription for the edge delete
+     * @param edgeDeleteSubcriber
      */
     public void setEdgeDeleteSubcriber( final Observer<Integer> edgeDeleteSubcriber ) {
         Preconditions.checkNotNull( edgeDeleteSubcriber, "Subscriber cannot be null" );
@@ -536,6 +450,7 @@
 
     /**
      * Set the subscription for the node delete
+     * @param nodeDelete
      */
     public void setNodeDelete( final Observer<Integer> nodeDelete ) {
         Preconditions.checkNotNull( nodeDelete, "Subscriber cannot be null" );
@@ -553,10 +468,9 @@
 
         private final Logger logger = LoggerFactory.getLogger( MetricSubscriber.class );
 
-
         @Override
         public void onCompleted() {
-            logger.debug( "Event completed" );
+             logger.debug( "Event completed" );
         }
 
 
