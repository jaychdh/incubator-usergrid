/*
 * Licensed to the Apache Software Foundation (ASF) under one
 * or more contributor license agreements.  See the NOTICE file
 * distributed with this work for additional information
 * regarding copyright ownership.  The ASF licenses this file
 * to you under the Apache License, Version 2.0 (the
 * "License"); you may not use this file except in compliance
 * with the License.  You may obtain a copy of the License at
 *
 *    http://www.apache.org/licenses/LICENSE-2.0
 *
 * Unless required by applicable law or agreed to in writing,
 * software distributed under the License is distributed on an
 * "AS IS" BASIS, WITHOUT WARRANTIES OR CONDITIONS OF ANY
 * KIND, either express or implied.  See the License for the
 * specific language governing permissions and limitations
 * under the License.
 */

package org.apache.usergrid.persistence.graph.impl;


import java.util.Iterator;
import java.util.List;
import java.util.Map;
import java.util.UUID;

import org.apache.usergrid.persistence.collection.OrganizationScope;
import org.apache.usergrid.persistence.collection.mvcc.entity.ValidationUtils;
import org.apache.usergrid.persistence.graph.Edge;
import org.apache.usergrid.persistence.graph.GraphFig;
import org.apache.usergrid.persistence.graph.GraphManager;
import org.apache.usergrid.persistence.graph.MarkedEdge;
import org.apache.usergrid.persistence.graph.SearchByEdge;
import org.apache.usergrid.persistence.graph.SearchByEdgeType;
import org.apache.usergrid.persistence.graph.SearchByIdType;
import org.apache.usergrid.persistence.graph.SearchEdgeType;
import org.apache.usergrid.persistence.graph.SearchIdType;
import org.apache.usergrid.persistence.graph.consistency.AsyncProcessor;
import org.apache.usergrid.persistence.graph.consistency.AsynchronousMessage;
import org.apache.usergrid.persistence.graph.guice.CommitLogEdgeSerialization;
import org.apache.usergrid.persistence.graph.guice.EdgeDelete;
import org.apache.usergrid.persistence.graph.guice.NodeDelete;
import org.apache.usergrid.persistence.graph.hystrix.HystrixGraphObservable;
import org.apache.usergrid.persistence.graph.guice.CommitLogEdgeSerialization;
import org.apache.usergrid.persistence.graph.serialization.EdgeMetadataSerialization;
import org.apache.usergrid.persistence.graph.serialization.EdgeSerialization;
import org.apache.usergrid.persistence.graph.serialization.NodeSerialization;
import org.apache.usergrid.persistence.graph.serialization.impl.MergedEdgeReader;
import org.apache.usergrid.persistence.graph.serialization.impl.parse.ObservableIterator;
import org.apache.usergrid.persistence.graph.serialization.util.EdgeUtils;
import org.apache.usergrid.persistence.model.entity.Id;
import org.apache.usergrid.persistence.model.util.UUIDGenerator;

import com.fasterxml.uuid.UUIDComparator;
import com.google.common.base.Preconditions;
import com.google.inject.Inject;
import com.google.inject.assistedinject.Assisted;
import com.netflix.astyanax.MutationBatch;
import com.netflix.astyanax.connectionpool.exceptions.ConnectionException;
import org.apache.usergrid.persistence.model.entity.Entity;

import rx.Observable;
import rx.functions.Func1;
import rx.schedulers.Schedulers;


/**
 * Implementation of graph edges
 */
public class GraphManagerImpl implements GraphManager {


    private final OrganizationScope scope;

    private final EdgeMetadataSerialization edgeMetadataSerialization;


    private final MergedEdgeReader mergedEdgeReader;
    private final EdgeSerialization commitLogSerialization;

    private final NodeSerialization nodeSerialization;

    private final AsyncProcessor<Edge> edgeDeleteAsyncProcessor;
    private final AsyncProcessor<Edge> edgeWriteAsyncProcessor;
    private final AsyncProcessor<Id> nodeDeleteAsyncProcessor;

    private final GraphFig graphFig;


    @Inject
<<<<<<< HEAD
    public GraphManagerImpl( 
        final EdgeMetadataSerialization edgeMetadataSerialization,
        final EdgeSerialization edgeSerialization, 
        final NodeSerialization nodeSerialization,
        final GraphFig graphFig,
        @EdgeDelete final AsyncProcessor<Edge> edgeDelete, 
        @NodeDelete final AsyncProcessor<Id> nodeDelete,
        @Assisted final OrganizationScope scope ) {
=======
    public GraphManagerImpl( final EdgeMetadataSerialization edgeMetadataSerialization,
                             @CommitLogEdgeSerialization final EdgeSerialization commitLogSerialization,
                             final NodeSerialization nodeSerialization, final GraphFig graphFig,
                             @EdgeDelete final AsyncProcessor edgeDelete, @NodeDelete final AsyncProcessor nodeDelete,
                             @NodeDelete final AsyncProcessor edgeWrite, @Assisted final OrganizationScope scope,
                             final MergedEdgeReader mergedEdgeReader ) {
>>>>>>> 956000fd


        ValidationUtils.validateOrganizationScope( scope );
        Preconditions.checkNotNull( edgeMetadataSerialization, "edgeMetadataSerialization must not be null" );
        Preconditions.checkNotNull( mergedEdgeReader, "mergedEdgeReader must not be null" );
        Preconditions.checkNotNull( commitLogSerialization, "commitLogSerialization must not be null" );
        Preconditions.checkNotNull( nodeSerialization, "nodeSerialization must not be null" );
        Preconditions.checkNotNull( graphFig, "graphFig must not be null" );
        Preconditions.checkNotNull( edgeDelete, "edgeDelete must not be null" );
        Preconditions.checkNotNull( nodeDelete, "nodeDelete must not be null" );
        Preconditions.checkNotNull( edgeWrite, "edgeWrite must not be null" );
        Preconditions.checkNotNull( scope, "scope must not be null" );

        this.scope = scope;
        this.edgeMetadataSerialization = edgeMetadataSerialization;
        this.mergedEdgeReader = mergedEdgeReader;
        this.commitLogSerialization = commitLogSerialization;
        this.nodeSerialization = nodeSerialization;
        this.graphFig = graphFig;

        this.edgeDeleteAsyncProcessor = edgeDelete;

        this.nodeDeleteAsyncProcessor = nodeDelete;

        this.edgeWriteAsyncProcessor = edgeWrite;
    }


    @Override
    public Observable<Edge> writeEdge( final Edge edge ) {
        EdgeUtils.validateEdge( edge );

        return HystrixGraphObservable
                .user( Observable.from( edge ).subscribeOn( Schedulers.io() ).map( new Func1<Edge, Edge>() {
                    @Override
                    public Edge call( final Edge edge ) {
                        final AsynchronousMessage<Edge> event =
                                                   edgeWriteAsyncProcessor.setVerification( edge, getTimeout() );

                        final MutationBatch mutation = edgeMetadataSerialization.writeEdge( scope, edge );

                        final MutationBatch edgeMutation = commitLogSerialization.writeEdge( scope, edge );

                        mutation.mergeShallow( edgeMutation );

                        try {
                            mutation.execute();
                        }
                        catch ( ConnectionException e ) {
                            throw new RuntimeException( "Unable to connect to cassandra", e );
                        }

                        edgeWriteAsyncProcessor.start( event );


                        return edge;
                    }
                } ) );
    }


    @Override
    public Observable<Edge> deleteEdge( final Edge edge ) {
        EdgeUtils.validateEdge( edge );

        return HystrixGraphObservable
                .user( Observable.from( edge ).subscribeOn( Schedulers.io() ).map( new Func1<Edge, Edge>() {
                    @Override
                    public Edge call( final Edge edge ) {
                        final MutationBatch edgeMutation = commitLogSerialization.markEdge( scope, edge );

                        final AsynchronousMessage<Edge> event =
                                edgeDeleteAsyncProcessor.setVerification( edge, getTimeout() );


                        try {
                            edgeMutation.execute();
                        }
                        catch ( ConnectionException e ) {
                            throw new RuntimeException( "Unable to connect to cassandra", e );
                        }

                        edgeDeleteAsyncProcessor.start( event );


                        return edge;
                    }
                } ) );
    }


    @Override
    public Observable<Id> deleteNode( final Id node ) {
        return HystrixGraphObservable
                .user( Observable.from( node ).subscribeOn( Schedulers.io() ).map( new Func1<Id, Id>() {
                    @Override
                    public Id call( final Id id ) {

                        //mark the node as deleted
                        final UUID deleteTime = UUIDGenerator.newTimeUUID();

                        final MutationBatch nodeMutation = nodeSerialization.mark( scope, id, deleteTime );

                        final AsynchronousMessage<Id> event =
                                nodeDeleteAsyncProcessor.setVerification( node, getTimeout() );


                        try {
                            nodeMutation.execute();
                        }
                        catch ( ConnectionException e ) {
                            throw new RuntimeException( "Unable to connect to cassandra", e );
                        }

                        nodeDeleteAsyncProcessor.start( event );

                        return id;
                    }
                } ) );
    }


    @Override
    public Observable<Edge> loadEdgeVersions( final SearchByEdge searchByEdge ) {
        return HystrixGraphObservable.user( mergedEdgeReader.getEdgeVersions( scope, searchByEdge ).buffer( graphFig.getScanPageSize() ).flatMap( new EdgeBufferFilter( searchByEdge.getMaxVersion() ) )
                                                      .cast( Edge.class ) );
    }


    @Override
    public Observable<Edge> loadEdgesFromSource( final SearchByEdgeType search ) {
        return HystrixGraphObservable
                .user( mergedEdgeReader.getEdgesFromSource( scope, search ).buffer( graphFig.getScanPageSize() ).flatMap( new EdgeBufferFilter( search.getMaxVersion() ) )
                                 .cast( Edge.class ) );
    }


    @Override
    public Observable<Edge> loadEdgesToTarget( final SearchByEdgeType search ) {
        return HystrixGraphObservable
                .user( mergedEdgeReader.getEdgesToTarget( scope, search ).buffer( graphFig.getScanPageSize() ).flatMap( new EdgeBufferFilter( search.getMaxVersion() ) )
                                 .cast( Edge.class ) );
    }


    @Override
    public Observable<Edge> loadEdgesFromSourceByType( final SearchByIdType search ) {
        return HystrixGraphObservable
                .user(mergedEdgeReader.getEdgesFromSourceByTargetType( scope, search ).buffer( graphFig.getScanPageSize() ).flatMap( new EdgeBufferFilter( search.getMaxVersion() ) )

                                 .cast( Edge.class ) );
    }


    @Override
    public Observable<Edge> loadEdgesToTargetByType( final SearchByIdType search ) {
        return HystrixGraphObservable
                .user(mergedEdgeReader.getEdgesToTargetBySourceType( scope, search ).buffer( graphFig.getScanPageSize() ).flatMap( new EdgeBufferFilter( search.getMaxVersion() ) )
                                 .cast( Edge.class ) );
    }


    @Override
    public Observable<String> getEdgeTypesFromSource( final SearchEdgeType search ) {

        return HystrixGraphObservable
                .user( Observable.create( new ObservableIterator<String>( "getEdgeTypesFromSource" ) {
                    @Override
                    protected Iterator<String> getIterator() {
                        return edgeMetadataSerialization.getEdgeTypesFromSource( scope, search );
                    }
                } ) );
    }


    @Override
    public Observable<String> getIdTypesFromSource( final SearchIdType search ) {
        return HystrixGraphObservable
                .user( Observable.create( new ObservableIterator<String>( "getIdTypesFromSource" ) {
                    @Override
                    protected Iterator<String> getIterator() {
                        return edgeMetadataSerialization.getIdTypesFromSource( scope, search );
                    }
                } ) );
    }


    @Override
    public Observable<String> getEdgeTypesToTarget( final SearchEdgeType search ) {

        return HystrixGraphObservable
                .user( Observable.create( new ObservableIterator<String>( "getEdgeTypesToTarget" ) {
                    @Override
                    protected Iterator<String> getIterator() {
                        return edgeMetadataSerialization.getEdgeTypesToTarget( scope, search );
                    }
                } ) );
    }


    @Override
    public Observable<String> getIdTypesToTarget( final SearchIdType search ) {
        return HystrixGraphObservable.user( Observable.create( new ObservableIterator<String>( "getIdTypesToTarget" ) {
            @Override
            protected Iterator<String> getIterator() {
                return edgeMetadataSerialization.getIdTypesToTarget( scope, search );
            }
        } ) );
    }


    /**
     * Get our timeout for write consistency
     */
    private long getTimeout() {
        return graphFig.getRepairTimeout() * 2;
    }


    /**
     * Helper filter to perform mapping and return an observable of pre-filtered edges
     */
    private class EdgeBufferFilter implements Func1<List<MarkedEdge>, Observable<MarkedEdge>> {

        private final UUID maxVersion;


        private EdgeBufferFilter( final UUID maxVersion ) {
            this.maxVersion = maxVersion;
        }


        /**
         * Takes a buffered list of marked edges.  It then does a single round trip to fetch marked ids These are then
         * used in conjunction with the max version filter to filter any edges that should not be returned
         *
         * @return An observable that emits only edges that can be consumed.  There could be multiple versions of the
         *         same edge so those need de-duped.
         */
        @Override
        public Observable<MarkedEdge> call( final List<MarkedEdge> markedEdges ) {

            final Map<Id, UUID> markedVersions = nodeSerialization.getMaxVersions( scope, markedEdges );
            return Observable.from( markedEdges ).filter( new EdgeFilter( this.maxVersion, markedVersions ) );
        }
    }


    /**
     * Filter the returned values based on the max uuid and if it's been marked for deletion or not
     */
    private static class EdgeFilter implements Func1<MarkedEdge, Boolean> {

        private final UUID maxVersion;

        private final Map<Id, UUID> markCache;


        private EdgeFilter( final UUID maxVersion, Map<Id, UUID> markCache ) {
            this.maxVersion = maxVersion;
            this.markCache = markCache;
        }


        @Override
        public Boolean call( final MarkedEdge edge ) {


            final UUID edgeVersion = edge.getVersion();

            //our edge needs to not be deleted and have a version that's > max Version
            if ( edge.isDeleted() || UUIDComparator.staticCompare( edgeVersion, maxVersion ) > 0 ) {
                return false;
            }


            final UUID sourceVersion = markCache.get( edge.getSourceNode() );

            //the source Id has been marked for deletion.  It's version is <= to the marked version for deletion,
            // so we need to discard it
            if ( sourceVersion != null && UUIDComparator.staticCompare( edgeVersion, sourceVersion ) < 1 ) {
                return false;
            }

            final UUID targetVersion = markCache.get( edge.getTargetNode() );

            //the target Id has been marked for deletion.  It's version is <= to the marked version for deletion,
            // so we need to discard it
            if ( targetVersion != null && UUIDComparator.staticCompare( edgeVersion, targetVersion ) < 1 ) {
                return false;
            }


            return true;
        }
    }
}<|MERGE_RESOLUTION|>--- conflicted
+++ resolved
@@ -89,23 +89,12 @@
 
 
     @Inject
-<<<<<<< HEAD
-    public GraphManagerImpl( 
-        final EdgeMetadataSerialization edgeMetadataSerialization,
-        final EdgeSerialization edgeSerialization, 
-        final NodeSerialization nodeSerialization,
-        final GraphFig graphFig,
-        @EdgeDelete final AsyncProcessor<Edge> edgeDelete, 
-        @NodeDelete final AsyncProcessor<Id> nodeDelete,
-        @Assisted final OrganizationScope scope ) {
-=======
     public GraphManagerImpl( final EdgeMetadataSerialization edgeMetadataSerialization,
                              @CommitLogEdgeSerialization final EdgeSerialization commitLogSerialization,
                              final NodeSerialization nodeSerialization, final GraphFig graphFig,
                              @EdgeDelete final AsyncProcessor edgeDelete, @NodeDelete final AsyncProcessor nodeDelete,
                              @NodeDelete final AsyncProcessor edgeWrite, @Assisted final OrganizationScope scope,
                              final MergedEdgeReader mergedEdgeReader ) {
->>>>>>> 956000fd
 
 
         ValidationUtils.validateOrganizationScope( scope );
