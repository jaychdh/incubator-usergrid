--- conflicted
+++ resolved
@@ -49,10 +49,6 @@
 import com.netflix.astyanax.MutationBatch;
 import com.netflix.astyanax.connectionpool.exceptions.ConnectionException;
 
-<<<<<<< HEAD
-import rx.Observable;
-=======
->>>>>>> befcdcab
 import rx.functions.Action1;
 
 
@@ -98,22 +94,11 @@
 
         final Entity entity = mvccEntity.getEntity().get();
 
-<<<<<<< HEAD
-        final Id entityId = entity.getId();
-
-        final UUID entityVersion = entity.getVersion();
 
         final CollectionScope scope = ioevent.getEntityCollection();
 
         // use simple thread pool to verify fields in parallel
 
-=======
-
-        final CollectionScope scope = ioevent.getEntityCollection();
-
-        // use simple thread pool to verify fields in parallel
-
->>>>>>> befcdcab
         final Collection<Field> entityFields = entity.getFields();
 
         //allocate our max size, worst case
@@ -131,17 +116,10 @@
 
 
                 // use write-first then read strategy
-<<<<<<< HEAD
-                final UniqueValue written = new UniqueValueImpl( scope, field, entityId, entityVersion );
-
-                // use TTL in case something goes wrong before entity is finally committed
-                final MutationBatch mb = uniqueValueStrat.write( written, serializationFig.getTimeout() );
-=======
                 final UniqueValue written = new UniqueValueImpl( field, entityId, entityVersion );
 
                 // use TTL in case something goes wrong before entity is finally committed
                 final MutationBatch mb = uniqueValueStrat.write( scope, written, serializationFig.getTimeout() );
->>>>>>> befcdcab
 
                 batch.mergeShallow( mb );
 
@@ -155,17 +133,6 @@
             return;
         }
 
-<<<<<<< HEAD
-
-        //perform the write
-        try {
-            batch.execute();
-        }
-        catch ( ConnectionException ex ) {
-            throw new RuntimeException( "Unable to write to cassandra", ex );
-        }
-=======
->>>>>>> befcdcab
 
         //perform the write
         try {
@@ -187,16 +154,11 @@
         }
 
 
-<<<<<<< HEAD
-        final Map<String, Field> uniquenessViolations = new HashMap<>( uniqueFields.size());
-=======
         final Map<String, Field> uniquenessViolations = new HashMap<>( uniqueFields.size() );
->>>>>>> befcdcab
 
 
         //loop through each field that was unique
         for ( final Field field : uniqueFields ) {
-<<<<<<< HEAD
 
             final UniqueValue uniqueValue = uniqueValues.getValue( field.getName() );
 
@@ -209,20 +171,6 @@
 
             final Id returnedEntityId = uniqueValue.getEntityId();
 
-=======
-
-            final UniqueValue uniqueValue = uniqueValues.getValue( field.getName() );
-
-            if ( uniqueValue == null ) {
-                throw new RuntimeException(
-                        String.format( "Could not retrieve unique value for field %s, unable to verify",
-                                field.getName() ) );
-            }
-
-
-            final Id returnedEntityId = uniqueValue.getEntityId();
-
->>>>>>> befcdcab
 
             if ( !entityId.equals( returnedEntityId ) ) {
                 uniquenessViolations.put( field.getName(), field );
@@ -234,8 +182,5 @@
         if ( !uniquenessViolations.isEmpty() ) {
             throw new WriteUniqueVerifyException( mvccEntity, ioevent.getEntityCollection(), uniquenessViolations );
         }
-
-
     }
-
 }