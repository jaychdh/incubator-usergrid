--- conflicted
+++ resolved
@@ -48,8 +48,7 @@
  * This phase execute all unique value verification on the MvccEntity.
  */
 @Singleton
-public class WriteUniqueVerify implements 
-    Func1<CollectionIoEvent<MvccEntity>, Observable<? extends CollectionIoEvent<MvccEntity>>> {
+public class WriteUniqueVerify implements Func1<CollectionIoEvent<MvccEntity>, Observable<? extends CollectionIoEvent<MvccEntity>>> {
 
     private static final Logger LOG = LoggerFactory.getLogger( WriteUniqueVerify.class );
 
@@ -62,28 +61,26 @@
 
 
     @Inject
-    public WriteUniqueVerify( final UniqueValueSerializationStrategy uvstrat,
+    public WriteUniqueVerify( final UniqueValueSerializationStrategy uniqueValueSerializiationStrategy,
                               final Scheduler scheduler, final SerializationFig serializationFig ) {
 
-        Preconditions.checkNotNull( uvstrat, "uniqueValueSerializationStrategy is required" );
+        Preconditions.checkNotNull( uniqueValueSerializiationStrategy, "uniqueValueSerializationStrategy is required" );
         Preconditions.checkNotNull( scheduler, "scheduler is required" );
         Preconditions.checkNotNull( serializationFig, "serializationFig is required" );
 
-        this.uniqueValueStrat = uvstrat;
+        this.uniqueValueStrat = uniqueValueSerializiationStrategy;
         this.scheduler = scheduler;
         this.serializationFig = serializationFig;
     }
 
 
     @Override
-    public Observable<? extends CollectionIoEvent<MvccEntity>> call(
-            final CollectionIoEvent<MvccEntity> ioevent ) {
+    public Observable<? extends CollectionIoEvent<MvccEntity>> call(final CollectionIoEvent<MvccEntity> ioevent ) {
 
         ValidationUtils.verifyMvccEntityWithEntity( ioevent.getEvent() );
 
         final Entity entity = ioevent.getEvent().getEntity().get();
 
-<<<<<<< HEAD
         // use simple thread pool to verify fields in parallel
 
         // We want to use concurrent to fork all validations this way they're wrapped by timeouts and
@@ -91,39 +88,36 @@
         // I think it still needs added to the Concurrent utility class
 
 
-=======
->>>>>>> c5fbce67
         final List<Observable<FieldUniquenessResult>> fields =
                 new ArrayList<Observable<FieldUniquenessResult>>();
 
-        // Construct all the functions for verifying we're unique
+
+
+        /**
+         * Construct all the functions for verifying we're unique
+         */
         for ( final Field field : entity.getFields() ) {
 
-            // if it's unique, add a function to validate it
+            //if it's unique, create a function to validate it and add it to the list of concurrent validations
             if ( field.isUnique() ) {
 
-                Observable<FieldUniquenessResult> result =  
-                        Observable.from( field ).subscribeOn( scheduler )
-                                .map(new Func1<Field,  FieldUniquenessResult>() {
-
+                Observable<FieldUniquenessResult> result =  Observable.from( field ).subscribeOn( scheduler ).map(new Func1<Field,  FieldUniquenessResult>() {
                     @Override
                     public FieldUniquenessResult call(Field field ) {
 
                         // use write-first then read strategy
-                        UniqueValue written = new UniqueValueImpl( 
-                                ioevent.getEntityCollection(), field, entity.getId(),
+                        UniqueValue written = new UniqueValueImpl( ioevent.getEntityCollection(), field, entity.getId(),
                                 entity.getVersion() );
 
                         // use TTL in case something goes wrong before entity is finally committed
-                        MutationBatch mb = uniqueValueStrat.write( 
-                                written, serializationFig.getTimeout() );
+                        MutationBatch mb = uniqueValueStrat.write( written, serializationFig.getTimeout() );
 
                         try {
                             mb.execute();
                         }
                         catch ( ConnectionException ex ) {
-                            throw new CollectionRuntimeException( 
-                                    "Error writing unique value " + field.toString(), ex );
+                            throw new CollectionRuntimeException( "Error writing unique value " + field.toString(),
+                                    ex );
                         }
 
                         // does the database value match what we wrote?
@@ -151,11 +145,11 @@
         /**
          * Zip the results up
          */
-        final FuncN<CollectionIoEvent<MvccEntity>> zipFunction = 
-                new FuncN<CollectionIoEvent<MvccEntity>>() {
-
+        final FuncN<CollectionIoEvent<MvccEntity>> zipFunction = new FuncN<CollectionIoEvent<MvccEntity>>() {
             @Override
             public CollectionIoEvent<MvccEntity> call( final Object... args ) {
+
+
 
                 for ( Object resultObj : args ) {
 
@@ -164,8 +158,7 @@
                     if ( !result.isUnique() ) {
                         Field field = result.getField();
                         throw new CollectionRuntimeException(
-                            "Duplicate field value " + field.getName() 
-                                    + " = " + field.getValue().toString() );
+                                "Duplicate field value " + field.getName() + " = " + field.getValue().toString() );
                     }
                 }
 
