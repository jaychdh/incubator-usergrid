--- conflicted
+++ resolved
@@ -36,6 +36,7 @@
 import org.apache.usergrid.persistence.model.entity.Entity;
 import org.apache.usergrid.persistence.model.entity.Id;
 
+import com.google.common.base.Optional;
 import com.google.common.base.Preconditions;
 import com.google.inject.Inject;
 import com.google.inject.Singleton;
@@ -86,32 +87,8 @@
         //generate  a version that represents now
         final UUID versionMax = uuidService.newTimeUUID();
 
-<<<<<<< HEAD
-        List<MvccEntity> results = entitySerializationStrategy.load( collectionScope, entityId, versionMax, 5 );
-
-        //nothing to do, we didn't get a result back
-        if ( results.size() < 1 ) {
-=======
         Iterator<MvccEntity> results = entitySerializationStrategy.load(
                 collectionScope, entityId, versionMax, 1 );
-
-        //nothing to do, we didn't get a result back
-        if ( !results.hasNext() ) {
-            return null;
-        }
-
-        MvccEntity mvccEntity = results.next();
-        final Optional<Entity> targetVersion = mvccEntity.getEntity();
-
-        //this entity has been marked as cleared.  
-        //The version exists, but does not have entity data
-        if ( !targetVersion.isPresent() ) {
-
-            //TODO, a lazy org.apache.usergrid.persistence.core.consistency repair/cleanup here?
-
->>>>>>> 35bdcd24
-            return null;
-        }
 
         return RepairUtil.repair( results );
 
