/*
 * Licensed to the Apache Software Foundation (ASF) under one
 * or more contributor license agreements.  See the NOTICE file
 * distributed with this work for additional information
 * regarding copyright ownership.  The ASF licenses this file
 * to you under the Apache License, Version 2.0 (the
 * "License"); you may not use this file except in compliance
 * with the License.  You may obtain a copy of the License at
 *
 *    http://www.apache.org/licenses/LICENSE-2.0
 *
 * Unless required by applicable law or agreed to in writing,
 * software distributed under the License is distributed on an
 * "AS IS" BASIS, WITHOUT WARRANTIES OR CONDITIONS OF ANY
 * KIND, either express or implied.  See the License for the
 * specific language governing permissions and limitations
 * under the License.
 */
package org.apache.usergrid.persistence.collection.mvcc.stage.delete;


import java.util.Iterator;
import java.util.List;
import java.util.UUID;

import org.slf4j.Logger;
import org.slf4j.LoggerFactory;

import org.apache.usergrid.persistence.collection.CollectionScope;
import org.apache.usergrid.persistence.collection.mvcc.MvccEntitySerializationStrategy;
import org.apache.usergrid.persistence.collection.mvcc.MvccLogEntrySerializationStrategy;
import org.apache.usergrid.persistence.collection.MvccEntity;
import org.apache.usergrid.persistence.collection.MvccLogEntry;
import org.apache.usergrid.persistence.collection.mvcc.entity.MvccValidationUtils;
import org.apache.usergrid.persistence.collection.mvcc.entity.Stage;
import org.apache.usergrid.persistence.collection.mvcc.entity.impl.MvccLogEntryImpl;
import org.apache.usergrid.persistence.collection.mvcc.stage.CollectionIoEvent;
import org.apache.usergrid.persistence.collection.serialization.SerializationFig;
import org.apache.usergrid.persistence.collection.serialization.UniqueValue;
import org.apache.usergrid.persistence.collection.serialization.UniqueValueSerializationStrategy;
import org.apache.usergrid.persistence.collection.serialization.impl.UniqueValueImpl;
import org.apache.usergrid.persistence.core.rx.ObservableIterator;
import org.apache.usergrid.persistence.model.entity.Entity;
import org.apache.usergrid.persistence.model.entity.Id;
import org.apache.usergrid.persistence.model.field.Field;

import com.google.common.base.Preconditions;
import com.google.inject.Inject;
import com.google.inject.Singleton;
import com.netflix.astyanax.Keyspace;
import com.netflix.astyanax.MutationBatch;
import com.netflix.astyanax.connectionpool.exceptions.ConnectionException;

import rx.Observable;
import rx.functions.Action1;


/**
 * This phase should invoke any finalization, and mark the entity as committed in the data store before returning
 */
@Singleton
public class MarkCommit implements Action1<CollectionIoEvent<MvccEntity>> {

    private static final Logger LOG = LoggerFactory.getLogger( MarkCommit.class );

    private final MvccLogEntrySerializationStrategy logStrat;
    private final MvccEntitySerializationStrategy entityStrat;
    private final SerializationFig serializationFig;
    private final UniqueValueSerializationStrategy uniqueValueStrat;
    private final Keyspace keyspace;


    @Inject
    public MarkCommit( final MvccLogEntrySerializationStrategy logStrat,
                       final MvccEntitySerializationStrategy entityStrat,
                       final UniqueValueSerializationStrategy uniqueValueStrat, final SerializationFig serializationFig,
                       final Keyspace keyspace ) {


        Preconditions.checkNotNull( logStrat, "logEntrySerializationStrategy is required" );
        Preconditions.checkNotNull( entityStrat, "entitySerializationStrategy is required" );

        this.logStrat = logStrat;
        this.entityStrat = entityStrat;
        this.serializationFig = serializationFig;
        this.uniqueValueStrat = uniqueValueStrat;
        this.keyspace = keyspace;
    }


    @Override
    public void call( final CollectionIoEvent<MvccEntity> idIoEvent ) {

        final MvccEntity entity = idIoEvent.getEvent();

        MvccValidationUtils.verifyMvccEntityOptionalEntity( entity );

        final Id entityId = entity.getId();
        final UUID version = entity.getVersion();


        final CollectionScope collectionScope = idIoEvent.getEntityCollection();


        LOG.debug("Inserting tombstone for entity {} at version {}", entityId, version );

        final MvccLogEntry startEntry =
                new MvccLogEntryImpl( entityId, version, Stage.COMMITTED, MvccLogEntry.State.DELETED );

        final MutationBatch entityStateBatch = logStrat.write( collectionScope, startEntry );

        //insert a "cleared" value into the versions.  Post processing should actually delete

        try {
            final MutationBatch entityBatch = entityStrat.mark( collectionScope, entityId, version );
            entityStateBatch.mergeShallow( entityBatch );
            entityStateBatch.execute();
        }
        catch ( ConnectionException e ) {
            throw new RuntimeException( "Unable to mark entry as deleted" );
        }
<<<<<<< HEAD
=======


        //TODO Refactor this logic into a a class that can be invoked from anywhere
        //load every entity we have history of
        Observable<List<MvccEntity>> deleteFieldsObservable =
                Observable.create( new ObservableIterator<MvccEntity>( "deleteColumns" ) {
                    @Override
                    protected Iterator<MvccEntity> getIterator() {
                        Iterator<MvccEntity> entities =
                                entityStrat.load( collectionScope, entityId, entity.getVersion(), 100 );

                        return entities;
                    }
                } )       //buffer them for efficiency
                          .buffer( serializationFig.getBufferSize() ).doOnNext(

                        new Action1<List<MvccEntity>>() {
                            @Override
                            public void call( final List<MvccEntity> mvccEntities ) {


                                final MutationBatch batch = keyspace.prepareMutationBatch();

                                for ( MvccEntity mvccEntity : mvccEntities ) {
                                    if ( !mvccEntity.getEntity().isPresent() ) {
                                        continue;
                                    }

                                    final UUID entityVersion = mvccEntity.getVersion();

                                    final Entity entity = mvccEntity.getEntity().get();

                                    //remove all unique fields from the index
                                    for ( final Field field : entity.getFields() ) {

                                        if(!field.isUnique()){
                                            continue;
                                        }

                                        final UniqueValue unique = new UniqueValueImpl( field, entityId, entityVersion );

                                        final MutationBatch deleteMutation = uniqueValueStrat.delete(collectionScope,  unique );

                                        batch.mergeShallow( deleteMutation );
                                    }
                                }

                                try {
                                    batch.execute();
                                }
                                catch ( ConnectionException e1 ) {
                                    throw new RuntimeException( "Unable to execute " +
                                            "unique value " +
                                            "delete", e1 );
                                }
                            }
                        }


                                                                       );

        final int removedCount = deleteFieldsObservable.count().toBlocking().last();

        LOG.debug("Removed unique values for {} entities of entity {}", removedCount, entityId );
>>>>>>> befcdcab
    }
}<|MERGE_RESOLUTION|>--- conflicted
+++ resolved
@@ -119,72 +119,72 @@
         catch ( ConnectionException e ) {
             throw new RuntimeException( "Unable to mark entry as deleted" );
         }
-<<<<<<< HEAD
-=======
-
-
-        //TODO Refactor this logic into a a class that can be invoked from anywhere
-        //load every entity we have history of
-        Observable<List<MvccEntity>> deleteFieldsObservable =
-                Observable.create( new ObservableIterator<MvccEntity>( "deleteColumns" ) {
-                    @Override
-                    protected Iterator<MvccEntity> getIterator() {
-                        Iterator<MvccEntity> entities =
-                                entityStrat.load( collectionScope, entityId, entity.getVersion(), 100 );
-
-                        return entities;
-                    }
-                } )       //buffer them for efficiency
-                          .buffer( serializationFig.getBufferSize() ).doOnNext(
-
-                        new Action1<List<MvccEntity>>() {
-                            @Override
-                            public void call( final List<MvccEntity> mvccEntities ) {
-
-
-                                final MutationBatch batch = keyspace.prepareMutationBatch();
-
-                                for ( MvccEntity mvccEntity : mvccEntities ) {
-                                    if ( !mvccEntity.getEntity().isPresent() ) {
-                                        continue;
-                                    }
-
-                                    final UUID entityVersion = mvccEntity.getVersion();
-
-                                    final Entity entity = mvccEntity.getEntity().get();
-
-                                    //remove all unique fields from the index
-                                    for ( final Field field : entity.getFields() ) {
-
-                                        if(!field.isUnique()){
-                                            continue;
-                                        }
-
-                                        final UniqueValue unique = new UniqueValueImpl( field, entityId, entityVersion );
-
-                                        final MutationBatch deleteMutation = uniqueValueStrat.delete(collectionScope,  unique );
-
-                                        batch.mergeShallow( deleteMutation );
-                                    }
-                                }
-
-                                try {
-                                    batch.execute();
-                                }
-                                catch ( ConnectionException e1 ) {
-                                    throw new RuntimeException( "Unable to execute " +
-                                            "unique value " +
-                                            "delete", e1 );
-                                }
-                            }
-                        }
-
-
-                                                                       );
-
-        final int removedCount = deleteFieldsObservable.count().toBlocking().last();
-
-        LOG.debug("Removed unique values for {} entities of entity {}", removedCount, entityId );
->>>>>>> befcdcab
+//<<<<<<< HEAD
+//=======
+//
+//
+//        //TODO Refactor this logic into a a class that can be invoked from anywhere
+//        //load every entity we have history of
+//        Observable<List<MvccEntity>> deleteFieldsObservable =
+//                Observable.create( new ObservableIterator<MvccEntity>( "deleteColumns" ) {
+//                    @Override
+//                    protected Iterator<MvccEntity> getIterator() {
+//                        Iterator<MvccEntity> entities =
+//                                entityStrat.load( collectionScope, entityId, entity.getVersion(), 100 );
+//
+//                        return entities;
+//                    }
+//                } )       //buffer them for efficiency
+//                          .buffer( serializationFig.getBufferSize() ).doOnNext(
+//
+//                        new Action1<List<MvccEntity>>() {
+//                            @Override
+//                            public void call( final List<MvccEntity> mvccEntities ) {
+//
+//
+//                                final MutationBatch batch = keyspace.prepareMutationBatch();
+//
+//                                for ( MvccEntity mvccEntity : mvccEntities ) {
+//                                    if ( !mvccEntity.getEntity().isPresent() ) {
+//                                        continue;
+//                                    }
+//
+//                                    final UUID entityVersion = mvccEntity.getVersion();
+//
+//                                    final Entity entity = mvccEntity.getEntity().get();
+//
+//                                    //remove all unique fields from the index
+//                                    for ( final Field field : entity.getFields() ) {
+//
+//                                        if(!field.isUnique()){
+//                                            continue;
+//                                        }
+//
+//                                        final UniqueValue unique = new UniqueValueImpl( field, entityId, entityVersion );
+//
+//                                        final MutationBatch deleteMutation = uniqueValueStrat.delete(collectionScope,  unique );
+//
+//                                        batch.mergeShallow( deleteMutation );
+//                                    }
+//                                }
+//
+//                                try {
+//                                    batch.execute();
+//                                }
+//                                catch ( ConnectionException e1 ) {
+//                                    throw new RuntimeException( "Unable to execute " +
+//                                            "unique value " +
+//                                            "delete", e1 );
+//                                }
+//                            }
+//                        }
+//
+//
+//                                                                       );
+//
+//        final int removedCount = deleteFieldsObservable.count().toBlocking().last();
+//
+//        LOG.debug("Removed unique values for {} entities of entity {}", removedCount, entityId );
+//>>>>>>> befcdcab6f7f1c83dbcb2a24eddb055c9297d59f
     }
 }