--- conflicted
+++ resolved
@@ -43,6 +43,8 @@
 import org.apache.usergrid.persistence.model.entity.Entity;
 import org.apache.usergrid.persistence.model.entity.Id;
 
+import com.fasterxml.jackson.databind.ObjectMapper;
+import com.fasterxml.jackson.dataformat.smile.SmileFactory;
 import com.google.common.base.Optional;
 import com.google.common.base.Preconditions;
 import com.google.inject.Inject;
@@ -60,7 +62,6 @@
 import com.netflix.astyanax.serializers.AbstractSerializer;
 import com.netflix.astyanax.serializers.ByteBufferSerializer;
 import com.netflix.astyanax.serializers.BytesArraySerializer;
-import com.netflix.astyanax.serializers.ObjectSerializer;
 import com.netflix.astyanax.serializers.UUIDSerializer;
 
 /**
@@ -281,16 +282,11 @@
         }
     }
 
-    private static class EntitySerializer extends AbstractSerializer<EntityWrapper> {
-
-<<<<<<< HEAD
-        private static final BytesArraySerializer BYTES_ARRAY_SERIALIZER = BytesArraySerializer.get();
-        private static final ObjectSerializer SER = ObjectSerializer.get();
-=======
+    public static class EntitySerializer extends AbstractSerializer<EntityWrapper> {
+
         public static final SmileFactory f = new SmileFactory(  );
 
         public static ObjectMapper mapper = new ObjectMapper( f );
->>>>>>> 5c6b467e
 
         private static byte[] STATE_COMPLETE = new byte[] { 0 };
         private static byte[] STATE_DELETED = new byte[] { 1 };
@@ -302,16 +298,15 @@
         //the marker for when we're passed a "null" value
         private static final byte[] EMPTY = new byte[] { 0x0 };
 
-
         @Override
         public ByteBuffer toByteBuffer( final EntityWrapper wrapper ) {
+            if ( wrapper == null ) {
+                return null;
+            }
 
             CompositeBuilder builder = Composites.newCompositeBuilder();
 
-
             builder.addBytes( VERSION );
-
-
             //mark this version as empty
             if ( !wrapper.entity.isPresent() ) {
                 //we're empty
@@ -330,26 +325,27 @@
                 builder.addBytes( STATE_PARTIAL );
             }
 
-            builder.addBytes( SER.toByteBuffer( wrapper.entity.get() ));
+            try {
+                builder.addBytes( mapper.writeValueAsBytes( wrapper.entity.get() ) );
+            }
+            catch ( Exception e ) {
+                throw new RuntimeException(e.getMessage());
+            }
 
             return builder.build();
         }
-
 
         @Override
         public EntityWrapper fromByteBuffer( final ByteBuffer byteBuffer ) {
-
-            CompositeParser parser = Composites.newCompositeParser( byteBuffer );
-
-
-            final byte[] version = parser.read( BYTES_ARRAY_SERIALIZER );
+           CompositeParser parser = Composites.newCompositeParser( byteBuffer );
+
+            byte[] version = parser.read( BYTES_ARRAY_SERIALIZER );
 
             if ( !Arrays.equals( VERSION, version ) ) {
                 throw new UnsupportedOperationException( "A version of type " + version + " is unsupported" );
             }
 
-
-            final byte[] state = parser.read( BYTES_ARRAY_SERIALIZER );
+            byte[] state = parser.read( BYTES_ARRAY_SERIALIZER );
 
             /**
              * It's been deleted, remove it
@@ -358,7 +354,21 @@
                 return new EntityWrapper( MvccEntity.Status.COMPLETE, Optional.<Entity>absent() );
             }
 
-            final Entity storedEntity = ( Entity ) parser.read( SER );
+            Entity storedEntity = null;
+
+            ByteBuffer jsonBytes = parser.read(  BUFFER_SERIALIZER );
+
+            try {
+
+                byte[] array = jsonBytes.array();
+                int start = jsonBytes.arrayOffset();
+                int length = jsonBytes.remaining();
+
+                storedEntity = mapper.readValue( array,start,length,Entity.class);
+            }
+            catch ( Exception e ) {
+                throw new RuntimeException(e.getMessage());
+            }
 
             final Optional<Entity> entity = Optional.of( storedEntity );
 
@@ -367,106 +377,7 @@
             }
 
             //it's partial by default
-
             return new EntityWrapper( MvccEntity.Status.PARTIAL, entity );
         }
     }
-
-//    public static class EntitySerializer extends AbstractSerializer<EntityWrapper> {
-//       public static SmileFactory f = new SmileFactory(  );
-//
-//        public static ObjectMapper mapper = new ObjectMapper( f );
-//
-//        private static byte[] STATE_COMPLETE = new byte[] { 0 };
-//        private static byte[] STATE_DELETED = new byte[] { 1 };
-//        private static byte[] STATE_PARTIAL = new byte[] { 2 };
-//
-//        private static byte[] VERSION = new byte[] { 0 };
-//
-//
-//        //the marker for when we're passed a "null" value
-//        private static final byte[] EMPTY = new byte[] { 0x0 };
-//
-//        @Override
-//        public ByteBuffer toByteBuffer( final EntityWrapper wrapper ) {
-//            if ( wrapper == null ) {
-//                return null;
-//            }
-//
-//            CompositeBuilder builder = Composites.newCompositeBuilder();
-//
-//            builder.addBytes( VERSION );
-//            //mark this version as empty
-//            if ( !wrapper.entity.isPresent() ) {
-//                //we're empty
-//                builder.addBytes( STATE_DELETED );
-//
-//                return builder.build();
-//            }
-//
-//            //we have an entity
-//
-//            if ( wrapper.status == MvccEntity.Status.COMPLETE ) {
-//                builder.addBytes( STATE_COMPLETE );
-//            }
-//
-//            else {
-//                builder.addBytes( STATE_PARTIAL );
-//            }
-//
-//            try {
-//                builder.addBytes( mapper.writeValueAsBytes( wrapper.entity.get() ) );
-//            }
-//            catch ( Exception e ) {
-//                throw new RuntimeException(e.getMessage());
-//            }
-//
-//            return builder.build();
-//        }
-//
-//        @Override
-//        public EntityWrapper fromByteBuffer( final ByteBuffer byteBuffer ) {
-//           CompositeParser parser = Composites.newCompositeParser( byteBuffer );
-//
-//            byte[] version = parser.read( BYTES_ARRAY_SERIALIZER );
-//
-//            if ( !Arrays.equals( VERSION, version ) ) {
-//                throw new UnsupportedOperationException( "A version of type " + version + " is unsupported" );
-//            }
-//
-//            byte[] state = parser.read( BYTES_ARRAY_SERIALIZER );
-//
-//            /**
-//             * It's been deleted, remove it
-//             */
-//            if ( Arrays.equals( STATE_DELETED, state ) ) {
-//                return new EntityWrapper( MvccEntity.Status.COMPLETE, Optional.<Entity>absent() );
-//            }
-//
-//            Entity storedEntity = null;
-//
-//            ByteBuffer jsonBytes = parser.read(  BUFFER_SERIALIZER );
-//
-//            try {
-//
-//                byte[] array = jsonBytes.array();
-//                int start = jsonBytes.arrayOffset();
-//                int length = jsonBytes.remaining();
-//
-//                storedEntity = mapper.readValue( array,start,length,Entity.class);
-//            }
-//            catch ( Exception e ) {
-//                throw new RuntimeException(e.getMessage());
-//            }
-//
-//            final Optional<Entity> entity = Optional.of( storedEntity );
-//
-//            if ( Arrays.equals( STATE_COMPLETE, state ) ) {
-//                return new EntityWrapper( MvccEntity.Status.COMPLETE, entity );
-//            }
-//
-//            //it's partial by default
-//            return new EntityWrapper( MvccEntity.Status.PARTIAL, entity );
-//        }
-//    }
 }