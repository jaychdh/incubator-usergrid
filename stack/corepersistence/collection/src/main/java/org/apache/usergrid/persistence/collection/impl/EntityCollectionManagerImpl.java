--- conflicted
+++ resolved
@@ -19,9 +19,7 @@
 package org.apache.usergrid.persistence.collection.impl;
 
 
-<<<<<<< HEAD
 import org.apache.usergrid.persistence.collection.EntityVersionCleanupFactory;
-=======
 import java.net.ConnectException;
 import java.util.*;
 import java.util.Collection;
@@ -34,17 +32,13 @@
 import org.apache.usergrid.persistence.collection.serialization.UniqueValueSet;
 import org.apache.usergrid.persistence.model.entity.SimpleId;
 import org.apache.usergrid.persistence.model.field.Field;
->>>>>>> befcdcab
 import org.slf4j.Logger;
 import org.slf4j.LoggerFactory;
 
 import org.apache.usergrid.persistence.collection.CollectionScope;
 import org.apache.usergrid.persistence.collection.EntityCollectionManager;
-<<<<<<< HEAD
-=======
 import org.apache.usergrid.persistence.collection.EntitySet;
 import org.apache.usergrid.persistence.collection.VersionSet;
->>>>>>> befcdcab
 import org.apache.usergrid.persistence.collection.guice.CollectionTaskExecutor;
 import org.apache.usergrid.persistence.collection.guice.Write;
 import org.apache.usergrid.persistence.collection.guice.WriteUpdate;
@@ -106,33 +100,19 @@
 
     private final TaskExecutor taskExecutor;
     private EntityVersionCleanupFactory entityVersionCleanupFactory;
-
-<<<<<<< HEAD
+    private final MvccLogEntrySerializationStrategy mvccLogEntrySerializationStrategy;
+    private final MvccEntitySerializationStrategy entitySerializationStrategy;
+    private UniqueValueSerializationStrategy uniqueValueSerializationStrategy;
+
+
     @Inject
     public EntityCollectionManagerImpl( final UUIDService uuidService, @Write final WriteStart writeStart,
                                         @WriteUpdate final WriteStart writeUpdate,
                                         final WriteUniqueVerify writeVerifyUnique,
                                         final WriteOptimisticVerify writeOptimisticVerify,
-                                        final WriteCommit writeCommit, final RollbackAction rollback, final Load load,
+                                        final WriteCommit writeCommit, final RollbackAction rollback,
                                         final MarkStart markStart, final MarkCommit markCommit,
-                                        @CollectionTaskExecutor
-                                        final TaskExecutor taskExecutor,
                                         final EntityVersionCleanupFactory entityVersionCleanupFactory,
-                                        @Assisted final CollectionScope collectionScope) {
-=======
-    private final MvccLogEntrySerializationStrategy mvccLogEntrySerializationStrategy;
-    private final MvccEntitySerializationStrategy entitySerializationStrategy;
-    private UniqueValueSerializationStrategy uniqueValueSerializationStrategy;
->>>>>>> befcdcab
-
-
-    @Inject
-    public EntityCollectionManagerImpl(final UUIDService uuidService, @Write final WriteStart writeStart,
-                                       @WriteUpdate final WriteStart writeUpdate,
-                                       final WriteUniqueVerify writeVerifyUnique,
-                                       final WriteOptimisticVerify writeOptimisticVerify,
-                                       final WriteCommit writeCommit, final RollbackAction rollback,
-                                       final MarkStart markStart, final MarkCommit markCommit,
                                        final MvccEntitySerializationStrategy entitySerializationStrategy,
                                        final UniqueValueSerializationStrategy uniqueValueSerializationStrategy,
                                        final MvccLogEntrySerializationStrategy mvccLogEntrySerializationStrategy,
@@ -161,11 +141,8 @@
         this.uuidService = uuidService;
         this.collectionScope = collectionScope;
         this.taskExecutor = taskExecutor;
-<<<<<<< HEAD
         this.entityVersionCleanupFactory = entityVersionCleanupFactory;
-=======
         this.mvccLogEntrySerializationStrategy = mvccLogEntrySerializationStrategy;
->>>>>>> befcdcab
     }
 
 
@@ -181,11 +158,7 @@
 
 
         // create our observable and start the write
-<<<<<<< HEAD
-        final CollectionIoEvent<Entity> writeData = new CollectionIoEvent<Entity>( collectionScope, entity );
-=======
         final CollectionIoEvent<Entity> writeData = new CollectionIoEvent<Entity>(collectionScope, entity);
->>>>>>> befcdcab
 
         Observable<CollectionIoEvent<MvccEntity>> observable = stageRunner(writeData, writeStart);
 
@@ -194,19 +167,11 @@
         // observable = Concurrent.concurrent( observable, Schedulers.io(), new WaitZip(), 
         //                  writeVerifyUnique, writeOptimisticVerify );
 
-<<<<<<< HEAD
-        observable.map(writeCommit).doOnNext( new Action1<Entity>() {
-            @Override
-            public void call( final Entity entity ) {
+        observable.map(writeCommit).doOnNext(new Action1<Entity>() {
+            @Override
+            public void call(final Entity entity) {
                 //TODO fire a task here
                 taskExecutor.submit(entityVersionCleanupFactory.getTask(entityId,entity.getVersion()));
-=======
-        observable.map(writeCommit).doOnNext(new Action1<Entity>() {
-            @Override
-            public void call(final Entity entity) {
-                //TODO fire a task here
-
->>>>>>> befcdcab
                 //post-processing to come later. leave it empty for now.
             }
         }).doOnError(rollback);
@@ -223,6 +188,7 @@
         Preconditions.checkNotNull(entityId, "Entity id is required in this stage");
         Preconditions.checkNotNull(entityId.getUuid(), "Entity id is required in this stage");
         Preconditions.checkNotNull(entityId.getType(), "Entity type is required in this stage");
+
 
         return Observable.from(new CollectionIoEvent<Id>(collectionScope, entityId)).map(markStart)
                 .doOnNext(markCommit).map(new Func1<CollectionIoEvent<MvccEntity>, Void>() {
@@ -250,20 +216,9 @@
                     return null;
                 }
 
-<<<<<<< HEAD
-        return Observable.from( new CollectionIoEvent<Id>( collectionScope, entityId ) )
-                         .map(markStart).doOnNext(markCommit).map( new Func1<CollectionIoEvent<MvccEntity>,
-                        Void>() {
-                    @Override
-                    public Void call( final CollectionIoEvent<MvccEntity> mvccEntityCollectionIoEvent ) {
-                        return null;
-                    }
-                } );
-=======
                 return entity.getEntity().orNull();
             }
         });
->>>>>>> befcdcab
     }
 
 
@@ -337,12 +292,8 @@
                 //we an update, signal the fix
 
                 //TODO T.N Change this to fire a task
-<<<<<<< HEAD
-                Observable.from( new CollectionIoEvent<Id>(collectionScope, entityId ) ).map( load ).subscribeOn( Schedulers.io() ).subscribe();
-=======
                 //                Observable.from( new CollectionIoEvent<Id>(collectionScope,
                 // entityId ) ).map( load ).subscribeOn( Schedulers.io() ).subscribe();
->>>>>>> befcdcab
 
 
             }
@@ -351,15 +302,6 @@
 
 
     // fire the stages
-<<<<<<< HEAD
-    public Observable<CollectionIoEvent<MvccEntity>> stageRunner( CollectionIoEvent<Entity> writeData, WriteStart writeState ) {
-
-        return Observable.from( writeData ).map( writeState ).doOnNext(new Action1<CollectionIoEvent<MvccEntity>>() {
-
-            @Override
-            public void call(
-                    final CollectionIoEvent<MvccEntity> mvccEntityCollectionIoEvent) {
-=======
     public Observable<CollectionIoEvent<MvccEntity>> stageRunner(CollectionIoEvent<Entity> writeData,
                                                                  WriteStart writeState) {
 
@@ -367,7 +309,6 @@
 
             @Override
             public void call(final CollectionIoEvent<MvccEntity> mvccEntityCollectionIoEvent) {
->>>>>>> befcdcab
 
                 Observable<CollectionIoEvent<MvccEntity>> unique =
                         Observable.from(mvccEntityCollectionIoEvent).subscribeOn(Schedulers.io())
@@ -382,18 +323,13 @@
 
                 //wait for both to finish
                 Observable.merge(unique, optimistic).toBlocking().last();
-<<<<<<< HEAD
-
-
-=======
->>>>>>> befcdcab
+
             }
         });
     }
 
 
     @Override
-
     public Observable<VersionSet> getLatestVersion( final Collection<Id> entityIds ) {
 
         return Observable.create( new Observable.OnSubscribe<VersionSet>() {
