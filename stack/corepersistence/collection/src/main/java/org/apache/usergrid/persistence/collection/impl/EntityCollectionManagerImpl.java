/*
 * Licensed to the Apache Software Foundation (ASF) under one
 * or more contributor license agreements.  See the NOTICE file
 * distributed with this work for additional information
 * regarding copyright ownership.  The ASF licenses this file
 * to you under the Apache License, Version 2.0 (the
 * "License"); you may not use this file except in compliance
 * with the License.  You may obtain a copy of the License at
 *
 *    http://www.apache.org/licenses/LICENSE-2.0
 *
 * Unless required by applicable law or agreed to in writing,
 * software distributed under the License is distributed on an
 * "AS IS" BASIS, WITHOUT WARRANTIES OR CONDITIONS OF ANY
 * KIND, either express or implied.  See the License for the
 * specific language governing permissions and limitations
 * under the License.
 */
package org.apache.usergrid.persistence.collection.impl;


import java.util.Collection;
import java.util.Collections;
import java.util.List;

import org.slf4j.Logger;
import org.slf4j.LoggerFactory;

import org.apache.usergrid.persistence.collection.CollectionScope;
import org.apache.usergrid.persistence.collection.EntityCollectionManager;
import org.apache.usergrid.persistence.collection.EntitySet;
import org.apache.usergrid.persistence.collection.MvccEntity;
import org.apache.usergrid.persistence.collection.VersionSet;
import org.apache.usergrid.persistence.collection.guice.Write;
import org.apache.usergrid.persistence.collection.guice.WriteUpdate;
import org.apache.usergrid.persistence.collection.serialization.MvccEntitySerializationStrategy;
import org.apache.usergrid.persistence.collection.mvcc.MvccLogEntrySerializationStrategy;
import org.apache.usergrid.persistence.collection.mvcc.entity.MvccValidationUtils;
import org.apache.usergrid.persistence.collection.mvcc.stage.CollectionIoEvent;
import org.apache.usergrid.persistence.collection.mvcc.stage.delete.MarkCommit;
import org.apache.usergrid.persistence.collection.mvcc.stage.delete.MarkStart;
import org.apache.usergrid.persistence.collection.mvcc.stage.write.RollbackAction;
import org.apache.usergrid.persistence.collection.mvcc.stage.write.WriteCommit;
import org.apache.usergrid.persistence.collection.mvcc.stage.write.WriteOptimisticVerify;
import org.apache.usergrid.persistence.collection.mvcc.stage.write.WriteStart;
import org.apache.usergrid.persistence.collection.mvcc.stage.write.WriteUniqueVerify;
import org.apache.usergrid.persistence.collection.serialization.SerializationFig;
import org.apache.usergrid.persistence.collection.serialization.UniqueValue;
import org.apache.usergrid.persistence.collection.serialization.UniqueValueSerializationStrategy;
import org.apache.usergrid.persistence.collection.serialization.UniqueValueSet;
import org.apache.usergrid.persistence.core.guice.ProxyImpl;
import org.apache.usergrid.persistence.core.util.Health;
import org.apache.usergrid.persistence.core.util.ValidationUtils;
import org.apache.usergrid.persistence.model.entity.Entity;
import org.apache.usergrid.persistence.model.entity.Id;
import org.apache.usergrid.persistence.model.field.Field;
import org.apache.usergrid.persistence.model.util.UUIDGenerator;

import com.google.common.base.Preconditions;
import com.google.inject.Inject;
import com.google.inject.assistedinject.Assisted;
import com.netflix.astyanax.Keyspace;
import com.netflix.astyanax.connectionpool.OperationResult;
import com.netflix.astyanax.connectionpool.exceptions.ConnectionException;
import com.netflix.astyanax.model.ColumnFamily;
import com.netflix.astyanax.model.CqlResult;
import com.netflix.astyanax.serializers.StringSerializer;
import org.apache.usergrid.persistence.collection.EntityDeletedFactory;
import org.apache.usergrid.persistence.collection.EntityVersionCleanupFactory;
import org.apache.usergrid.persistence.collection.EntityVersionCreatedFactory;
import org.apache.usergrid.persistence.collection.guice.CollectionTaskExecutor;
import org.apache.usergrid.persistence.core.task.Task;
import org.apache.usergrid.persistence.core.task.TaskExecutor;

import rx.Observable;
import rx.Subscriber;
import rx.functions.Action1;
import rx.functions.Func1;
import rx.schedulers.Schedulers;


/**
 * Simple implementation.  Should perform  writes, delete and load. <p/> TODO: maybe refactor the stage operations into
 * their own classes for clarity and organization?
 */
public class EntityCollectionManagerImpl implements EntityCollectionManager {

    private static final Logger logger = LoggerFactory.getLogger( EntityCollectionManagerImpl.class );

    private final CollectionScope collectionScope;


    //start stages
    private final WriteStart writeStart;
    private final WriteStart writeUpdate;
    private final WriteUniqueVerify writeVerifyUnique;
    private final WriteOptimisticVerify writeOptimisticVerify;
    private final WriteCommit writeCommit;
    private final RollbackAction rollback;


    //delete stages
    private final MarkStart markStart;
    private final MarkCommit markCommit;

    private final MvccLogEntrySerializationStrategy mvccLogEntrySerializationStrategy;
    private final MvccEntitySerializationStrategy entitySerializationStrategy;
    private final UniqueValueSerializationStrategy uniqueValueSerializationStrategy;

    private final EntityVersionCleanupFactory entityVersionCleanupFactory;
    private final EntityVersionCreatedFactory entityVersionCreatedFactory;
    private final EntityDeletedFactory entityDeletedFactory;
    private final TaskExecutor taskExecutor;

    private final Keyspace keyspace;


    @Inject
    public EntityCollectionManagerImpl(
        @Write final WriteStart                    writeStart,
        @WriteUpdate final WriteStart              writeUpdate,
        final WriteUniqueVerify                    writeVerifyUnique,
        final WriteOptimisticVerify                writeOptimisticVerify,
        final WriteCommit                          writeCommit,
        final RollbackAction                       rollback,
        final MarkStart                            markStart,
        final MarkCommit                           markCommit,
        @ProxyImpl final MvccEntitySerializationStrategy entitySerializationStrategy,
        final UniqueValueSerializationStrategy     uniqueValueSerializationStrategy,
        final MvccLogEntrySerializationStrategy    mvccLogEntrySerializationStrategy,
        final Keyspace                             keyspace,
<<<<<<< HEAD
        final SerializationFig                     config,
=======
>>>>>>> 302612c4
        final EntityVersionCleanupFactory          entityVersionCleanupFactory,
        final EntityVersionCreatedFactory          entityVersionCreatedFactory,
        final EntityDeletedFactory                 entityDeletedFactory,
        @CollectionTaskExecutor final TaskExecutor taskExecutor,
        @Assisted final CollectionScope            collectionScope
    ) {
        this.uniqueValueSerializationStrategy = uniqueValueSerializationStrategy;
        this.entitySerializationStrategy = entitySerializationStrategy;

        MvccValidationUtils.validateCollectionScope( collectionScope );

        this.writeStart = writeStart;
        this.writeUpdate = writeUpdate;
        this.writeVerifyUnique = writeVerifyUnique;
        this.writeOptimisticVerify = writeOptimisticVerify;
        this.writeCommit = writeCommit;
        this.rollback = rollback;


        this.markStart = markStart;
        this.markCommit = markCommit;

        this.keyspace = keyspace;

        this.entityVersionCleanupFactory = entityVersionCleanupFactory;
        this.entityVersionCreatedFactory = entityVersionCreatedFactory;
        this.entityDeletedFactory = entityDeletedFactory;
        this.taskExecutor = taskExecutor;

        this.collectionScope = collectionScope;
        this.mvccLogEntrySerializationStrategy = mvccLogEntrySerializationStrategy;
    }


    @Override
    public Observable<Entity> write( final Entity entity ) {

        //do our input validation
        Preconditions.checkNotNull( entity, "Entity is required in the new stage of the mvcc write" );

        final Id entityId = entity.getId();

        ValidationUtils.verifyIdentity( entityId );


        // create our observable and start the write
        final CollectionIoEvent<Entity> writeData = new CollectionIoEvent<Entity>( collectionScope, entity );

        Observable<CollectionIoEvent<MvccEntity>> observable = stageRunner( writeData, writeStart );

        // execute all validation stages concurrently.  Needs refactored when this is done.
        // https://github.com/Netflix/RxJava/issues/627
        // observable = Concurrent.concurrent( observable, Schedulers.io(), new WaitZip(),
        //                  writeVerifyUnique, writeOptimisticVerify );

        return observable.map(writeCommit).doOnNext(new Action1<Entity>() {
            @Override
            public void call(final Entity entity) {
                //TODO fire the created task first then the entityVersioncleanup
                taskExecutor.submit(entityVersionCreatedFactory.getTask(collectionScope,entity));
                taskExecutor.submit(entityVersionCleanupFactory.getTask(collectionScope, entityId,entity.getVersion()));
                //post-processing to come later. leave it empty for now.
            }
        }).doOnError(rollback);
    }


    @Override
    public Observable<Id> delete( final Id entityId ) {

        Preconditions.checkNotNull( entityId, "Entity id is required in this stage" );
        Preconditions.checkNotNull( entityId.getUuid(), "Entity id is required in this stage" );
        Preconditions.checkNotNull( entityId.getType(), "Entity type is required in this stage" );

        Observable<Id> o = Observable.from(new CollectionIoEvent<Id>(collectionScope, entityId))
            .map( markStart)
            .doOnNext( markCommit)
            .map( new Func1<CollectionIoEvent<MvccEntity>, Id>() {

                @Override
                public Id call(final CollectionIoEvent<MvccEntity> mvccEntityCollectionIoEvent) {
                    MvccEntity entity = mvccEntityCollectionIoEvent.getEvent();
                    Task<Void> task = entityDeletedFactory
                        .getTask( collectionScope, entity.getId(), entity.getVersion());
                    taskExecutor.submit(task);
                    return entity.getId();
                }
            }
        );

        return o;
    }


    @Override
    public Observable<Entity> load( final Id entityId ) {

        Preconditions.checkNotNull( entityId, "Entity id required in the load stage" );
        Preconditions.checkNotNull( entityId.getUuid(), "Entity id uuid required in load stage" );
        Preconditions.checkNotNull( entityId.getType(), "Entity id type required in load stage" );

        return load( Collections.singleton( entityId ) ).map( new Func1<EntitySet, Entity>() {
            @Override
            public Entity call( final EntitySet entitySet ) {
                final MvccEntity entity = entitySet.getEntity( entityId );

                if ( entity == null ) {
                    return null;
                }

                return entity.getEntity().orNull();
            }
        } );
    }


    @Override
    public Observable<EntitySet> load( final Collection<Id> entityIds ) {

        Preconditions.checkNotNull( entityIds, "entityIds cannot be null" );


        return Observable.create( new Observable.OnSubscribe<EntitySet>() {

            @Override
            public void call( final Subscriber<? super EntitySet> subscriber ) {
                try {
                    final EntitySet results =
                            entitySerializationStrategy.load( collectionScope, entityIds, UUIDGenerator.newTimeUUID() );

                    subscriber.onNext( results );
                    subscriber.onCompleted();
                }
                catch ( Exception e ) {
                    subscriber.onError( e );
                }
            }
        } );
    }


    @Override
    public Observable<Id> getIdField( final Field field ) {
        final List<Field> fields = Collections.singletonList( field );
        return rx.Observable.from( fields ).map( new Func1<Field, Id>() {
            @Override
            public Id call( Field field ) {
                try {
                    UniqueValueSet set = uniqueValueSerializationStrategy.load( collectionScope, fields );
                    UniqueValue value = set.getValue( field.getName() );
                    Id id = value == null ? null : value.getEntityId();
                    return id;
                }
                catch ( ConnectionException e ) {
                    logger.error( "Failed to getIdField", e );
                    throw new RuntimeException( e );
                }
            }
        } );
    }


    @Override
    public Observable<Entity> update( final Entity entity ) {

        logger.debug( "Starting update process" );

        //do our input validation
        Preconditions.checkNotNull( entity, "Entity is required in the new stage of the mvcc write" );

        final Id entityId = entity.getId();


        ValidationUtils.verifyIdentity( entityId );

        // create our observable and start the write
        CollectionIoEvent<Entity> writeData = new CollectionIoEvent<Entity>( collectionScope, entity );


        Observable<CollectionIoEvent<MvccEntity>> observable = stageRunner( writeData, writeUpdate );


        return observable.map( writeCommit ).doOnNext( new Action1<Entity>() {
            @Override
            public void call( final Entity entity ) {
                logger.debug( "sending entity to the queue" );

                //we an update, signal the fix
                taskExecutor.submit(entityVersionCreatedFactory.getTask(collectionScope,entity));

                //TODO T.N Change this to fire a task
                //                Observable.from( new CollectionIoEvent<Id>(collectionScope,
                // entityId ) ).map( load ).subscribeOn( Schedulers.io() ).subscribe();


            }
        } ).doOnError( rollback );
    }


    // fire the stages
    public Observable<CollectionIoEvent<MvccEntity>> stageRunner( CollectionIoEvent<Entity> writeData,
                                                                  WriteStart writeState ) {

        return Observable.from( writeData ).map( writeState ).doOnNext( new Action1<CollectionIoEvent<MvccEntity>>() {

                    @Override
                    public void call( final CollectionIoEvent<MvccEntity> mvccEntityCollectionIoEvent ) {

                        Observable<CollectionIoEvent<MvccEntity>> unique =
                                Observable.from( mvccEntityCollectionIoEvent ).subscribeOn( Schedulers.io() )
                                          .doOnNext( writeVerifyUnique );


                        // optimistic verification
                        Observable<CollectionIoEvent<MvccEntity>> optimistic =
                                Observable.from( mvccEntityCollectionIoEvent ).subscribeOn( Schedulers.io() )
                                          .doOnNext( writeOptimisticVerify );


                        //wait for both to finish
                        Observable.merge( unique, optimistic ).toBlocking().last();
                    }
                } );
    }


    @Override
    public Observable<VersionSet> getLatestVersion( final Collection<Id> entityIds ) {

        return Observable.create( new Observable.OnSubscribe<VersionSet>() {

            @Override
            public void call( final Subscriber<? super VersionSet> subscriber ) {
                try {
                    final VersionSet logEntries = mvccLogEntrySerializationStrategy
                            .load( collectionScope, entityIds, UUIDGenerator.newTimeUUID() );

                    subscriber.onNext( logEntries );
                    subscriber.onCompleted();
                }
                catch ( Exception e ) {
                    subscriber.onError( e );
                }
            }
        } );
    }


    @Override
    public Health getHealth() {

        try {
            ColumnFamily<String, String> CF_SYSTEM_LOCAL =
                    new ColumnFamily<String, String>( "system.local", StringSerializer.get(), StringSerializer.get(),
                            StringSerializer.get() );

            OperationResult<CqlResult<String, String>> result =
                    keyspace.prepareQuery( CF_SYSTEM_LOCAL ).withCql( "SELECT now() FROM system.local;" ).execute();

            if ( result.getResult().getRows().size() == 1 ) {
                return Health.GREEN;
            }
        }
        catch ( ConnectionException ex ) {
            logger.error( "Error connecting to Cassandra", ex );
        }

        return Health.RED;
    }
}<|MERGE_RESOLUTION|>--- conflicted
+++ resolved
@@ -129,10 +129,7 @@
         final UniqueValueSerializationStrategy     uniqueValueSerializationStrategy,
         final MvccLogEntrySerializationStrategy    mvccLogEntrySerializationStrategy,
         final Keyspace                             keyspace,
-<<<<<<< HEAD
         final SerializationFig                     config,
-=======
->>>>>>> 302612c4
         final EntityVersionCleanupFactory          entityVersionCleanupFactory,
         final EntityVersionCreatedFactory          entityVersionCreatedFactory,
         final EntityDeletedFactory                 entityDeletedFactory,
