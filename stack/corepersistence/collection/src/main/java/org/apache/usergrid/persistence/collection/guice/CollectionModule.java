--- conflicted
+++ resolved
@@ -18,15 +18,6 @@
 package org.apache.usergrid.persistence.collection.guice;
 
 
-import com.google.inject.*;
-import com.google.inject.multibindings.Multibinder;
-import com.netflix.astyanax.Keyspace;
-import org.apache.usergrid.persistence.collection.mvcc.MvccEntitySerializationStrategy;
-import org.apache.usergrid.persistence.collection.mvcc.entity.MvccDeleteMessageListener;
-import org.apache.usergrid.persistence.collection.mvcc.entity.MvccEntity;
-import org.apache.usergrid.persistence.collection.mvcc.entity.impl.MvccEntityDeleteListener;
-import org.apache.usergrid.persistence.collection.mvcc.entity.impl.MvccEntityEvent;
-import org.apache.usergrid.persistence.core.consistency.*;
 import org.safehaus.guicyfig.GuicyFigModule;
 
 import org.apache.usergrid.persistence.collection.EntityCollectionManager;
@@ -35,8 +26,12 @@
 import org.apache.usergrid.persistence.collection.impl.EntityCollectionManagerImpl;
 import org.apache.usergrid.persistence.collection.impl.EntityCollectionManagerListener;
 import org.apache.usergrid.persistence.collection.impl.EntityCollectionManagerSyncImpl;
+import org.apache.usergrid.persistence.collection.mvcc.MvccEntitySerializationStrategy;
 import org.apache.usergrid.persistence.collection.mvcc.MvccLogEntrySerializationStrategy;
+import org.apache.usergrid.persistence.collection.mvcc.entity.MvccDeleteMessageListener;
 import org.apache.usergrid.persistence.collection.mvcc.entity.MvccEntity;
+import org.apache.usergrid.persistence.collection.mvcc.entity.impl.MvccEntityDeleteListener;
+import org.apache.usergrid.persistence.collection.mvcc.entity.impl.MvccEntityEvent;
 import org.apache.usergrid.persistence.collection.mvcc.stage.CollectionIoEvent;
 import org.apache.usergrid.persistence.collection.mvcc.stage.load.Load;
 import org.apache.usergrid.persistence.collection.mvcc.stage.write.UniqueValueSerializationStrategy;
@@ -57,16 +52,14 @@
 import org.apache.usergrid.persistence.model.entity.Entity;
 import org.apache.usergrid.persistence.model.entity.Id;
 
-<<<<<<< HEAD
 import com.google.inject.AbstractModule;
 import com.google.inject.Inject;
 import com.google.inject.Provider;
 import com.google.inject.Provides;
 import com.google.inject.Singleton;
-=======
->>>>>>> 35bdcd24
 import com.google.inject.assistedinject.FactoryModuleBuilder;
 import com.google.inject.multibindings.Multibinder;
+import com.netflix.astyanax.Keyspace;
 
 
 
@@ -95,26 +88,15 @@
                                           .build( EntityCollectionManagerFactory.class ) );
 
         bind( UniqueValueSerializationStrategy.class ).to( UniqueValueSerializationStrategyImpl.class );
-<<<<<<< HEAD
-
-        /**
-         * Bindings to fire up all our message listener implementations.  These will bind their dependencies
-         */
-        Multibinder<MessageListener> messageListenerMultibinder =
-                Multibinder.newSetBinder( binder(), MessageListener.class );
-
-        messageListenerMultibinder.addBinding().toProvider( EntityCollectionListenerProvider.class ).asEagerSingleton();
-=======
+
         Multibinder<MessageListener> messageListenerMultibinder = Multibinder.newSetBinder(binder(), MessageListener.class);
 
         messageListenerMultibinder.addBinding().toProvider( MvccEntityDeleteListenerProvider.class ).asEagerSingleton();
->>>>>>> 35bdcd24
-    }
-
-    @Provides
-    @Singleton
-    @Inject
-<<<<<<< HEAD
+    }
+
+    @Provides
+    @Singleton
+    @Inject
     @Write
 
     public WriteStart write (MvccLogEntrySerializationStrategy logStrategy, UUIDService uuidService) {
@@ -145,28 +127,38 @@
                                                        final ConsistencyFig consistencyFig ) {
         return new AsyncProcessorImpl<>( queue, consistencyFig );
     }
-=======
+
+    @Provides
+    @Singleton
+    @Inject
     @MvccEntityDelete
     public AsyncProcessor<MvccEntityEvent<MvccEntity>> edgeDelete(@MvccEntityDelete final TimeoutQueue<MvccEntityEvent<MvccEntity>> queue, final ConsistencyFig consistencyFig) {
         return new AsyncProcessorImpl<>(queue, consistencyFig);
     }
 
->>>>>>> 35bdcd24
-
-    @Provides
-    @Inject
-    @Singleton
-<<<<<<< HEAD
+
+
+    @Provides
+    @Inject
+    @Singleton
     @EntityUpdate
     public TimeoutQueue<CollectionIoEvent> entityUpdateQueue( final TimeService timeService ) {
         return new LocalTimeoutQueue<>( timeService );
     }
 
+    @Provides
+    @Inject
+    @Singleton
+    @MvccEntityDelete
+    public TimeoutQueue<MvccEntityEvent<MvccEntity>> edgeDeleteQueue(final TimeService timeService) {
+        return new LocalTimeoutQueue<>(timeService);
+    }
+
 
     /**
      * Create the provider for the node delete listener
      */
-    public static class EntityCollectionListenerProvider implements Provider<MessageListener<CollectionIoEvent<Id>,Entity>>  {
+    public static class EntityCollectionListenerProvider implements Provider<MessageListener<CollectionIoEvent<Id>,Entity>> {
 
         private final Load load;
         private final WriteStart writeStart;
@@ -174,32 +166,26 @@
         private final AsyncProcessor<Entity> entityUpdate;
 
 
-
         @Inject
-        public EntityCollectionListenerProvider( final Load load,
-                                                 @Write final WriteStart writeStart,
+        public EntityCollectionListenerProvider( final Load load, @Write final WriteStart writeStart,
                                                  @WriteUpdate final WriteStart writeUpdate,
-                                                 @EntityUpdate final AsyncProcessor<Entity> entityUpdate) {
+                                                 @EntityUpdate final AsyncProcessor<Entity> entityUpdate ) {
 
             this.load = load;
             this.writeStart = writeStart;
             this.writeUpdate = writeUpdate;
             this.entityUpdate = entityUpdate;
-
         }
 
 
         @Override
-        public MessageListener<CollectionIoEvent<Id>,Entity> get() {
-            return new EntityCollectionManagerListener(load,writeStart,writeUpdate,entityUpdate);
-=======
-    @MvccEntityDelete
-    public TimeoutQueue<MvccEntityEvent<MvccEntity>> edgeDeleteQueue(final TimeService timeService) {
-        return new LocalTimeoutQueue<>(timeService);
-    }
-
-
-    /**
+        public MessageListener<CollectionIoEvent<Id>, Entity> get() {
+            return new EntityCollectionManagerListener( load, writeStart, writeUpdate, entityUpdate );
+        }
+    }
+
+
+     /**
      * Create the provider for the entity delete listener
      */
     public static class MvccEntityDeleteListenerProvider
@@ -226,7 +212,7 @@
         @Override
         public MvccDeleteMessageListener get() {
             return new MvccEntityDeleteListener( entitySerialization,entityDelete,keyspace,serializationFig  );
->>>>>>> 35bdcd24
+
         }
     }
 }