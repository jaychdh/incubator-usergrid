/*
 * Licensed to the Apache Software Foundation (ASF) under one or more
 *  contributor license agreements.  The ASF licenses this file to You
 * under the Apache License, Version 2.0 (the "License"); you may not
 * use this file except in compliance with the License.
 * You may obtain a copy of the License at
 *
 *     http://www.apache.org/licenses/LICENSE-2.0
 *
 * Unless required by applicable law or agreed to in writing, software
 * distributed under the License is distributed on an "AS IS" BASIS,
 * WITHOUT WARRANTIES OR CONDITIONS OF ANY KIND, either express or implied.
 * See the License for the specific language governing permissions and
 * limitations under the License.  For additional information regarding
 * copyright in this work, please see the NOTICE file in the top level
 * directory of this distribution.
 */
package org.apache.usergrid.persistence.collection.guice;


import org.safehaus.guicyfig.GuicyFigModule;

import org.apache.usergrid.persistence.collection.EntityCollectionManager;
import org.apache.usergrid.persistence.collection.EntityCollectionManagerFactory;
import org.apache.usergrid.persistence.collection.EntityCollectionManagerSync;
import org.apache.usergrid.persistence.collection.impl.EntityCollectionManagerImpl;
import org.apache.usergrid.persistence.collection.impl.EntityCollectionManagerListener;
import org.apache.usergrid.persistence.collection.impl.EntityCollectionManagerSyncImpl;
<<<<<<< HEAD
import org.apache.usergrid.persistence.collection.mvcc.MvccEntitySerializationStrategy;
import org.apache.usergrid.persistence.collection.mvcc.MvccLogEntrySerializationStrategy;
import org.apache.usergrid.persistence.collection.mvcc.changelog.ChangeLogGenerator;
import org.apache.usergrid.persistence.collection.mvcc.changelog.ChangeLogGeneratorImpl;
import org.apache.usergrid.persistence.collection.mvcc.entity.MvccDeleteMessageListener;

import org.apache.usergrid.persistence.collection.mvcc.entity.MvccEntity;
import org.apache.usergrid.persistence.collection.mvcc.entity.impl.MvccEntityDeleteListener;
import org.apache.usergrid.persistence.collection.mvcc.entity.impl.MvccEntityEvent;
import org.apache.usergrid.persistence.collection.mvcc.stage.CollectionIoEvent;
import org.apache.usergrid.persistence.collection.mvcc.stage.load.Load;
import org.apache.usergrid.persistence.collection.mvcc.entity.impl.MvccEntityDeleteListener;

=======
>>>>>>> 312008bb
import org.apache.usergrid.persistence.collection.mvcc.stage.write.UniqueValueSerializationStrategy;
import org.apache.usergrid.persistence.collection.mvcc.stage.write.UniqueValueSerializationStrategyImpl;
import org.apache.usergrid.persistence.collection.mvcc.stage.write.WriteStart;
import org.apache.usergrid.persistence.collection.serialization.SerializationFig;
import org.apache.usergrid.persistence.collection.serialization.impl.SerializationModule;
import org.apache.usergrid.persistence.collection.service.UUIDService;
import org.apache.usergrid.persistence.collection.service.impl.ServiceModule;
import org.apache.usergrid.persistence.core.consistency.AsyncProcessor;
import org.apache.usergrid.persistence.core.consistency.AsyncProcessorImpl;
import org.apache.usergrid.persistence.core.consistency.ConsistencyFig;
import org.apache.usergrid.persistence.core.consistency.LocalTimeoutQueue;
import org.apache.usergrid.persistence.core.consistency.MessageListener;
import org.apache.usergrid.persistence.core.consistency.TimeService;
import org.apache.usergrid.persistence.core.consistency.TimeoutQueue;
import org.apache.usergrid.persistence.core.guice.CommonModule;
import org.apache.usergrid.persistence.model.entity.Entity;
import org.apache.usergrid.persistence.model.entity.Id;

import com.google.inject.AbstractModule;
import com.google.inject.Inject;
import com.google.inject.Provider;
import com.google.inject.Provides;
import com.google.inject.Singleton;

import com.google.inject.AbstractModule;
import com.google.inject.assistedinject.FactoryModuleBuilder;
import com.google.inject.multibindings.Multibinder;
import com.netflix.astyanax.Keyspace;



/**
 * Simple module for wiring our collection api
 *
 * @author tnine
 */
public class CollectionModule extends AbstractModule {


    @Override
    protected void configure() {

        //noinspection unchecked
        install( new GuicyFigModule( SerializationFig.class ) );

        install( new SerializationModule() );
        install( new ServiceModule() );

        // create a guice factor for getting our collection manager
        install(
                new FactoryModuleBuilder().implement( EntityCollectionManager.class, EntityCollectionManagerImpl.class )
                                          .implement( EntityCollectionManagerSync.class,
                                                  EntityCollectionManagerSyncImpl.class )
                                          .build( EntityCollectionManagerFactory.class ) );

        bind( UniqueValueSerializationStrategy.class ).to( UniqueValueSerializationStrategyImpl.class );

<<<<<<< HEAD
        bind( ChangeLogGenerator.class).to( ChangeLogGeneratorImpl.class);

        Multibinder<MessageListener> messageListenerMultibinder = Multibinder.newSetBinder(binder(), MessageListener.class);


        messageListenerMultibinder.addBinding().toProvider( MvccEntityDeleteListenerProvider.class ).asEagerSingleton();
        bind(MvccEntityDeleteListener.class).asEagerSingleton();

    }

    @Provides
    @Singleton
    @Inject
    @Write

    public WriteStart write (MvccLogEntrySerializationStrategy logStrategy, UUIDService uuidService) {
        final WriteStart writeStart = new WriteStart( logStrategy, MvccEntity.Status.COMPLETE);

        return writeStart;
    }

    @Provides
    @Singleton
    @Inject
    @WriteUpdate

    public WriteStart writeUpdate (MvccLogEntrySerializationStrategy logStrategy, UUIDService uuidService) {
        final WriteStart writeStart = new WriteStart( logStrategy, MvccEntity.Status.PARTIAL );

        return writeStart;
    }

    /**
     * Create the processor for edge deletes
     */
    @Provides
    @Singleton
    @Inject
    @EntityUpdate
    public AsyncProcessor<CollectionIoEvent> entityUpdate( @EntityUpdate final TimeoutQueue<CollectionIoEvent> queue,
                                                       final ConsistencyFig consistencyFig ) {
        return new AsyncProcessorImpl<>( queue, consistencyFig );
    }

    @Provides
    @Singleton
    @Inject
    @MvccEntityDelete
    public AsyncProcessor<MvccEntityEvent<MvccEntity>> edgeDelete(@MvccEntityDelete final TimeoutQueue<MvccEntityEvent<MvccEntity>> queue, final ConsistencyFig consistencyFig) {
        return new AsyncProcessorImpl<>(queue, consistencyFig);
    }



    @Provides
    @Inject
    @Singleton
    @EntityUpdate
    public TimeoutQueue<CollectionIoEvent> entityUpdateQueue( final TimeService timeService ) {
        return new LocalTimeoutQueue<>( timeService );
    }

    @Provides
    @Inject
    @Singleton
    @MvccEntityDelete
    public TimeoutQueue<MvccEntityEvent<MvccEntity>> edgeDeleteQueue(final TimeService timeService) {
        return new LocalTimeoutQueue<>(timeService);
    }


    /**
     * Create the provider for the node delete listener
     */
    public static class EntityCollectionListenerProvider implements Provider<MessageListener<CollectionIoEvent<Id>,Entity>> {

        private final Load load;
        private final WriteStart writeStart;
        private final WriteStart writeUpdate;
        private final AsyncProcessor<Entity> entityUpdate;


        @Inject
        public EntityCollectionListenerProvider( final Load load, @Write final WriteStart writeStart,
                                                 @WriteUpdate final WriteStart writeUpdate,
                                                 @EntityUpdate final AsyncProcessor<Entity> entityUpdate ) {

            this.load = load;
            this.writeStart = writeStart;
            this.writeUpdate = writeUpdate;
            this.entityUpdate = entityUpdate;
        }


        @Override
        public MessageListener<CollectionIoEvent<Id>, Entity> get() {
            return new EntityCollectionManagerListener( load, writeStart, writeUpdate, entityUpdate );
        }
    }


     /**
     * Create the provider for the entity delete listener
     */
    public static class MvccEntityDeleteListenerProvider
            implements Provider<MvccDeleteMessageListener> {



        private final MvccEntitySerializationStrategy entitySerialization;
        private final AsyncProcessor<MvccEntityEvent<MvccEntity>> entityDelete;
        private final Keyspace keyspace;
        private final SerializationFig serializationFig;


        @Inject
        public MvccEntityDeleteListenerProvider( final MvccEntitySerializationStrategy entitySerialization,
                                           @MvccEntityDelete final AsyncProcessor<MvccEntityEvent<MvccEntity>> entityDelete,
                                           final Keyspace keyspace,
                                           final SerializationFig serializationFig) {
            this.entitySerialization = entitySerialization;
            this.entityDelete = entityDelete;
            this.serializationFig = serializationFig;
            this.keyspace = keyspace;
        }

        @Override
        public MvccDeleteMessageListener get() {
            return new MvccEntityDeleteListener( entitySerialization,entityDelete,keyspace,serializationFig  );

        }
    }

=======
>>>>>>> 312008bb
    }


}<|MERGE_RESOLUTION|>--- conflicted
+++ resolved
@@ -26,22 +26,12 @@
 import org.apache.usergrid.persistence.collection.impl.EntityCollectionManagerImpl;
 import org.apache.usergrid.persistence.collection.impl.EntityCollectionManagerListener;
 import org.apache.usergrid.persistence.collection.impl.EntityCollectionManagerSyncImpl;
-<<<<<<< HEAD
-import org.apache.usergrid.persistence.collection.mvcc.MvccEntitySerializationStrategy;
 import org.apache.usergrid.persistence.collection.mvcc.MvccLogEntrySerializationStrategy;
 import org.apache.usergrid.persistence.collection.mvcc.changelog.ChangeLogGenerator;
 import org.apache.usergrid.persistence.collection.mvcc.changelog.ChangeLogGeneratorImpl;
-import org.apache.usergrid.persistence.collection.mvcc.entity.MvccDeleteMessageListener;
-
 import org.apache.usergrid.persistence.collection.mvcc.entity.MvccEntity;
-import org.apache.usergrid.persistence.collection.mvcc.entity.impl.MvccEntityDeleteListener;
-import org.apache.usergrid.persistence.collection.mvcc.entity.impl.MvccEntityEvent;
 import org.apache.usergrid.persistence.collection.mvcc.stage.CollectionIoEvent;
 import org.apache.usergrid.persistence.collection.mvcc.stage.load.Load;
-import org.apache.usergrid.persistence.collection.mvcc.entity.impl.MvccEntityDeleteListener;
-
-=======
->>>>>>> 312008bb
 import org.apache.usergrid.persistence.collection.mvcc.stage.write.UniqueValueSerializationStrategy;
 import org.apache.usergrid.persistence.collection.mvcc.stage.write.UniqueValueSerializationStrategyImpl;
 import org.apache.usergrid.persistence.collection.mvcc.stage.write.WriteStart;
@@ -56,7 +46,6 @@
 import org.apache.usergrid.persistence.core.consistency.MessageListener;
 import org.apache.usergrid.persistence.core.consistency.TimeService;
 import org.apache.usergrid.persistence.core.consistency.TimeoutQueue;
-import org.apache.usergrid.persistence.core.guice.CommonModule;
 import org.apache.usergrid.persistence.model.entity.Entity;
 import org.apache.usergrid.persistence.model.entity.Id;
 
@@ -65,11 +54,8 @@
 import com.google.inject.Provider;
 import com.google.inject.Provides;
 import com.google.inject.Singleton;
-
-import com.google.inject.AbstractModule;
 import com.google.inject.assistedinject.FactoryModuleBuilder;
 import com.google.inject.multibindings.Multibinder;
-import com.netflix.astyanax.Keyspace;
 
 
 
@@ -99,14 +85,12 @@
 
         bind( UniqueValueSerializationStrategy.class ).to( UniqueValueSerializationStrategyImpl.class );
 
-<<<<<<< HEAD
         bind( ChangeLogGenerator.class).to( ChangeLogGeneratorImpl.class);
 
         Multibinder<MessageListener> messageListenerMultibinder = Multibinder.newSetBinder(binder(), MessageListener.class);
 
 
-        messageListenerMultibinder.addBinding().toProvider( MvccEntityDeleteListenerProvider.class ).asEagerSingleton();
-        bind(MvccEntityDeleteListener.class).asEagerSingleton();
+
 
     }
 
@@ -144,13 +128,7 @@
         return new AsyncProcessorImpl<>( queue, consistencyFig );
     }
 
-    @Provides
-    @Singleton
-    @Inject
-    @MvccEntityDelete
-    public AsyncProcessor<MvccEntityEvent<MvccEntity>> edgeDelete(@MvccEntityDelete final TimeoutQueue<MvccEntityEvent<MvccEntity>> queue, final ConsistencyFig consistencyFig) {
-        return new AsyncProcessorImpl<>(queue, consistencyFig);
-    }
+
 
 
 
@@ -162,13 +140,7 @@
         return new LocalTimeoutQueue<>( timeService );
     }
 
-    @Provides
-    @Inject
-    @Singleton
-    @MvccEntityDelete
-    public TimeoutQueue<MvccEntityEvent<MvccEntity>> edgeDeleteQueue(final TimeService timeService) {
-        return new LocalTimeoutQueue<>(timeService);
-    }
+
 
 
     /**
@@ -200,42 +172,5 @@
         }
     }
 
+}
 
-     /**
-     * Create the provider for the entity delete listener
-     */
-    public static class MvccEntityDeleteListenerProvider
-            implements Provider<MvccDeleteMessageListener> {
-
-
-
-        private final MvccEntitySerializationStrategy entitySerialization;
-        private final AsyncProcessor<MvccEntityEvent<MvccEntity>> entityDelete;
-        private final Keyspace keyspace;
-        private final SerializationFig serializationFig;
-
-
-        @Inject
-        public MvccEntityDeleteListenerProvider( final MvccEntitySerializationStrategy entitySerialization,
-                                           @MvccEntityDelete final AsyncProcessor<MvccEntityEvent<MvccEntity>> entityDelete,
-                                           final Keyspace keyspace,
-                                           final SerializationFig serializationFig) {
-            this.entitySerialization = entitySerialization;
-            this.entityDelete = entityDelete;
-            this.serializationFig = serializationFig;
-            this.keyspace = keyspace;
-        }
-
-        @Override
-        public MvccDeleteMessageListener get() {
-            return new MvccEntityDeleteListener( entitySerialization,entityDelete,keyspace,serializationFig  );
-
-        }
-    }
-
-=======
->>>>>>> 312008bb
-    }
-
-
-}