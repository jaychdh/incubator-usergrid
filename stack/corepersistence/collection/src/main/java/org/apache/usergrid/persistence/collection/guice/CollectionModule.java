--- conflicted
+++ resolved
@@ -17,8 +17,9 @@
  */
 package org.apache.usergrid.persistence.collection.guice;
 
-import com.google.inject.AbstractModule;
-import com.google.inject.assistedinject.FactoryModuleBuilder;
+
+import org.safehaus.guicyfig.GuicyFigModule;
+
 import org.apache.usergrid.persistence.collection.EntityCollectionManager;
 import org.apache.usergrid.persistence.collection.EntityCollectionManagerFactory;
 import org.apache.usergrid.persistence.collection.EntityCollectionManagerSync;
@@ -26,25 +27,15 @@
 import org.apache.usergrid.persistence.collection.impl.EntityCollectionManagerImpl;
 import org.apache.usergrid.persistence.collection.impl.EntityCollectionManagerSyncImpl;
 import org.apache.usergrid.persistence.collection.migration.MigrationManagerFig;
-import org.apache.usergrid.persistence.collection.mvcc.MvccEntitySerializationStrategy;
-import org.apache.usergrid.persistence.collection.mvcc.MvccLogEntrySerializationStrategy;
-import org.apache.usergrid.persistence.collection.mvcc.stage.write.RollbackAction;
 import org.apache.usergrid.persistence.collection.mvcc.stage.write.UniqueValueSerializationStrategy;
 import org.apache.usergrid.persistence.collection.mvcc.stage.write.UniqueValueSerializationStrategyImpl;
 import org.apache.usergrid.persistence.collection.serialization.SerializationFig;
-import org.apache.usergrid.persistence.collection.serialization.impl.MvccEntitySerializationStrategyImpl;
-import org.apache.usergrid.persistence.collection.serialization.impl.MvccLogEntrySerializationStrategyImpl;
 import org.apache.usergrid.persistence.collection.serialization.impl.SerializationModule;
 import org.apache.usergrid.persistence.collection.service.impl.ServiceModule;
-<<<<<<< HEAD
-import org.safehaus.guicyfig.GuicyFigModule;
-import rx.Scheduler;
-=======
 
 import com.google.inject.AbstractModule;
 import com.google.inject.assistedinject.FactoryModuleBuilder;
 
->>>>>>> fd6a06c7
 
 /**
  * Simple module for wiring our collection api
@@ -53,26 +44,16 @@
  */
 public class CollectionModule extends AbstractModule {
 
+
     @Override
     protected void configure() {
-<<<<<<< HEAD
-
-        // noinspection unchecked
-        install( new GuicyFigModule( 
-                RxFig.class, 
-=======
         //noinspection unchecked
         install( new GuicyFigModule(
->>>>>>> fd6a06c7
                 MigrationManagerFig.class,
                 CassandraFig.class, 
                 SerializationFig.class ) );
 
         install( new SerializationModule() );
-        bind( MvccEntitySerializationStrategy.class ).to( MvccEntitySerializationStrategyImpl.class );
-        bind( MvccLogEntrySerializationStrategy.class ).to( MvccLogEntrySerializationStrategyImpl.class );
-        bind( UniqueValueSerializationStrategy.class ).to( UniqueValueSerializationStrategyImpl.class );
-        
         install( new ServiceModule() );
 
         // create a guice factor for getting our collection manager
@@ -81,7 +62,6 @@
                 .implement( EntityCollectionManagerSync.class, EntityCollectionManagerSyncImpl.class )
                 .build( EntityCollectionManagerFactory.class ) );
 
-
-        bind( RollbackAction.class );
+        bind( UniqueValueSerializationStrategy.class ).to( UniqueValueSerializationStrategyImpl.class );
     }
 }