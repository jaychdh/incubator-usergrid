--- conflicted
+++ resolved
@@ -3,17 +3,13 @@
 
 import org.jukito.JukitoModule;
 import org.jukito.JukitoRunner;
-import org.jukito.UseModules;
 import org.junit.ClassRule;
 import org.junit.Rule;
 import org.junit.Test;
 import org.junit.runner.RunWith;
 
 import org.apache.usergrid.persistence.collection.cassandra.CassandraRule;
-<<<<<<< HEAD
 import org.apache.usergrid.persistence.collection.guice.CollectionModule;
-=======
->>>>>>> c8bb4137
 import org.apache.usergrid.persistence.collection.guice.MigrationManagerRule;
 import org.apache.usergrid.persistence.collection.impl.CollectionScopeImpl;
 import org.apache.usergrid.persistence.model.entity.SimpleId;
@@ -58,11 +54,11 @@
 
     @Test(expected = ProvisionException.class)
     public void nullInput() {
-        EntityCollectionManager entityCollectionManager =
-                entityCollectionManagerFactory.createCollectionManager( null );
+        entityCollectionManagerFactory.createCollectionManager( null );
     }
 
 
+    @SuppressWarnings( "UnusedDeclaration" )
     public static class TestModule extends JukitoModule {
 
         @Override
