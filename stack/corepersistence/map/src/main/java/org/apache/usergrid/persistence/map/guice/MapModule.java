/*
 * Licensed to the Apache Software Foundation (ASF) under one or more
 *  contributor license agreements.  The ASF licenses this file to You
 * under the Apache License, Version 2.0 (the "License"); you may not
 * use this file except in compliance with the License.
 * You may obtain a copy of the License at
 *
 *     http://www.apache.org/licenses/LICENSE-2.0
 *
 * Unless required by applicable law or agreed to in writing, software
 * distributed under the License is distributed on an "AS IS" BASIS,
 * WITHOUT WARRANTIES OR CONDITIONS OF ANY KIND, either express or implied.
 * See the License for the specific language governing permissions and
 * limitations under the License.  For additional information regarding
 * copyright in this work, please see the NOTICE file in the top level
 * directory of this distribution.
 */
package org.apache.usergrid.persistence.map.guice;


import org.apache.usergrid.persistence.core.migration.schema.Migration;
import org.apache.usergrid.persistence.map.MapManager;
import org.apache.usergrid.persistence.map.MapManagerFactory;
import org.apache.usergrid.persistence.map.impl.MapManagerFactoryImpl;
import org.apache.usergrid.persistence.map.impl.MapManagerImpl;
import org.apache.usergrid.persistence.map.impl.MapSerialization;
import org.apache.usergrid.persistence.map.impl.MapSerializationImpl;

import com.google.inject.AbstractModule;
import com.google.inject.Key;
import com.google.inject.assistedinject.FactoryModuleBuilder;
import com.google.inject.multibindings.Multibinder;


/**
 * Simple module for wiring our collection api
 *
 * @author tnine
 */
public class MapModule extends AbstractModule {


    @Override
    protected void configure() {
<<<<<<< HEAD
        bind(MapManagerFactory.class).to(MapManagerFactoryImpl.class);
        bind(MapSerialization.class).to( MapSerializationImpl.class );
=======

        // create a guice factory for getting our collection manager
        bind(MapManagerFactory.class).to( MapManagerFactoryImpl.class );

        bind( MapSerialization.class).to( MapSerializationImpl.class );
>>>>>>> 06e7ad6c


        Multibinder<Migration> migrationBinding = Multibinder.newSetBinder( binder(), Migration.class );
        migrationBinding.addBinding().to(  Key.get( MapSerialization.class ) );

    }



}

<|MERGE_RESOLUTION|>--- conflicted
+++ resolved
@@ -42,17 +42,8 @@
 
     @Override
     protected void configure() {
-<<<<<<< HEAD
-        bind(MapManagerFactory.class).to(MapManagerFactoryImpl.class);
+        bind(MapManagerFactory.class).to( MapManagerFactoryImpl.class );
         bind(MapSerialization.class).to( MapSerializationImpl.class );
-=======
-
-        // create a guice factory for getting our collection manager
-        bind(MapManagerFactory.class).to( MapManagerFactoryImpl.class );
-
-        bind( MapSerialization.class).to( MapSerializationImpl.class );
->>>>>>> 06e7ad6c
-
 
         Multibinder<Migration> migrationBinding = Multibinder.newSetBinder( binder(), Migration.class );
         migrationBinding.addBinding().to(  Key.get( MapSerialization.class ) );
