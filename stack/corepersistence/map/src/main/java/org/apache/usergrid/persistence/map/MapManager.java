/*
 * Licensed to the Apache Software Foundation (ASF) under one
 * or more contributor license agreements.  See the NOTICE file
 * distributed with this work for additional information
 * regarding copyright ownership.  The ASF licenses this file
 * to you under the Apache License, Version 2.0 (the
 * "License"); you may not use this file except in compliance
 * with the License.  You may obtain a copy of the License at
 *
 *     http://www.apache.org/licenses/LICENSE-2.0
 *
 * Unless required by applicable law or agreed to in writing,
 * software distributed under the License is distributed on an
 * "AS IS" BASIS, WITHOUT WARRANTIES OR CONDITIONS OF ANY
 * KIND, either express or implied.  See the License for the
 * specific language governing permissions and limitations
 * under the License.
 */
package org.apache.usergrid.persistence.map;


<<<<<<< HEAD
import org.apache.usergrid.persistence.core.CPManager;

=======
import java.util.Collection;
import java.util.Map;
>>>>>>> b53cb07f
import java.util.UUID;



/**
 * Generator of a map manager instance
 */
public interface MapManager extends CPManager {


    /**
     * Return the string, null if not found
     */
    public String getString( final String key );


    /**
     * Get the values for all the keys.  If a value does not exist, it won't be present in the map
     * @param keys
     * @return
     */
    public Map<String, String> getStrings(final Collection<String> keys);

    /**
     * Return the string, null if not found
     */
    public void putString( final String key, final String value );

    /**
     * The time to live (in seconds) of the string
     * @param key
     * @param value
     * @param ttl
     */
    public void putString( final String key, final String value, final int ttl );


    /**
     * Return the uuid, null if not found
     */
    public UUID getUuid( final String key );

    /**
     * Return the uuid, null if not found
     */
    public void putUuid( final String key, final UUID putUuid );

    /**
     * Return the long, null if not found
     */
    public Long getLong( final String key );

    /**
     * Return the long, null if not found
     */
    public void putLong( final String key, final Long value );

    /**
     * Delete the key
     *
     * @param key The key used to delete the entry
     */
    public void delete( final String key );
}<|MERGE_RESOLUTION|>--- conflicted
+++ resolved
@@ -1,31 +1,25 @@
 /*
- * Licensed to the Apache Software Foundation (ASF) under one
- * or more contributor license agreements.  See the NOTICE file
- * distributed with this work for additional information
- * regarding copyright ownership.  The ASF licenses this file
- * to you under the Apache License, Version 2.0 (the
- * "License"); you may not use this file except in compliance
- * with the License.  You may obtain a copy of the License at
+ * Licensed to the Apache Software Foundation (ASF) under one or more
+ *  contributor license agreements.  The ASF licenses this file to You
+ * under the Apache License, Version 2.0 (the "License"); you may not
+ * use this file except in compliance with the License.
+ * You may obtain a copy of the License at
  *
  *     http://www.apache.org/licenses/LICENSE-2.0
  *
- * Unless required by applicable law or agreed to in writing,
- * software distributed under the License is distributed on an
- * "AS IS" BASIS, WITHOUT WARRANTIES OR CONDITIONS OF ANY
- * KIND, either express or implied.  See the License for the
- * specific language governing permissions and limitations
- * under the License.
+ * Unless required by applicable law or agreed to in writing, software
+ * distributed under the License is distributed on an "AS IS" BASIS,
+ * WITHOUT WARRANTIES OR CONDITIONS OF ANY KIND, either express or implied.
+ * See the License for the specific language governing permissions and
+ * limitations under the License.  For additional information regarding
+ * copyright in this work, please see the NOTICE file in the top level
+ * directory of this distribution.
  */
 package org.apache.usergrid.persistence.map;
 
 
-<<<<<<< HEAD
-import org.apache.usergrid.persistence.core.CPManager;
-
-=======
 import java.util.Collection;
 import java.util.Map;
->>>>>>> b53cb07f
 import java.util.UUID;
 
 
@@ -33,7 +27,7 @@
 /**
  * Generator of a map manager instance
  */
-public interface MapManager extends CPManager {
+public interface MapManager {
 
 
     /**
