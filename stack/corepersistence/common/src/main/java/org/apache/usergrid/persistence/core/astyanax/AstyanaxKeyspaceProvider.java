--- conflicted
+++ resolved
@@ -88,10 +88,7 @@
 
         context.start();
 
-<<<<<<< HEAD
-=======
 
->>>>>>> 586a0b64
         return context.getClient();
     }
 
