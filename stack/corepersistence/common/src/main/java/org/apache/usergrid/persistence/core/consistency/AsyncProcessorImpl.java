/*
 * Licensed to the Apache Software Foundation (ASF) under one
 * or more contributor license agreements.  See the NOTICE file
 * distributed with this work for additional information
 * regarding copyright ownership.  The ASF licenses this file
 * to you under the Apache License, Version 2.0 (the
 * "License"); you may not use this file except in compliance
 * with the License.  You may obtain a copy of the License at
 *
 *    http://www.apache.org/licenses/LICENSE-2.0
 *
 * Unless required by applicable law or agreed to in writing,
 * software distributed under the License is distributed on an
 * "AS IS" BASIS, WITHOUT WARRANTIES OR CONDITIONS OF ANY
 * KIND, either express or implied.  See the License for the
 * specific language governing permissions and limitations
 * under the License.
 */
package org.apache.usergrid.persistence.core.consistency;


import java.io.Serializable;
import java.util.ArrayList;
import java.util.Collection;
import java.util.List;
import java.util.concurrent.TimeUnit;

import org.slf4j.Logger;
import org.slf4j.LoggerFactory;

import org.apache.usergrid.persistence.core.hystrix.HystrixGraphObservable;

import com.google.inject.Inject;
import com.google.inject.Singleton;

import rx.Observable;
import rx.Subscriber;
import rx.functions.FuncN;
import rx.schedulers.Schedulers;


/**
 * The implementation of asynchronous processing. This is intentionally kept as a 1 processor to 1 event type mapping
 * This way reflection is not used, event dispatching is easier, and has compile time checking
 */
@Singleton
public class AsyncProcessorImpl<T extends Serializable> implements AsyncProcessor<T> {

    /**
     * TODO, run this with hystrix
     */

    private static final Logger LOG = LoggerFactory.getLogger( AsyncProcessor.class );

    protected final TimeoutQueue<T> queue;
    protected final ConsistencyFig consistencyFig;
    protected final List<MessageListener<T, ?>> listeners = new ArrayList<>();


    protected List<ErrorListener<T>> errorListeners = new ArrayList<ErrorListener<T>>();
    protected List<CompleteListener<T>> completeListeners = new ArrayList<CompleteListener<T>>();


    @Inject
    public AsyncProcessorImpl( final TimeoutQueue<T> queue, final ConsistencyFig consistencyFig ) {
        this.queue = queue;
        this.consistencyFig = consistencyFig;

        //we purposefully use a new thread.  We don't want to use one of the I/O threads to run this task
        //in the event the scheduler is full, we'll end up rejecting the reschedule of this task
        Schedulers.newThread().schedulePeriodically( new TimeoutTask<T>( this, consistencyFig ), consistencyFig.getTaskLoopTime(),
                consistencyFig.getTaskLoopTime(), TimeUnit.MILLISECONDS );
    }


    @Override
    public AsynchronousMessage<T> setVerification( final T event, final long timeout ) {
        return queue.queue( event, timeout );
    }


    @Override
    public void start( final AsynchronousMessage<T> event ) {
        final T data = event.getEvent();
        /**
         * Execute all listeners in parallel
         */
        List<Observable<?>> observables = new ArrayList<Observable<?>>( listeners.size() );

        for ( MessageListener<T, ?> listener : listeners ) {
<<<<<<< HEAD
            observables.add( HystrixGraphObservable.async( listener.receive( data ) ) );
=======
            observables.add( HystrixGraphObservable.async( listener.receive( data ) ).subscribeOn( Schedulers.io() ) );
>>>>>>> c845a5a0
        }

        LOG.debug( "About to start {} observables for event {}", listeners.size(), event );

        //run everything in parallel and zip it up
        Observable.zip( observables, new FuncN<AsynchronousMessage<T>>() {
            @Override
            public AsynchronousMessage<T> call( final Object... args ) {
                return event;
            }
        } ).subscribe( new Subscriber<AsynchronousMessage<T>>() {

            @Override
            public void onCompleted() {
                LOG.debug( "Successfully completed processing for event {}", event );
                queue.remove( event );

                for ( CompleteListener<T> listener : completeListeners ) {
                    listener.onComplete( event );
                }
            }


            @Override
            public void onError( final Throwable throwable ) {
                LOG.error( "Unable to process async event", throwable );

                for ( ErrorListener listener : errorListeners ) {
                    listener.onError( event, throwable );
                }
            }


            @Override
            public void onNext( final AsynchronousMessage<T> tAsynchronousMessage ) {
                //no op
            }
        } );
    }


    @Override
    public Collection<AsynchronousMessage<T>> getTimeouts( final int maxCount, final long timeout ) {
        return queue.take( maxCount, timeout );
    }




    @Override
    public <R> void addListener( final MessageListener<T, R> listener ) {
        this.listeners.add( listener );
    }


    /**
     * Add an error listeners
     */
    public void addErrorListener( ErrorListener<T> listener ) {
        this.errorListeners.add( listener );
    }


    @Override
    public void addCompleteListener( final CompleteListener<T> listener ) {
        this.completeListeners.add( listener );
    }
}<|MERGE_RESOLUTION|>--- conflicted
+++ resolved
@@ -88,11 +88,7 @@
         List<Observable<?>> observables = new ArrayList<Observable<?>>( listeners.size() );
 
         for ( MessageListener<T, ?> listener : listeners ) {
-<<<<<<< HEAD
-            observables.add( HystrixGraphObservable.async( listener.receive( data ) ) );
-=======
             observables.add( HystrixGraphObservable.async( listener.receive( data ) ).subscribeOn( Schedulers.io() ) );
->>>>>>> c845a5a0
         }
 
         LOG.debug( "About to start {} observables for event {}", listeners.size(), event );
