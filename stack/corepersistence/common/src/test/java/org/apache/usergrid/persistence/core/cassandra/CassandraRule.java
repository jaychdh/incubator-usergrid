package org.apache.usergrid.persistence.core.cassandra;


import com.google.common.io.Files;
import com.google.inject.Guice;
import com.google.inject.Injector;
import com.netflix.astyanax.test.EmbeddedCassandra;
import java.io.File;
import java.io.IOException;
import org.apache.cassandra.io.util.FileUtils;
import org.apache.usergrid.persistence.core.astyanax.CassandraFig;
import org.apache.usergrid.persistence.core.util.AvailablePortFinder;
import org.safehaus.guicyfig.Env;
import org.safehaus.guicyfig.EnvironResource;
import org.safehaus.guicyfig.GuicyFigModule;
import org.slf4j.Logger;
import org.slf4j.LoggerFactory;


/**
 * @TODO - I wanted this in the test module but unfortunately that will create a circular dep
 *         due to the inclusion of the MigrationManager
 */
public class CassandraRule extends EnvironResource {
    private static final Logger LOG = LoggerFactory.getLogger( CassandraRule.class );

    private static final Object mutex = new Object();

    private static EmbeddedCassandra cass;

    private static boolean started = false;


    public CassandraRule() {
        super( Env.UNIT );
<<<<<<< HEAD
    }





=======
        Injector injector = Guice.createInjector( new GuicyFigModule( CassandraFig.class ) );
        cassandraFig = injector.getInstance( CassandraFig.class );
    }

>>>>>>> 586a0b64
    @Override
    protected void before() throws Throwable {

        if ( !cassandraFig.isEmbedded()) {
            LOG.info("Using external Cassandra"); 
        }

        if ( started ) {
            return;
        }

        synchronized ( mutex ) {

            //second into mutex
            if(started){
                return;
            }

            File dataDir = Files.createTempDir();
            dataDir.deleteOnExit();

            //cleanup before we run, shouldn't be necessary, but had the directory exist during JVM kill
            if( dataDir.exists() ) {
                FileUtils.deleteRecursive( dataDir );
            }

            try {
                LOG.info( "Starting cassandra" );

                cass = new EmbeddedCassandra( dataDir, "Usergrid", 9160,
                        AvailablePortFinder.getNextAvailable() );
                cass.start();

                LOG.info( "Cassandra boostrapped" );

                started = true;
            }
            catch ( IOException e ) {
                throw new RuntimeException( "Unable to start cassandra", e );
            }
        }
    }


    @Override
    protected void after() {

        //TODO TN.  this should only really happen when we shut down
//        cass.stop();
    }
}<|MERGE_RESOLUTION|>--- conflicted
+++ resolved
@@ -30,22 +30,15 @@
 
     private static boolean started = false;
 
+    private final CassandraFig cassandraFig;
+
 
     public CassandraRule() {
         super( Env.UNIT );
-<<<<<<< HEAD
-    }
-
-
-
-
-
-=======
         Injector injector = Guice.createInjector( new GuicyFigModule( CassandraFig.class ) );
         cassandraFig = injector.getInstance( CassandraFig.class );
     }
 
->>>>>>> 586a0b64
     @Override
     protected void before() throws Throwable {
 
