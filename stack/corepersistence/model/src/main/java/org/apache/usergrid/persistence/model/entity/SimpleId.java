/*
 * Licensed to the Apache Software Foundation (ASF) under one
 * or more contributor license agreements.  See the NOTICE file
 * distributed with this work for additional information
 * regarding copyright ownership.  The ASF licenses this file
 * to you under the Apache License, Version 2.0 (the
 * "License"); you may not use this file except in compliance
 * with the License.  You may obtain a copy of the License at
 *
 *    http://www.apache.org/licenses/LICENSE-2.0
 *
 * Unless required by applicable law or agreed to in writing,
 * software distributed under the License is distributed on an
 * "AS IS" BASIS, WITHOUT WARRANTIES OR CONDITIONS OF ANY
 * KIND, either express or implied.  See the License for the
 * specific language governing permissions and limitations
 * under the License.
 */
package org.apache.usergrid.persistence.model.entity;


import java.io.Serializable;
import java.util.UUID;

import org.apache.usergrid.persistence.model.util.UUIDGenerator;
import org.apache.usergrid.persistence.model.util.Verify;

import com.fasterxml.jackson.annotation.JsonTypeInfo;
import com.fasterxml.uuid.UUIDComparator;
import com.google.common.base.Preconditions;


/** @author tnine */
@JsonTypeInfo( use=JsonTypeInfo.Id.CLASS, include=JsonTypeInfo.As.PROPERTY, property="@class" )
public class SimpleId implements Id, Serializable {


    private UUID uuid;
    private String type;
<<<<<<< HEAD


    /**
     * Do not delete!  Needed for Jackson
     */
    @SuppressWarnings( "unused" )
    public SimpleId(){

    }


=======
>>>>>>> 5594d745

    public SimpleId( final UUID uuid, final String type ) {
        Preconditions.checkNotNull( uuid, "uuid is required" );
        Verify.stringExists( type, "type is required" );

        this.uuid = uuid;
        this.type = type;
    }


    /**
     * Create a new ID.  Should only be used for new entities
     * @param type
     */
    public SimpleId( final String type ){
       this(UUIDGenerator.newTimeUUID(), type);
    }

    public SimpleId(  ){

    }




    @Override
    public UUID getUuid() {
        return uuid;
    }
    public void setUuid(UUID val) {
         uuid = val;
    }


    @Override
    public String getType() {
        return type;
    }
    public String setType(String val) {
        return type = val;
    }



    /**
     * Do not delete!  Needed for Jackson
     */
    @SuppressWarnings( "unused" )
    public void setType( final String type ) {
        this.type = type;
    }



    /**
     * Do not delete!  Needed for Jackson
     */
    @SuppressWarnings( "unused" )
    public void setUuid( final UUID uuid ) {
        this.uuid = uuid;
    }


    @Override
    public boolean equals( final Object o ) {
        if ( this == o ) {
            return true;
        }
        if ( !( o instanceof Id ) ) {
            return false;
        }

        final Id id = ( Id ) o;

        if ( !type.equals( id.getType() ) ) {
            return false;
        }
        if ( !uuid.equals( id.getUuid() ) ) {
            return false;
        }

        return true;
    }


    @Override
    public int hashCode() {
        int result = uuid.hashCode();
        result = 31 * result + type.hashCode();
        return result;
    }


    @Override
    public String toString() {
        return "SimpleId{" +
                "uuid=" + uuid +
                ", type='" + type + '\'' +
                '}';
    }


    @Override
    public int compareTo( final Id o ) {

        int compare = UUIDComparator.staticCompare( uuid, o.getUuid() );

        if(compare == 0){
            compare = type.compareTo( o.getType() );
        }

        return compare;
    }
}<|MERGE_RESOLUTION|>--- conflicted
+++ resolved
@@ -25,19 +25,17 @@
 import org.apache.usergrid.persistence.model.util.UUIDGenerator;
 import org.apache.usergrid.persistence.model.util.Verify;
 
-import com.fasterxml.jackson.annotation.JsonTypeInfo;
+
 import com.fasterxml.uuid.UUIDComparator;
 import com.google.common.base.Preconditions;
 
 
 /** @author tnine */
-@JsonTypeInfo( use=JsonTypeInfo.Id.CLASS, include=JsonTypeInfo.As.PROPERTY, property="@class" )
 public class SimpleId implements Id, Serializable {
 
 
     private UUID uuid;
     private String type;
-<<<<<<< HEAD
 
 
     /**
@@ -49,8 +47,6 @@
     }
 
 
-=======
->>>>>>> 5594d745
 
     public SimpleId( final UUID uuid, final String type ) {
         Preconditions.checkNotNull( uuid, "uuid is required" );
@@ -69,28 +65,16 @@
        this(UUIDGenerator.newTimeUUID(), type);
     }
 
-    public SimpleId(  ){
-
-    }
-
-
-
 
     @Override
     public UUID getUuid() {
         return uuid;
-    }
-    public void setUuid(UUID val) {
-         uuid = val;
     }
 
 
     @Override
     public String getType() {
         return type;
-    }
-    public String setType(String val) {
-        return type = val;
     }
 
 
