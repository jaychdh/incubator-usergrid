<?xml version="1.0" encoding="UTF-8"?>
<!--
    Licensed to the Apache Software Foundation (ASF) under one or more
    contributor license agreements.  See the NOTICE file distributed with
    this work for additional information regarding copyright ownership.
    The ASF licenses this file to You under the Apache License, Version 2.0
    (the "License"); you may not use this file except in compliance with
    the License.  You may obtain a copy of the License at

        http://www.apache.org/licenses/LICENSE-2.0

    Unless required by applicable law or agreed to in writing, software
    distributed under the License is distributed on an "AS IS" BASIS,
    WITHOUT WARRANTIES OR CONDITIONS OF ANY KIND, either express or implied.
    See the License for the specific language governing permissions and
    limitations under the License.
-->
<project xmlns="http://maven.apache.org/POM/4.0.0" xmlns:xsi="http://www.w3.org/2001/XMLSchema-instance"
         xsi:schemaLocation="http://maven.apache.org/POM/4.0.0 http://maven.apache.org/maven-v4_0_0.xsd">
  <modelVersion>4.0.0</modelVersion>
  <parent>
    <groupId>org.apache.usergrid</groupId>
    <artifactId>usergrid</artifactId>
    <version>2.0.0-SNAPSHOT</version>
  </parent>

  <!-- Override these properties in your settings.xml in an active profile -->
  <properties>
    <services.it.forkCount>3</services.it.forkCount>
    <services.it.reuseForks>true</services.it.reuseForks>
    <services.it.parallel>suites</services.it.parallel>
  </properties>

  <artifactId>usergrid-services</artifactId>
  <name>Usergrid Services</name>
  <description>Service layer for Usergrid system.</description>
  <packaging>jar</packaging>

  <reporting>
    <plugins>
      <plugin>
        <groupId>org.apache.maven.plugins</groupId>
        <artifactId>maven-javadoc-plugin</artifactId>
      </plugin>
    </plugins>
  </reporting>

  <profiles>
    <profile>
      <id>unit</id>
      <activation>
        <property>
          <name>unit</name>
          <value>true</value>
        </property>
      </activation>

      <build>
        <plugins>
          <plugin>
            <groupId>org.apache.maven.plugins</groupId>
            <artifactId>maven-surefire-plugin</artifactId>
            <configuration>
              <systemPropertyVariables>
                <storage-config>${basedir}/src/test/conf</storage-config>
                <target.directory>${project.build.directory}</target.directory>
              </systemPropertyVariables>
			<parallel>${services.it.parallel}</parallel>
            <forkCount>${services.it.forkCount}</forkCount>
            <reuseForks>${services.it.reuseForks}</reuseForks>
              <!-- TODO: make this into a small configuration but based on settings.xml -->
              <argLine>-Xmx${ug.heapmax} -Xms${ug.heapmin} -Dfile.encoding=UTF-8 -Dsun.jnu.encoding=UTF-8 -javaagent:${settings.localRepository}/com/github/stephenc/jamm/0.2.5/jamm-0.2.5.jar ${ug.argline}</argLine>

              <includes>
                <include>**/ServiceTestSuite.java</include>
                <include>**/*Test.java</include>
              </includes>
              <excludes>
                <exclude>**/*IT.java</exclude>
                <exclude>**/*ITSuite.java</exclude>
                <!-- TODO - add these suites too -->
                <!-- <exclude>**/*Test.java</exclude> -->
                <exclude>**/ConcurrentService*Suite.java</exclude>
              </excludes>
            </configuration>
          </plugin>
        </plugins>
      </build>
    </profile>

    <profile>
      <id>default</id>
      <activation>
        <activeByDefault>true</activeByDefault>
      </activation>
      <build>
        <plugins>
          <plugin>
            <groupId>org.apache.maven.plugins</groupId>
            <artifactId>maven-surefire-plugin</artifactId>
            <configuration>
              <systemPropertyVariables>
                <storage-config>${basedir}/src/test/conf</storage-config>
                <target.directory>${project.build.directory}</target.directory>
              </systemPropertyVariables>

			<parallel>${services.it.parallel}</parallel>
            <forkCount>${services.it.forkCount}</forkCount>
            <reuseForks>${services.it.reuseForks}</reuseForks>

              <argLine>-Xmx${ug.heapmax} -Xms${ug.heapmin} -Dfile.encoding=UTF-8 -Dsun.jnu.encoding=UTF-8 ${ug.argline}</argLine>
              <argLine>
                <!-- -javaagent:${settings.localRepository}/org/powermock/powermock-module-javaagent/1.5.1/powermock-module-javaagent-1.5.1.jar -->
                -javaagent:${settings.localRepository}/com/github/stephenc/jamm/0.2.5/jamm-0.2.5.jar
              </argLine>

              <includes>
                <include>**/ServiceITSuite.java</include>
                <include>**/ServiceTestSuite.java</include>
                <include>**/*IT.java</include>
                <include>**/*Test.java</include>
              </includes>
              <excludes>
                <exclude>**/*Concurrent*Suite.java</exclude>
                <exclude>**/ExportServiceIT.java</exclude>
                <exclude>**/ActivitiesServiceIT.java</exclude>
                <exclude>**/ApplicationCreatorIT.java</exclude>
                <exclude>**/ApplicationsServiceIT.java</exclude>
                <exclude>**/CollectionServiceIT.java</exclude>
                <exclude>**/ConnectionsServiceIT.java</exclude>
                <exclude>**/ManagementServiceIT.java</exclude>
                <exclude>**/EmailFlowIT.java</exclude>
                <exclude>**/FacebookProviderIT.java</exclude>
                <exclude>**/GroupServiceIT.java</exclude>
                <exclude>**/OrganizationIT.java</exclude>
                <exclude>**/PingIdentityProviderIT.java</exclude>
                <exclude>**/RoleIT.java</exclude>
                <exclude>**/RolesServiceIT.java</exclude>
                <exclude>**/ServiceRequestIT.java</exclude>
                <exclude>**/ServiceFactoryIT.java</exclude>
                <exclude>**/ServiceInvocationIT.java</exclude>
                <exclude>**/UsersServiceIT.class</exclude>
              </excludes>
            </configuration>
          </plugin>
        </plugins>
      </build>
    </profile>

    <profile>
      <id>unit-concurrent</id>
      <activation>
        <property>
          <name>unit-concurrent</name>
          <value>true</value>
        </property>
      </activation>
      <build>
        <plugins>
          <plugin>
            <groupId>org.apache.maven.plugins</groupId>
            <artifactId>maven-surefire-plugin</artifactId>
            <configuration>
              <accessKey>${aws.s3.key}</accessKey>
              <secretKey>${aws.s3.secret}</secretKey>
              <bucketName>${aws.s3.bucket}</bucketName>
              <systemPropertyVariables>
                <storage-config>${basedir}/src/test/conf</storage-config>
                <target.directory>${project.build.directory}</target.directory>
              </systemPropertyVariables>
<<<<<<< HEAD
			<parallel>${services.it.parallel}</parallel>
            <forkCount>${services.it.forkCount}</forkCount>
            <reuseForks>${services.it.reuseForks}</reuseForks>
              <argLine>-Xmx${ug.heapmax} -Xms${ug.heapmin} -Dfile.encoding=UTF-8 -Dsun.jnu.encoding=UTF-8</argLine>
=======
              <forkMode>once</forkMode>
              <argLine>-Xmx${ug.heapmax} -Xms${ug.heapmin} -Dfile.encoding=UTF-8 -Dsun.jnu.encoding=UTF-8 ${ug.argline}</argLine>
>>>>>>> ac68da74
              <argLine>
               <!--  -javaagent:${settings.localRepository}/org/powermock/powermock-module-javaagent/1.5.1/powermock-module-javaagent-1.5.1.jar-->
			   -javaagent:${settings.localRepository}/com/github/stephenc/jamm/0.2.5/jamm-0.2.5.jar
              </argLine>

              <includes>
                <include>**/ConcurrentServiceTestSuite.java</include>
              </includes>
              <excludes>
                <exclude>**/*IT.java</exclude>
                <exclude>**/*Test.java</exclude>
                <exclude>**/ServiceITSuite.java</exclude>
                <exclude>**/ServiceTestSuite.java</exclude>
                <exclude>**/ConcurrentServiceITSuite.java</exclude>
              </excludes>
            </configuration>
          </plugin>
        </plugins>
      </build>
    </profile>


    <profile>
      <id>integ-concurrent</id>
      <activation>
        <property>
          <name>integ-concurrent</name>
          <value>true</value>
        </property>
      </activation>
      <build>
        <plugins>
          <plugin>
            <groupId>org.apache.maven.plugins</groupId>
            <artifactId>maven-surefire-plugin</artifactId>
            <configuration>
              <systemPropertyVariables>
                <storage-config>${basedir}/src/test/conf</storage-config>
                <target.directory>${project.build.directory}</target.directory>
              </systemPropertyVariables>
<<<<<<< HEAD
			<parallel>${services.it.parallel}</parallel>
            <forkCount>${services.it.forkCount}</forkCount>
            <reuseForks>${services.it.reuseForks}</reuseForks>
              <argLine>-Xmx${ug.heapmax} -Xms${ug.heapmin} -Dfile.encoding=UTF-8 -Dsun.jnu.encoding=UTF-8</argLine>
=======
              <forkMode>once</forkMode>
              <argLine>-Xmx${ug.heapmax} -Xms${ug.heapmin} -Dfile.encoding=UTF-8 -Dsun.jnu.encoding=UTF-8 ${ug.argline}</argLine>
>>>>>>> ac68da74
              <argLine>
                <!-- -javaagent:${settings.localRepository}/org/powermock/powermock-module-javaagent/1.5.1/powermock-module-javaagent-1.5.1.jar -->
				-javaagent:${settings.localRepository}/com/github/stephenc/jamm/0.2.5/jamm-0.2.5.jar
              </argLine>

              <includes>
                <include>**/ConcurrentServiceITSuite.java</include>
                <include>**/TokenServiceIT.java</include>
              </includes>
              <excludes>
                <exclude>**/*IT.java</exclude>
                <exclude>**/*Test.java</exclude>
                <exclude>**/ServiceITSuite.java</exclude>
                <exclude>**/ServiceTestSuite.java</exclude>
              </excludes>
            </configuration>
          </plugin>
        </plugins>
      </build>
    </profile>
  </profiles>

  <!-- PROFILES -->

  <build>
    <resources>
      <resource>
        <directory>src/main/resources</directory>
        <filtering>true</filtering>
        <includes>
          <include>**/*.xml</include>
        </includes>
      </resource>
      <resource>
        <directory>src/main/python</directory>
      </resource>
    </resources>
    <testResources>
      <testResource>
        <directory>src/test/resources</directory>
        <filtering>true</filtering>
        <includes>
          <include>**/*.yaml</include>
          <include>**/*.xml</include>
          <include>**/*.properties</include>
        </includes>
      </testResource>
      <testResource>
        <directory>src/main/python</directory>
      </testResource>
    </testResources>
    <plugins>
      <plugin>
        <groupId>org.apache.maven.plugins</groupId>
        <artifactId>maven-surefire-plugin</artifactId>
        <configuration>
          <systemPropertyVariables>
            <storage-config>${basedir}/src/test/conf</storage-config>
            <target.directory>${project.build.directory}</target.directory>
          </systemPropertyVariables>

			<parallel>${services.it.parallel}</parallel>
            <forkCount>${services.it.forkCount}</forkCount>
            <reuseForks>${services.it.reuseForks}</reuseForks>

          <argLine>-Xmx${ug.heapmax} -Xms${ug.heapmin} -Dfile.encoding=UTF-8 -Dsun.jnu.encoding=UTF-8 ${ug.argline}</argLine>
          <argLine>
            <!-- -javaagent:${settings.localRepository}/org/powermock/powermock-module-javaagent/1.5.1/powermock-module-javaagent-1.5.1.jar-->
			-javaagent:${settings.localRepository}/com/github/stephenc/jamm/0.2.5/jamm-0.2.5.jar
          </argLine>

          <includes>
            <include>**/ServiceITSuite.java</include>
            <include>**/ServiceTestSuite.java</include>
            <include>**/TokenServiceIT.java</include>
            <include>**/*Test.java</include>
          </includes>
          <excludes>
            <!-- <exclude>**/*Test.java</exclude> -->
            <exclude>**/*Concurrent*Suite.java</exclude>
          </excludes>
        </configuration>
      </plugin>
    </plugins>
  </build>

  <dependencies>

    <!-- Usergrid Dependencies -->

    <dependency>
      <groupId>org.apache.usergrid</groupId>
      <artifactId>usergrid-config</artifactId>
      <version>${project.version}</version>
      <scope>runtime</scope>
    </dependency>

    <dependency>
      <groupId>org.apache.usergrid</groupId>
      <artifactId>usergrid-core</artifactId>
      <version>${project.version}</version>
      <exclusions>
        <exclusion>
          <artifactId>commons-logging</artifactId>
          <groupId>commons-logging</groupId>
        </exclusion>

        <exclusion>
          <groupId>org.apache.httpcomponents</groupId>
          <artifactId>httpclient</artifactId>
        </exclusion>
      </exclusions>
    </dependency>

    <!-- Apache Dependencies -->

    <dependency>
      <groupId>org.apache.httpcomponents</groupId>
      <artifactId>httpclient</artifactId>
    </dependency>

    <dependency>
      <groupId>org.apache.shiro</groupId>
      <artifactId>shiro-core</artifactId>
    </dependency>

    <dependency>
      <groupId>org.apache.shiro</groupId>
      <artifactId>shiro-spring</artifactId>
    </dependency>

    <dependency>
      <groupId>org.apache.shiro</groupId>
      <artifactId>shiro-web</artifactId>
    </dependency>

    <dependency>
      <groupId>org.apache.amber</groupId>
      <artifactId>amber-oauth2-common</artifactId>
    </dependency>

    <dependency>
      <groupId>org.apache.amber</groupId>
      <artifactId>amber-oauth2-authzserver</artifactId>
    </dependency>

    <dependency>
      <groupId>org.apache.amber</groupId>
      <artifactId>amber-oauth2-resourceserver</artifactId>
    </dependency>

    <!-- SUN, Javax Package and Other Com Dependencies -->

    <dependency>
      <groupId>com.sun.jersey</groupId>
      <artifactId>jersey-core</artifactId>
    </dependency>

    <dependency>
      <groupId>com.sun.jersey</groupId>
      <artifactId>jersey-client</artifactId>
    </dependency>

    <dependency>
      <groupId>com.sun.jersey</groupId>
      <artifactId>jersey-json</artifactId>
    </dependency>

    <!-- Codehaus, JClouds, Spring and Other Org Dependencies -->

    <dependency>
      <groupId>org.springframework</groupId>
      <artifactId>spring-core</artifactId>
    </dependency>

    <dependency>
      <groupId>org.springframework</groupId>
      <artifactId>spring-beans</artifactId>
    </dependency>

    <dependency>
      <groupId>org.codehaus.jettison</groupId>
      <artifactId>jettison</artifactId>
    </dependency>

    <dependency>
      <groupId>org.apache.jclouds</groupId>
      <artifactId>jclouds-blobstore</artifactId>
    </dependency>

    <dependency>
      <groupId>org.apache.jclouds</groupId>
      <artifactId>jclouds-core</artifactId>
    </dependency>

    <dependency>
      <groupId>org.apache.jclouds</groupId>
      <artifactId>jclouds-allblobstore</artifactId>
    </dependency>

    <dependency>
      <groupId>org.apache.jclouds.driver</groupId>
      <artifactId>jclouds-netty</artifactId>
    </dependency>

    <dependency>
      <groupId>org.apache.jclouds.driver</groupId>
      <artifactId>jclouds-apachehc</artifactId>
    </dependency>

    <dependency>
      <groupId>org.apache.jclouds.driver</groupId>
      <artifactId>jclouds-log4j</artifactId>
      <exclusions>
        <exclusion>
          <groupId>log4j</groupId>
          <artifactId>log4j</artifactId>
        </exclusion>
      </exclusions>
    </dependency>

    <dependency>
      <groupId>org.apache.jclouds.driver</groupId>
      <artifactId>jclouds-slf4j</artifactId>
    </dependency>

    <dependency>
      <groupId>org.python</groupId>
      <artifactId>jython</artifactId>
    </dependency>

     <dependency>
         <groupId>org.apache.tika</groupId>
         <artifactId>tika-core</artifactId>
     </dependency>

      <!-- Testing and Logging Dependencies -->
    <dependency>
      <!--
      Do not remove this slf4j-api dependency remove even though pulled 
      in transitively. If not present IntelliJ IDEA wigs out.
      -->
      <groupId>org.slf4j</groupId>
      <artifactId>slf4j-api</artifactId>
    </dependency>

    <dependency>
      <groupId>org.apache.usergrid</groupId>
      <artifactId>usergrid-core</artifactId>
      <version>${project.version}</version>
      <scope>test</scope>
      <classifier>tests</classifier>
    </dependency>

    <dependency>
      <groupId>org.apache.usergrid</groupId>
      <artifactId>usergrid-config</artifactId>
      <version>${project.version}</version>
      <scope>test</scope>
      <classifier>tests</classifier>
    </dependency>

    <dependency>
      <groupId>org.apache.usergrid</groupId>
      <artifactId>usergrid-test-utils</artifactId>
      <version>${project.version}</version>
      <scope>test</scope>
    </dependency>

    <dependency>
      <groupId>junit</groupId>
      <artifactId>junit</artifactId>
      <scope>test</scope>
    </dependency>

    <dependency>
      <groupId>org.springframework</groupId>
      <artifactId>spring-test</artifactId>
      <scope>test</scope>
    </dependency>

    <dependency>
      <groupId>org.jvnet.mock-javamail</groupId>
      <artifactId>mock-javamail</artifactId>
      <scope>test</scope>
    </dependency>

    <dependency>
      <groupId>org.mockito</groupId>
      <artifactId>mockito-all</artifactId>
      <scope>test</scope>
    </dependency>

    <dependency>
      <groupId>org.powermock</groupId>
      <artifactId>powermock-module-junit4</artifactId>
      <scope>test</scope>
    </dependency>

    <dependency>
      <groupId>org.powermock</groupId>
      <artifactId>powermock-module-junit4-rule-agent</artifactId>
      <scope>test</scope>
    </dependency>

    <dependency>
      <groupId>org.powermock</groupId>
      <artifactId>powermock-api-mockito</artifactId>
      <scope>test</scope>
    </dependency>

    <dependency>
      <groupId>org.hectorclient</groupId>
      <artifactId>hector-test</artifactId>
      <scope>test</scope>
    </dependency>

    <dependency>
      <groupId>org.slf4j</groupId>
      <artifactId>slf4j-log4j12</artifactId>
      <scope>test</scope>
    </dependency>

    <dependency>
      <groupId>log4j</groupId>
      <artifactId>log4j</artifactId>
      <scope>test</scope>
    </dependency>

    <dependency>
      <groupId>org.slf4j</groupId>
      <artifactId>jcl-over-slf4j</artifactId>
      <scope>test</scope>
    </dependency>

    <dependency>
      <groupId>org.slf4j</groupId>
      <artifactId>jul-to-slf4j</artifactId>
      <scope>test</scope>
    </dependency>


  </dependencies>
</project><|MERGE_RESOLUTION|>--- conflicted
+++ resolved
@@ -168,15 +168,10 @@
                 <storage-config>${basedir}/src/test/conf</storage-config>
                 <target.directory>${project.build.directory}</target.directory>
               </systemPropertyVariables>
-<<<<<<< HEAD
 			<parallel>${services.it.parallel}</parallel>
             <forkCount>${services.it.forkCount}</forkCount>
             <reuseForks>${services.it.reuseForks}</reuseForks>
-              <argLine>-Xmx${ug.heapmax} -Xms${ug.heapmin} -Dfile.encoding=UTF-8 -Dsun.jnu.encoding=UTF-8</argLine>
-=======
-              <forkMode>once</forkMode>
               <argLine>-Xmx${ug.heapmax} -Xms${ug.heapmin} -Dfile.encoding=UTF-8 -Dsun.jnu.encoding=UTF-8 ${ug.argline}</argLine>
->>>>>>> ac68da74
               <argLine>
                <!--  -javaagent:${settings.localRepository}/org/powermock/powermock-module-javaagent/1.5.1/powermock-module-javaagent-1.5.1.jar-->
 			   -javaagent:${settings.localRepository}/com/github/stephenc/jamm/0.2.5/jamm-0.2.5.jar
@@ -217,15 +212,10 @@
                 <storage-config>${basedir}/src/test/conf</storage-config>
                 <target.directory>${project.build.directory}</target.directory>
               </systemPropertyVariables>
-<<<<<<< HEAD
 			<parallel>${services.it.parallel}</parallel>
             <forkCount>${services.it.forkCount}</forkCount>
             <reuseForks>${services.it.reuseForks}</reuseForks>
-              <argLine>-Xmx${ug.heapmax} -Xms${ug.heapmin} -Dfile.encoding=UTF-8 -Dsun.jnu.encoding=UTF-8</argLine>
-=======
-              <forkMode>once</forkMode>
               <argLine>-Xmx${ug.heapmax} -Xms${ug.heapmin} -Dfile.encoding=UTF-8 -Dsun.jnu.encoding=UTF-8 ${ug.argline}</argLine>
->>>>>>> ac68da74
               <argLine>
                 <!-- -javaagent:${settings.localRepository}/org/powermock/powermock-module-javaagent/1.5.1/powermock-module-javaagent-1.5.1.jar -->
 				-javaagent:${settings.localRepository}/com/github/stephenc/jamm/0.2.5/jamm-0.2.5.jar
