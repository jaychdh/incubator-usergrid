--- conflicted
+++ resolved
@@ -15,18 +15,15 @@
  ******************************************************************************/
 package org.usergrid.security.shiro;
 
-import static java.lang.Boolean.parseBoolean;
 import static org.apache.commons.lang.StringUtils.isBlank;
 import static org.apache.commons.lang.StringUtils.isNotBlank;
 import static org.usergrid.management.AccountCreationProps.PROPERTIES_SYSADMIN_LOGIN_ALLOWED;
-import static org.usergrid.management.AccountCreationProps.PROPERTIES_SYSADMIN_LOGIN_NAME;
 import static org.usergrid.persistence.cassandra.CassandraService.MANAGEMENT_APPLICATION_ID;
 import static org.usergrid.security.shiro.utils.SubjectUtils.getPermissionFromPath;
 import static org.usergrid.utils.StringUtils.stringOrSubstringAfterFirst;
 import static org.usergrid.utils.StringUtils.stringOrSubstringBeforeFirst;
 
 import java.util.Map;
-import java.util.Properties;
 import java.util.Set;
 import java.util.UUID;
 
@@ -56,7 +53,6 @@
 import org.usergrid.management.ManagementService;
 import org.usergrid.management.OrganizationInfo;
 import org.usergrid.management.UserInfo;
-import org.usergrid.management.cassandra.ManagementServiceImpl;
 import org.usergrid.persistence.EntityManager;
 import org.usergrid.persistence.EntityManagerFactory;
 import org.usergrid.persistence.Results;
@@ -84,477 +80,6 @@
 import com.google.common.collect.HashBiMap;
 
 public class Realm extends AuthorizingRealm {
-
-<<<<<<< HEAD
-	private static final Logger logger = LoggerFactory.getLogger(Realm.class);
-
-	public final static String ROLE_SERVICE_ADMIN = "service-admin";
-	public final static String ROLE_ADMIN_USER = "admin-user";
-	public final static String ROLE_ORGANIZATION_ADMIN = "organization-admin";
-	public final static String ROLE_APPLICATION_ADMIN = "application-admin";
-	public final static String ROLE_APPLICATION_USER = "application-user";
-
-	EntityManagerFactory emf;
-	Properties properties;
-	ManagementService management;
-	TokenService tokens;
-
-	@Value("${"+AccountCreationProps.PROPERTIES_SYSADMIN_LOGIN_NAME+":admin}")
-	String systemUser;
-	@Value("${"+AccountCreationProps.PROPERTIES_SYSADMIN_LOGIN_PASSWORD+":admin}")
-	String systemPassword;
-
-	public Realm() {
-		setCredentialsMatcher(new AllowAllCredentialsMatcher());
-		setPermissionResolver(new CustomPermissionResolver());
-	}
-
-	public Realm(CacheManager cacheManager) {
-		super(cacheManager);
-		setCredentialsMatcher(new AllowAllCredentialsMatcher());
-		setPermissionResolver(new CustomPermissionResolver());
-	}
-
-	public Realm(CredentialsMatcher matcher) {
-		super(new AllowAllCredentialsMatcher());
-		setPermissionResolver(new CustomPermissionResolver());
-	}
-
-	public Realm(CacheManager cacheManager, CredentialsMatcher matcher) {
-		super(cacheManager, new AllowAllCredentialsMatcher());
-		setPermissionResolver(new CustomPermissionResolver());
-	}
-
-	@Override
-	public void setCredentialsMatcher(CredentialsMatcher credentialsMatcher) {
-		if (!(credentialsMatcher instanceof AllowAllCredentialsMatcher)) {
-			logger.info("Replacing " + credentialsMatcher
-					+ " with AllowAllCredentialsMatcher");
-			credentialsMatcher = new AllowAllCredentialsMatcher();
-		}
-		super.setCredentialsMatcher(credentialsMatcher);
-	}
-
-	@Override
-	public void setPermissionResolver(PermissionResolver permissionResolver) {
-		if (!(permissionResolver instanceof CustomPermissionResolver)) {
-			logger.info("Replacing " + permissionResolver
-					+ " with AllowAllCredentialsMatcher");
-			permissionResolver = new CustomPermissionResolver();
-		}
-		super.setPermissionResolver(permissionResolver);
-	}
-
-	@Autowired
-	public void setEntityManagerFactory(EntityManagerFactory emf) {
-		this.emf = emf;
-	}
-
-	@Autowired
-	public void setProperties(Properties properties) {
-		this.properties = properties;
-	}
-
-	@Autowired
-	public void setManagementService(ManagementService management) {
-		this.management = management;
-	}
-
-	@Autowired
-	public void setTokenService(TokenService tokens) {
-		this.tokens = tokens;
-	}
-
-	@Override
-	protected AuthenticationInfo doGetAuthenticationInfo(
-			AuthenticationToken token) throws AuthenticationException {
-		PrincipalCredentialsToken pcToken = (PrincipalCredentialsToken) token;
-
-		if (pcToken.getCredentials() == null) {
-			throw new CredentialsException("Missing credentials");
-		}
-
-		boolean authenticated = false;
-
-		PrincipalIdentifier principal = pcToken.getPrincipal();
-		PrincipalCredentials credentials = pcToken.getCredentials();
-
-		if (credentials instanceof ClientCredentials) {
-			authenticated = true;
-		} else if ((principal instanceof AdminUserPrincipal)
-				&& (credentials instanceof AdminUserPassword)) {
-			authenticated = true;
-		} else if ((principal instanceof AdminUserPrincipal)
-				&& (credentials instanceof AdminUserAccessToken)) {
-			authenticated = true;
-		} else if ((principal instanceof ApplicationUserPrincipal)
-				&& (credentials instanceof ApplicationUserAccessToken)) {
-			authenticated = true;
-		} else if ((principal instanceof ApplicationPrincipal)
-				&& (credentials instanceof ApplicationAccessToken)) {
-			authenticated = true;
-		} else if ((principal instanceof OrganizationPrincipal)
-				&& (credentials instanceof OrganizationAccessToken)) {
-			authenticated = true;
-		}
-
-		if (principal != null) {
-			if (!principal.isActivated()) {
-				throw new AuthenticationException("Unactivated identity");
-			}
-			if (principal.isDisabled()) {
-				throw new AuthenticationException("Disabled identity");
-			}
-		}
-
-		if (!authenticated) {
-			throw new AuthenticationException("Unable to authenticate");
-		}
-		logger.info("Authenticated: " + principal);
-
-		SimpleAuthenticationInfo info = new SimpleAuthenticationInfo(
-				pcToken.getPrincipal(), pcToken.getCredentials(), getName());
-		return info;
-	}
-
-	@Override
-	protected AuthorizationInfo doGetAuthorizationInfo(
-			PrincipalCollection principals) {
-		SimpleAuthorizationInfo info = new SimpleAuthorizationInfo();
-
-		Map<UUID, String> organizationSet = HashBiMap.create();
-		Map<UUID, String> applicationSet = HashBiMap.create();
-		OrganizationInfo organization = null;
-		ApplicationInfo application = null;
-
-		for (PrincipalIdentifier principal : principals
-				.byType(PrincipalIdentifier.class)) {
-
-			if (principal instanceof OrganizationPrincipal) {
-				// OrganizationPrincipals are usually only through OAuth
-				// They have access to a single organization
-
-				organization = ((OrganizationPrincipal) principal)
-						.getOrganization();
-
-				role(info, principal, ROLE_ORGANIZATION_ADMIN);
-				role(info, principal, ROLE_APPLICATION_ADMIN);
-
-				grant(info, principal,
-						"organizations:access:" + organization.getUuid());
-				organizationSet.put(organization.getUuid(),
-						organization.getName());
-
-				Map<UUID, String> applications = null;
-				try {
-					applications = management
-							.getApplicationsForOrganization(organization
-									.getUuid());
-				} catch (Exception e) {
-					// TODO Auto-generated catch block
-					e.printStackTrace();
-				}
-				if ((applications != null) && !applications.isEmpty()) {
-					grant(info,
-							principal,
-							"applications:admin,access,get,put,post,delete:"
-									+ StringUtils.join(applications.keySet(),
-											','));
-
-					applicationSet.putAll(applications);
-				}
-
-			} else if (principal instanceof ApplicationPrincipal) {
-				// ApplicationPrincipal are usually only through OAuth
-				// They have access to a single application
-
-				role(info, principal, ROLE_APPLICATION_ADMIN);
-
-				application = ((ApplicationPrincipal) principal)
-						.getApplication();
-				grant(info, principal,
-						"applications:admin,access,get,put,post,delete:"
-								+ application.getId());
-				applicationSet.put(application.getId(), application.getName());
-
-			} else if (principal instanceof AdminUserPrincipal) {
-				// AdminUserPrincipals are through basic auth and sessions
-				// They have access to organizations and organization
-				// applications
-
-				UserInfo user = ((AdminUserPrincipal) principal).getUser();
-
-				if (user.getUsername().equals(systemUser)) {
-					// The system user has access to everything
-
-					role(info, principal, ROLE_SERVICE_ADMIN);
-					role(info, principal, ROLE_ORGANIZATION_ADMIN);
-					role(info, principal, ROLE_APPLICATION_ADMIN);
-					role(info, principal, ROLE_ADMIN_USER);
-
-					grant(info, principal, "system:access");
-
-					grant(info, principal,
-							"organizations:admin,access,get,put,post,delete:*");
-					grant(info, principal,
-							"applications:admin,access,get,put,post,delete:*");
-					grant(info, principal,
-							"organizations:admin,access,get,put,post,delete:*:/**");
-					grant(info, principal,
-							"applications:admin,access,get,put,post,delete:*:/**");
-					grant(info, principal, "users:access:*");
-
-				} else {
-
-					// For regular service users, we find what organizations
-					// they're associated with
-					// An service user can be associated with multiple
-					// organizations
-
-					grant(info,
-							principal,
-							getPermissionFromPath(MANAGEMENT_APPLICATION_ID,
-									"access"));
-
-					// admin users cannot access the management app directly
-					// so open all permissions
-					grant(info,
-							principal,
-							getPermissionFromPath(MANAGEMENT_APPLICATION_ID,
-									"get,put,post,delete", "/**"));
-
-					role(info, principal, ROLE_ADMIN_USER);
-
-					try {
-
-						Map<UUID, String> userOrganizations = management
-								.getOrganizationsForAdminUser(user.getUuid());
-
-						if (userOrganizations != null) {
-							for (UUID id : userOrganizations.keySet()) {
-								grant(info, principal,
-										"organizations:admin,access,get,put,post,delete:"
-												+ id);
-							}
-							organizationSet.putAll(userOrganizations);
-
-							Map<UUID, String> userApplications = management
-									.getApplicationsForOrganizations(userOrganizations
-											.keySet());
-							if ((userApplications != null)
-									&& !userApplications.isEmpty()) {
-								grant(info,
-										principal,
-										"applications:admin,access,get,put,post,delete:"
-												+ StringUtils.join(
-														userApplications
-																.keySet(), ','));
-								applicationSet.putAll(userApplications);
-							}
-
-							role(info, principal, ROLE_ORGANIZATION_ADMIN);
-							role(info, principal, ROLE_APPLICATION_ADMIN);
-						}
-
-					} catch (Exception e) {
-						logger.error(
-								"Unable to construct admin user permissions", e);
-					}
-				}
-			} else if (principal instanceof ApplicationUserPrincipal) {
-
-				role(info, principal, ROLE_APPLICATION_USER);
-
-				UUID applicationId = ((ApplicationUserPrincipal) principal)
-						.getApplicationId();
-
-				AccessTokenCredentials tokenCredentials = ((ApplicationUserPrincipal) principal)
-						.getAccessTokenCredentials();
-				TokenInfo token = null;
-				if (tokenCredentials != null) {
-					try {
-						token = tokens
-								.getTokenInfo(tokenCredentials.getToken());
-					} catch (Exception e) {
-						logger.error("Unable to retrieve token info", e);
-					}
-					logger.info("Token: " + token);
-				}
-
-				grant(info, principal,
-						getPermissionFromPath(applicationId, "access"));
-
-				/*
-				 * grant(info, principal, getPermissionFromPath(applicationId,
-				 * "get,put,post,delete", "/users/${user}",
-				 * "/users/${user}/feed", "/users/${user}/activities",
-				 * "/users/${user}/groups", "/users/${user}/following/*",
-				 * "/users/${user}/following/user/*"));
-				 */
-
-				EntityManager em = emf.getEntityManager(applicationId);
-				try {
-					String appName = (String) em.getProperty(
-							em.getApplicationRef(), "name");
-					applicationSet.put(applicationId, appName);
-					application = new ApplicationInfo(applicationId, appName);
-				} catch (Exception e) {
-				}
-
-				try {
-					Set<String> permissions = em.getRolePermissions("default");
-					grant(info, principal, applicationId, permissions);
-				} catch (Exception e) {
-					logger.error("Unable to get user default role permissions",
-							e);
-				}
-
-				UserInfo user = ((ApplicationUserPrincipal) principal)
-						.getUser();
-				try {
-					Set<String> permissions = em.getUserPermissions(user
-							.getUuid());
-					grant(info, principal, applicationId, permissions);
-				} catch (Exception e) {
-					logger.error("Unable to get user permissions", e);
-				}
-
-				try {
-					Set<String> rolenames = em.getUserRoles(user.getUuid());
-					Map<String, Role> app_roles = em
-							.getRolesWithTitles(rolenames);
-
-					for (String rolename : rolenames) {
-						if ((app_roles != null) && (token != null)) {
-							Role role = app_roles.get(rolename);
-							if ((role != null)
-									&& (role.getInactivity() > 0)
-									&& (token.getInactive() > role
-											.getInactivity())) {
-								continue;
-							}
-						}
-						Set<String> permissions = em
-								.getRolePermissions(rolename);
-						grant(info, principal, applicationId, permissions);
-						role(info,
-								principal,
-								"application-role:"
-										.concat(applicationId.toString())
-										.concat(":").concat(rolename));
-					}
-				} catch (Exception e) {
-					logger.error("Unable to get user role permissions", e);
-				}
-
-				try {
-					Results r = em.getCollection(new SimpleEntityRef(
-							User.ENTITY_TYPE, user.getUuid()), "groups", null,
-							1000, Level.IDS, false);
-					if (r != null) {
-						for (UUID groupId : r.getIds()) {
-							Map<String, String> groupRoles = em
-									.getUserGroupRoles(user.getUuid(), groupId);
-							for (String roleName : groupRoles.keySet()) {
-								Set<String> permissions = em
-										.getGroupRolePermissions(groupId,
-												roleName);
-								grant(info, principal, applicationId,
-										permissions);
-							}
-						}
-					}
-
-				} catch (Exception e) {
-					logger.error("Unable to get user group role permissions", e);
-				}
-
-			} else if (principal instanceof ApplicationGuestPrincipal) {
-				role(info, principal, ROLE_APPLICATION_USER);
-
-				UUID applicationId = ((ApplicationGuestPrincipal) principal)
-						.getApplicationId();
-
-				EntityManager em = emf.getEntityManager(applicationId);
-				try {
-					String appName = (String) em.getProperty(
-							em.getApplicationRef(), "name");
-					applicationSet.put(applicationId, appName);
-					application = new ApplicationInfo(applicationId, appName);
-				} catch (Exception e) {
-				}
-
-				grant(info, principal,
-						getPermissionFromPath(applicationId, "access"));
-
-				try {
-					Set<String> permissions = em.getRolePermissions("guest");
-					grant(info, principal, applicationId, permissions);
-				} catch (Exception e) {
-					logger.error("Unable to get user default role permissions",
-							e);
-				}
-			}
-		}
-
-		// Store additional information in the request session to speed up
-		// looking up organization info
-
-		Subject currentUser = SecurityUtils.getSubject();
-		Session session = currentUser.getSession();
-		session.setAttribute("applications", applicationSet);
-		session.setAttribute("organizations", organizationSet);
-		if (organization != null) {
-			session.setAttribute("organization", organization);
-		}
-		if (application != null) {
-			session.setAttribute("application", application);
-		}
-
-		return info;
-	}
-
-	public static void grant(SimpleAuthorizationInfo info,
-			PrincipalIdentifier principal, String permission) {
-		logger.info("Principal " + principal + " granted permission: "
-				+ permission);
-		info.addStringPermission(permission);
-	}
-
-	public static void role(SimpleAuthorizationInfo info,
-			PrincipalIdentifier principal, String role) {
-		logger.info("Principal " + principal + " added to role: " + role);
-		info.addRole(role);
-	}
-
-	private static void grant(SimpleAuthorizationInfo info,
-			PrincipalIdentifier principal, UUID applicationId,
-			Set<String> permissions) {
-		if (permissions != null) {
-			for (String permission : permissions) {
-				if (isNotBlank(permission)) {
-					String operations = "*";
-					if (permission.indexOf(':') != -1) {
-						operations = stringOrSubstringBeforeFirst(permission,
-								':');
-					}
-					if (isBlank(operations)) {
-						operations = "*";
-					}
-					permission = stringOrSubstringAfterFirst(permission, ':');
-					permission = "applications:" + operations + ":"
-							+ applicationId + ":" + permission;
-					grant(info, principal, permission);
-				}
-			}
-		}
-	}
-
-	@Override
-	public boolean supports(AuthenticationToken token) {
-		return token instanceof PrincipalCredentialsToken;
-	}
-=======
     private static final Logger logger = LoggerFactory.getLogger(Realm.class);
 
     public final static String ROLE_SERVICE_ADMIN = "service-admin";
@@ -563,15 +88,15 @@
     public final static String ROLE_APPLICATION_ADMIN = "application-admin";
     public final static String ROLE_APPLICATION_USER = "application-user";
 
-    EntityManagerFactory emf;
-    Properties properties;
-    ManagementService management;
-    TokenService tokens;
-
-    @Value("${usergrid.system.login.name:admin}")
-    String systemUser;
-    @Value("${usergrid.system.login.password:admin}")
-    String systemPassword;
+    private EntityManagerFactory emf;
+    private ManagementService management;
+    private TokenService tokens;
+
+    
+    @Value("${"+PROPERTIES_SYSADMIN_LOGIN_ALLOWED+"}")
+    private boolean superUserEnabled;
+    @Value("${"+AccountCreationProps.PROPERTIES_SYSADMIN_LOGIN_NAME+":admin}")
+    private String superUser;
 
     public Realm() {
         setCredentialsMatcher(new AllowAllCredentialsMatcher());
@@ -617,11 +142,6 @@
     @Autowired
     public void setEntityManagerFactory(EntityManagerFactory emf) {
         this.emf = emf;
-    }
-
-    @Autowired
-    public void setProperties(Properties properties) {
-        this.properties = properties;
     }
 
     @Autowired
@@ -753,12 +273,8 @@
 
                 UserInfo user = ((AdminUserPrincipal) principal).getUser();
 
-                boolean superuser_enabled = parseBoolean(properties
-                        .getProperty(PROPERTIES_SYSADMIN_LOGIN_ALLOWED));
-                String superuser_username = properties
-                        .getProperty(PROPERTIES_SYSADMIN_LOGIN_NAME);
-                if (superuser_enabled && (superuser_username != null)
-                        && superuser_username.equals(user.getUsername())) {
+                if (superUserEnabled && (superUser != null)
+                        && superUser.equals(user.getUsername())) {
                     // The system user has access to everything
 
                     role(info, principal, ROLE_SERVICE_ADMIN);
@@ -1038,5 +554,4 @@
     public boolean supports(AuthenticationToken token) {
         return token instanceof PrincipalCredentialsToken;
     }
->>>>>>> cf4260f8
 }