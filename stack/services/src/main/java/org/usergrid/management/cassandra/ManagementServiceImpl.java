/*******************************************************************************
 * Copyright 2012 Apigee Corporation
 * 
 * Licensed under the Apache License, Version 2.0 (the "License");
 * you may not use this file except in compliance with the License.
 * You may obtain a copy of the License at
 * 
 *   http://www.apache.org/licenses/LICENSE-2.0
 * 
 * Unless required by applicable law or agreed to in writing, software
 * distributed under the License is distributed on an "AS IS" BASIS,
 * WITHOUT WARRANTIES OR CONDITIONS OF ANY KIND, either express or implied.
 * See the License for the specific language governing permissions and
 * limitations under the License.
 ******************************************************************************/
package org.usergrid.management.cassandra;

import static java.lang.Boolean.parseBoolean;
import static org.apache.commons.codec.binary.Base64.encodeBase64URLSafeString;
import static org.apache.commons.codec.digest.DigestUtils.sha;
import static org.apache.commons.lang.StringUtils.isBlank;
import static org.usergrid.management.AccountCreationProps.PROPERTIES_ADMIN_ACTIVATION_URL;
import static org.usergrid.management.AccountCreationProps.PROPERTIES_ADMIN_CONFIRMATION_URL;
import static org.usergrid.management.AccountCreationProps.PROPERTIES_ADMIN_RESETPW_URL;
import static org.usergrid.management.AccountCreationProps.PROPERTIES_EMAIL_ADMIN_ACTIVATED;
import static org.usergrid.management.AccountCreationProps.PROPERTIES_EMAIL_ADMIN_CONFIRMATION;
import static org.usergrid.management.AccountCreationProps.PROPERTIES_EMAIL_ADMIN_CONFIRMED_AWAITING_ACTIVATION;
import static org.usergrid.management.AccountCreationProps.PROPERTIES_EMAIL_ADMIN_INVITED;
import static org.usergrid.management.AccountCreationProps.PROPERTIES_EMAIL_ADMIN_PASSWORD_RESET;
import static org.usergrid.management.AccountCreationProps.PROPERTIES_EMAIL_ADMIN_USER_ACTIVATION;
import static org.usergrid.management.AccountCreationProps.PROPERTIES_EMAIL_FOOTER;
import static org.usergrid.management.AccountCreationProps.PROPERTIES_EMAIL_ORGANIZATION_ACTIVATED;
import static org.usergrid.management.AccountCreationProps.PROPERTIES_EMAIL_ORGANIZATION_CONFIRMATION;
import static org.usergrid.management.AccountCreationProps.PROPERTIES_EMAIL_ORGANIZATION_CONFIRMED_AWAITING_ACTIVATION;
import static org.usergrid.management.AccountCreationProps.PROPERTIES_EMAIL_SYSADMIN_ADMIN_ACTIVATED;
import static org.usergrid.management.AccountCreationProps.PROPERTIES_EMAIL_SYSADMIN_ADMIN_ACTIVATION;
import static org.usergrid.management.AccountCreationProps.PROPERTIES_EMAIL_SYSADMIN_ORGANIZATION_ACTIVATED;
import static org.usergrid.management.AccountCreationProps.PROPERTIES_EMAIL_SYSADMIN_ORGANIZATION_ACTIVATION;
import static org.usergrid.management.AccountCreationProps.PROPERTIES_EMAIL_USER_ACTIVATED;
import static org.usergrid.management.AccountCreationProps.PROPERTIES_EMAIL_USER_CONFIRMATION;
import static org.usergrid.management.AccountCreationProps.PROPERTIES_EMAIL_USER_CONFIRMED_AWAITING_ACTIVATION;
import static org.usergrid.management.AccountCreationProps.PROPERTIES_EMAIL_USER_PASSWORD_RESET;
import static org.usergrid.management.AccountCreationProps.PROPERTIES_EMAIL_USER_PIN_REQUEST;
import static org.usergrid.management.AccountCreationProps.PROPERTIES_MAILER_EMAIL;
import static org.usergrid.management.AccountCreationProps.PROPERTIES_ORGANIZATION_ACTIVATION_URL;
import static org.usergrid.management.AccountCreationProps.PROPERTIES_PASSWORD_SALT;
import static org.usergrid.management.AccountCreationProps.PROPERTIES_SETUP_TEST_ACCOUNT;
import static org.usergrid.management.AccountCreationProps.PROPERTIES_SYSADMIN_EMAIL;
import static org.usergrid.management.AccountCreationProps.PROPERTIES_SYSADMIN_LOGIN_ALLOWED;
import static org.usergrid.management.AccountCreationProps.PROPERTIES_SYSADMIN_LOGIN_EMAIL;
import static org.usergrid.management.AccountCreationProps.PROPERTIES_SYSADMIN_LOGIN_NAME;
import static org.usergrid.management.AccountCreationProps.PROPERTIES_SYSADMIN_LOGIN_PASSWORD;
import static org.usergrid.management.AccountCreationProps.PROPERTIES_TEST_ACCOUNT_ADMIN_USER_EMAIL;
import static org.usergrid.management.AccountCreationProps.PROPERTIES_TEST_ACCOUNT_ADMIN_USER_NAME;
import static org.usergrid.management.AccountCreationProps.PROPERTIES_TEST_ACCOUNT_ADMIN_USER_PASSWORD;
import static org.usergrid.management.AccountCreationProps.PROPERTIES_TEST_ACCOUNT_ADMIN_USER_USERNAME;
import static org.usergrid.management.AccountCreationProps.PROPERTIES_TEST_ACCOUNT_APP;
import static org.usergrid.management.AccountCreationProps.PROPERTIES_TEST_ACCOUNT_ORGANIZATION;
import static org.usergrid.management.AccountCreationProps.PROPERTIES_USER_ACTIVATION_URL;
import static org.usergrid.management.AccountCreationProps.PROPERTIES_USER_CONFIRMATION_URL;
import static org.usergrid.management.AccountCreationProps.PROPERTIES_USER_RESETPW_URL;
import static org.usergrid.persistence.CredentialsInfo.getCredentialsSecret;
import static org.usergrid.persistence.CredentialsInfo.hashedCredentials;
import static org.usergrid.persistence.CredentialsInfo.mongoPasswordCredentials;
import static org.usergrid.persistence.CredentialsInfo.plainTextCredentials;
import static org.usergrid.persistence.Schema.DICTIONARY_CREDENTIALS;
import static org.usergrid.persistence.Schema.PROPERTY_NAME;
import static org.usergrid.persistence.Schema.PROPERTY_PATH;
import static org.usergrid.persistence.Schema.PROPERTY_SECRET;
import static org.usergrid.persistence.Schema.PROPERTY_UUID;
import static org.usergrid.persistence.cassandra.CassandraService.MANAGEMENT_APPLICATION_ID;
import static org.usergrid.persistence.entities.Activity.PROPERTY_ACTOR;
import static org.usergrid.persistence.entities.Activity.PROPERTY_ACTOR_NAME;
import static org.usergrid.persistence.entities.Activity.PROPERTY_CATEGORY;
import static org.usergrid.persistence.entities.Activity.PROPERTY_CONTENT;
import static org.usergrid.persistence.entities.Activity.PROPERTY_DISPLAY_NAME;
import static org.usergrid.persistence.entities.Activity.PROPERTY_ENTITY_TYPE;
import static org.usergrid.persistence.entities.Activity.PROPERTY_OBJECT;
import static org.usergrid.persistence.entities.Activity.PROPERTY_OBJECT_ENTITY_TYPE;
import static org.usergrid.persistence.entities.Activity.PROPERTY_OBJECT_NAME;
import static org.usergrid.persistence.entities.Activity.PROPERTY_OBJECT_TYPE;
import static org.usergrid.persistence.entities.Activity.PROPERTY_TITLE;
import static org.usergrid.persistence.entities.Activity.PROPERTY_VERB;
import static org.usergrid.security.AuthPrincipalType.ADMIN_USER;
import static org.usergrid.security.AuthPrincipalType.APPLICATION;
import static org.usergrid.security.AuthPrincipalType.APPLICATION_USER;
import static org.usergrid.security.AuthPrincipalType.ORGANIZATION;
import static org.usergrid.security.oauth.ClientCredentialsInfo.getTypeFromClientId;
import static org.usergrid.security.oauth.ClientCredentialsInfo.getUUIDFromClientId;
import static org.usergrid.security.tokens.TokenCategory.ACCESS;
import static org.usergrid.security.tokens.TokenCategory.EMAIL;
import static org.usergrid.services.ServiceParameter.parameters;
import static org.usergrid.services.ServicePayload.payload;
import static org.usergrid.utils.ConversionUtils.bytes;
import static org.usergrid.utils.ConversionUtils.uuid;
import static org.usergrid.utils.ListUtils.anyNull;
import static org.usergrid.utils.MapUtils.hashMap;

import java.nio.ByteBuffer;
import java.util.ArrayList;
import java.util.HashMap;
import java.util.LinkedHashMap;
import java.util.List;
import java.util.Map;
import java.util.Map.Entry;
import java.util.Properties;
import java.util.Set;
import java.util.UUID;

import javax.ws.rs.core.MediaType;

import org.apache.commons.codec.digest.DigestUtils;
import org.apache.commons.lang.text.StrSubstitutor;
import org.apache.shiro.UnavailableSecurityManagerException;
import org.slf4j.Logger;
import org.slf4j.LoggerFactory;
import org.springframework.beans.factory.annotation.Autowired;
import org.usergrid.locking.LockManager;
import org.usergrid.management.AccountCreationProps;
import org.usergrid.management.ActivationState;
import org.usergrid.management.ApplicationInfo;
import org.usergrid.management.ManagementService;
import org.usergrid.management.OrganizationInfo;
import org.usergrid.management.OrganizationOwnerInfo;
import org.usergrid.management.UserInfo;
import org.usergrid.management.exceptions.DisabledAdminUserException;
import org.usergrid.management.exceptions.IncorrectPasswordException;
import org.usergrid.management.exceptions.ManagementException;
import org.usergrid.management.exceptions.UnableToLeaveOrganizationException;
import org.usergrid.management.exceptions.UnactivatedAdminUserException;
import org.usergrid.persistence.CredentialsInfo;
import org.usergrid.persistence.Entity;
import org.usergrid.persistence.EntityManager;
import org.usergrid.persistence.EntityManagerFactory;
import org.usergrid.persistence.EntityRef;
import org.usergrid.persistence.Identifier;
import org.usergrid.persistence.Query;
import org.usergrid.persistence.Results;
import org.usergrid.persistence.Results.Level;
import org.usergrid.persistence.SimpleEntityRef;
import org.usergrid.persistence.entities.Application;
import org.usergrid.persistence.entities.Group;
import org.usergrid.persistence.entities.User;
import org.usergrid.persistence.exceptions.DuplicateUniquePropertyExistsException;
import org.usergrid.security.AuthPrincipalInfo;
import org.usergrid.security.AuthPrincipalType;
import org.usergrid.security.oauth.AccessInfo;
import org.usergrid.security.oauth.ClientCredentialsInfo;
import org.usergrid.security.shiro.PrincipalCredentialsToken;
import org.usergrid.security.shiro.credentials.ApplicationClientCredentials;
import org.usergrid.security.shiro.credentials.OrganizationClientCredentials;
import org.usergrid.security.shiro.principals.ApplicationPrincipal;
import org.usergrid.security.shiro.principals.OrganizationPrincipal;
import org.usergrid.security.shiro.utils.SubjectUtils;
import org.usergrid.security.tokens.TokenCategory;
import org.usergrid.security.tokens.TokenInfo;
import org.usergrid.security.tokens.TokenService;
import org.usergrid.security.tokens.exceptions.BadTokenException;
import org.usergrid.security.tokens.exceptions.TokenException;
import org.usergrid.services.ServiceAction;
import org.usergrid.services.ServiceManager;
import org.usergrid.services.ServiceManagerFactory;
import org.usergrid.services.ServiceRequest;
import org.usergrid.services.ServiceResults;
import org.usergrid.utils.ConversionUtils;
import org.usergrid.utils.JsonUtils;
import org.usergrid.utils.MailUtils;

import com.google.common.collect.BiMap;
import com.google.common.collect.HashBiMap;
import com.sun.jersey.api.client.Client;
import com.sun.jersey.api.client.WebResource;
import com.sun.jersey.api.client.config.ClientConfig;
import com.sun.jersey.api.client.config.DefaultClientConfig;
import com.sun.jersey.api.json.JSONConfiguration;

public class ManagementServiceImpl implements ManagementService {

    /**
     * Key for the user's pin
     */
    protected static final String USER_PIN = "pin";

    /**
     * Key for the user's oauth secret
     */
    protected static final String USER_TOKEN = "secret";

    /**
     * Key for the user's mongo password
     */
    protected static final String USER_MONGO_PASSWORD = "mongo_pwd";

    /**
     * Key for the user's password
     */
    protected static final String USER_PASSWORD = "password";

    private static final String TOKEN_TYPE_ACTIVATION = "activate";

    private static final String TOKEN_TYPE_PASSWORD_RESET = "resetpw";

    private static final String TOKEN_TYPE_CONFIRM = "confirm";

    public static final String MANAGEMENT_APPLICATION = "management";

    public static final String APPLICATION_INFO = "application_info";

    private static final Logger logger = LoggerFactory
            .getLogger(ManagementServiceImpl.class);

    public static final String OAUTH_SECRET_SALT = "super secret oauth value";

    protected ServiceManagerFactory smf;

    protected EntityManagerFactory emf;

    protected AccountCreationPropsImpl properties;

    protected LockManager lockManager;

    protected TokenService tokens;

    /**
     * Must be constructed with a CassandraClientPool.
     * 
     */
    public ManagementServiceImpl() {
    }

    @Autowired
    public void setEntityManagerFactory(EntityManagerFactory emf) {
        logger.info("ManagementServiceImpl.setEntityManagerFactory");
        this.emf = emf;
    }

    @Autowired
    public void setProperties(Properties properties) {
        this.properties = new AccountCreationPropsImpl(properties);
    }

    @Autowired
    public void setTokenService(TokenService tokens) {
        this.tokens = tokens;
    }

    @Autowired
    public void setServiceManagerFactory(ServiceManagerFactory smf) {
        this.smf = smf;
    }

    public LockManager getLockManager() {
        return lockManager;
    }

    @Autowired
    public void setLockManager(LockManager lockManager) {
        this.lockManager = lockManager;
    }

    @Override
    public void setup() throws Exception {

        if (parseBoolean(properties.getProperty(PROPERTIES_SETUP_TEST_ACCOUNT))) {
            String test_app_name = properties
                    .getProperty(PROPERTIES_TEST_ACCOUNT_APP);
            String test_organization_name = properties
                    .getProperty(PROPERTIES_TEST_ACCOUNT_ORGANIZATION);
            String test_admin_username = properties
                    .getProperty(PROPERTIES_TEST_ACCOUNT_ADMIN_USER_USERNAME);
            String test_admin_name = properties
                    .getProperty(PROPERTIES_TEST_ACCOUNT_ADMIN_USER_NAME);
            String test_admin_email = properties
                    .getProperty(PROPERTIES_TEST_ACCOUNT_ADMIN_USER_EMAIL);
            String test_admin_password = properties
                    .getProperty(PROPERTIES_TEST_ACCOUNT_ADMIN_USER_PASSWORD);

            if (anyNull(test_app_name, test_organization_name,
                    test_admin_username, test_admin_name, test_admin_email,
                    test_admin_password)) {
                logger.warn("Missing values for test app, check properties.  Skipping test app setup...");
                return;
            }
            
            OrganizationOwnerInfo created = createOwnerAndOrganization(test_organization_name,
                      test_admin_username, test_admin_name, test_admin_email,
                      test_admin_password, true, false);
            
            
              
              
              OrganizationInfo organization = created.getOrganization();
              createApplication(organization.getUuid(), test_app_name);

        } else {
            logger.warn("Test app creation disabled");
        }

        if(superuserEnabled()){
            provisionSuperuser();
        }

    }

    public boolean superuserEnabled() {
        boolean superuser_enabled = parseBoolean(properties
                .getProperty(PROPERTIES_SYSADMIN_LOGIN_ALLOWED));
        String superuser_username = properties
                .getProperty(PROPERTIES_SYSADMIN_LOGIN_NAME);
        String superuser_email = properties
                .getProperty(PROPERTIES_SYSADMIN_LOGIN_EMAIL);
        String superuser_password = properties
                .getProperty(PROPERTIES_SYSADMIN_LOGIN_PASSWORD);

        return superuser_enabled
                && !anyNull(superuser_username, superuser_email,
                        superuser_password);
    }

    @Override
    public void provisionSuperuser() throws Exception {
        boolean superuser_enabled = parseBoolean(properties
                .getProperty(PROPERTIES_SYSADMIN_LOGIN_ALLOWED));
        String superuser_username = properties
                .getProperty(PROPERTIES_SYSADMIN_LOGIN_NAME);
        String superuser_email = properties
                .getProperty(PROPERTIES_SYSADMIN_LOGIN_EMAIL);
        String superuser_password = properties
                .getProperty(PROPERTIES_SYSADMIN_LOGIN_PASSWORD);

        if (!anyNull(superuser_username, superuser_email, superuser_password)) {
            UserInfo user = this.getAdminUserByUsername(superuser_username);
            if (user == null) {
                createAdminUser(superuser_username, "Super User",
                        superuser_email, superuser_password, superuser_enabled,
                        !superuser_enabled);
            } else {
                this.setAdminUserPassword(user.getUuid(), superuser_password);
            }
        } else {
            logger.warn("Missing values for superuser account, check properties.  Skipping superuser account setup...");
        }
    }

    public String generateOAuthSecretKey(AuthPrincipalType type) {
        long timestamp = System.currentTimeMillis();
        ByteBuffer bytes = ByteBuffer.allocate(20);
        bytes.put(sha(timestamp + OAUTH_SECRET_SALT + UUID.randomUUID()));
        String secret = type.getBase64Prefix()
                + encodeBase64URLSafeString(bytes.array());
        return secret;
    }

    @SuppressWarnings("serial")
    @Override
    public void postOrganizationActivity(UUID organizationId,
            final UserInfo user, String verb, final EntityRef object,
            final String objectType, final String objectName, String title,
            String content) throws Exception {
        ServiceManager sm = smf.getServiceManager(MANAGEMENT_APPLICATION_ID);

        Map<String, Object> properties = new HashMap<String, Object>();
        properties.put(PROPERTY_VERB, verb);
        properties.put(PROPERTY_CATEGORY, "admin");
        if (content != null) {
            properties.put(PROPERTY_CONTENT, content);
        }
        if (title != null) {
            properties.put(PROPERTY_TITLE, title);
        }
        properties.put(PROPERTY_ACTOR, new HashMap<String, Object>() {
            {
                put(PROPERTY_DISPLAY_NAME, user.getName());
                put(PROPERTY_OBJECT_TYPE, "person");
                put(PROPERTY_ENTITY_TYPE, "user");
                put(PROPERTY_UUID, user.getUuid());
            }
        });
        properties.put(PROPERTY_OBJECT, new HashMap<String, Object>() {
            {
                put(PROPERTY_DISPLAY_NAME, objectName);
                put(PROPERTY_OBJECT_TYPE, objectType);
                put(PROPERTY_ENTITY_TYPE, object.getType());
                put(PROPERTY_UUID, object.getUuid());
            }
        });

        sm.newRequest(ServiceAction.POST,
                parameters("groups", organizationId, "activities"),
                payload(properties)).execute().getEntity();

    }

    @Override
    public ServiceResults getOrganizationActivity(OrganizationInfo organization)
            throws Exception {
        ServiceManager sm = smf.getServiceManager(MANAGEMENT_APPLICATION_ID);
        return sm.newRequest(ServiceAction.GET,
                parameters("groups", organization.getUuid(), "feed")).execute();
    }

    @Override
    public ServiceResults getOrganizationActivityForAdminUser(
            OrganizationInfo organization, UserInfo user) throws Exception {
        ServiceManager sm = smf.getServiceManager(MANAGEMENT_APPLICATION_ID);
        return sm.newRequest(
                ServiceAction.GET,
                parameters("groups", organization.getUuid(), "users",
                        user.getUuid(), "feed")).execute();
    }

    @Override
    public ServiceResults getAdminUserActivity(UserInfo user) throws Exception {
        ServiceManager sm = smf.getServiceManager(MANAGEMENT_APPLICATION_ID);
        return sm.newRequest(ServiceAction.GET,
                parameters("users", user.getUuid(), "feed")).execute();
    }

    @Override
    public OrganizationOwnerInfo createOwnerAndOrganization(
            String organizationName, String username, String name,
            String email, String password) throws Exception {

        boolean activated = !newAdminUsersNeedSysAdminApproval()
                && !newOrganizationsNeedSysAdminApproval();
        boolean disabled = newAdminUsersRequireConfirmation();
        // if we are active and enabled, skip the send email step

        return createOwnerAndOrganization(organizationName, username, name,
                email, password, activated, disabled);

    }

    @Override
    public OrganizationOwnerInfo createOwnerAndOrganization(
            String organizationName, String username, String name,
            String email, String password, boolean activated, boolean disabled)
            throws Exception {

        lockManager.lockProperty(MANAGEMENT_APPLICATION_ID, "groups", "path");
        lockManager.lockProperty(MANAGEMENT_APPLICATION_ID, "users",
                "username", "email");

        UserInfo user = null;
        OrganizationInfo organization = null;

        try {
            if (areActivationChecksDisabled()) {
                user = createAdminUser(username, name, email, password, true,
                        false);
            } else {
                user = createAdminUser(username, name, email, password,
                        activated, disabled);
            }

            organization = createOrganization(organizationName, user, true);

        } finally {
            lockManager.unlockProperty(MANAGEMENT_APPLICATION_ID, "groups",
                    "path");
            lockManager.unlockProperty(MANAGEMENT_APPLICATION_ID, "users",
                    "username", "email");
        }

        return new OrganizationOwnerInfo(user, organization);

    }

    @Override
    public OrganizationInfo createOrganization(String organizationName,
            UserInfo user, boolean activated) throws Exception {

        if ((organizationName == null) || (user == null)) {
            return null;
        }
        EntityManager em = emf.getEntityManager(MANAGEMENT_APPLICATION_ID);
        if (!em.isPropertyValueUniqueForEntity("group", "path",
                organizationName)) {
            throw new DuplicateUniquePropertyExistsException("group", "path",
                    organizationName);
        }
        Group organizationEntity = new Group();
        organizationEntity.setPath(organizationName);
        organizationEntity = em.create(organizationEntity);

        em.addToCollection(organizationEntity, "users", new SimpleEntityRef(
                User.ENTITY_TYPE, user.getUuid()));

        writeUserToken(
                MANAGEMENT_APPLICATION_ID,
                organizationEntity,
                plainTextCredentials(generateOAuthSecretKey(AuthPrincipalType.ORGANIZATION)));

        OrganizationInfo organization = new OrganizationInfo(
                organizationEntity.getUuid(), organizationName);
        postOrganizationActivity(organization.getUuid(), user, "create",
                organizationEntity, "Organization", organization.getName(),
                "<a mailto=\"" + user.getEmail() + "\">" + user.getName()
                        + " (" + user.getEmail()
                        + ")</a> created a new organization account named "
                        + organizationName, null);

        startOrganizationActivationFlow(organization);

        return organization;
    }

    @Override
    public OrganizationInfo importOrganization(UUID organizationId,
            OrganizationInfo organizationInfo, Map<String, Object> properties)
            throws Exception {

        if (properties == null) {
            properties = new HashMap<String, Object>();
        }

        String organizationName = null;
        if (organizationInfo != null) {
            organizationName = organizationInfo.getName();
        }
        if (organizationName == null) {
            organizationName = (String) properties.get(PROPERTY_PATH);
        }
        if (organizationName == null) {
            organizationName = (String) properties.get(PROPERTY_NAME);
        }
        if (organizationName == null) {
            return null;
        }

        if (organizationId == null) {
            if (organizationInfo != null) {
                organizationId = organizationInfo.getUuid();
            }
        }
        if (organizationId == null) {
            organizationId = uuid(properties.get(PROPERTY_UUID));
        }
        if (organizationId == null) {
            return null;
        }

        EntityManager em = emf.getEntityManager(MANAGEMENT_APPLICATION_ID);
        properties.put(PROPERTY_PATH, organizationName);
        properties.put(PROPERTY_SECRET,
                generateOAuthSecretKey(AuthPrincipalType.ORGANIZATION));
        Entity organization = em.create(organizationId, Group.ENTITY_TYPE,
                properties);
        // em.addToCollection(organization, "users", new SimpleEntityRef(
        // User.ENTITY_TYPE, userId));
        return new OrganizationInfo(organization.getUuid(), organizationName);
    }

    @Override
    public UUID importApplication(UUID organizationId, Application application)
            throws Exception {
        // TODO organizationName
        OrganizationInfo organization = getOrganizationByUuid(organizationId);
        UUID applicationId = emf.importApplication(organization.getName(),
                application.getUuid(), application.getName(),
                application.getProperties());

        EntityManager em = emf.getEntityManager(MANAGEMENT_APPLICATION_ID);
        properties.setProperty("name",
                buildAppName(application.getName(), organization));
        Entity app = em.create(applicationId, APPLICATION_INFO,
                application.getProperties());

        writeUserToken(
                MANAGEMENT_APPLICATION_ID,
                app,
                plainTextCredentials(generateOAuthSecretKey(AuthPrincipalType.APPLICATION)));

        addApplicationToOrganization(organizationId, applicationId);
        return applicationId;
    }

    /**
     * Test if the applicationName contains a '/' character, prepend with
     * orgName if it does not, assume it is complete (and that organization is
     * needed) if so.
     * 
     * @param applicationName
     * @param organization
     * @return
     */
    private String buildAppName(String applicationName,
            OrganizationInfo organization) {
        return applicationName.contains("/") ? applicationName : organization
                .getName() + "/" + applicationName;
    }

    @Override
    public BiMap<UUID, String> getOrganizations() throws Exception {

        BiMap<UUID, String> organizations = HashBiMap.create();
        EntityManager em = emf.getEntityManager(MANAGEMENT_APPLICATION_ID);
        Results results = em.getCollection(em.getApplicationRef(), "groups",
                null, 10000, Level.ALL_PROPERTIES, false);
        for (Entity entity : results.getEntities()) {

            // TODO T.N. temporary hack to deal with duplicate orgs. Revert this
            // commit after migration
            String path = (String) entity.getProperty("path");

            if (organizations.containsValue(path)) {
                path += "DUPLICATE";
            }

            organizations.put(entity.getUuid(), path);
        }
        return organizations;
    }

    @Override
    public OrganizationInfo getOrganizationInfoFromAccessToken(String token)
            throws Exception {
        Entity entity = geEntityFromAccessToken(token, null, ORGANIZATION);
        if (entity == null) {
            return null;
        }
        return new OrganizationInfo(entity.getProperties());
    }

    @Override
    public Entity getOrganizationEntityByName(String organizationName)
            throws Exception {

        if (organizationName == null) {
            return null;
        }

        EntityManager em = emf.getEntityManager(MANAGEMENT_APPLICATION_ID);
        EntityRef ref = em.getAlias("group", organizationName);
        if (ref == null) {
            return null;
        }
        return getOrganizationEntityByUuid(ref.getUuid());
    }

    @Override
    public OrganizationInfo getOrganizationByName(String organizationName)
            throws Exception {

        if (organizationName == null) {
            return null;
        }

        EntityManager em = emf.getEntityManager(MANAGEMENT_APPLICATION_ID);
        EntityRef ref = em.getAlias("group", organizationName);
        if (ref == null) {
            return null;
        }
        return getOrganizationByUuid(ref.getUuid());
    }

    @Override
    public Entity getOrganizationEntityByUuid(UUID id) throws Exception {

        if (id == null) {
            return null;
        }

        EntityManager em = emf.getEntityManager(MANAGEMENT_APPLICATION_ID);
        Entity entity = em.get(new SimpleEntityRef(Group.ENTITY_TYPE, id));
        return entity;
    }

    @Override
    public OrganizationInfo getOrganizationByUuid(UUID id) throws Exception {

        Entity entity = getOrganizationEntityByUuid(id);
        if (entity == null) {
            return null;
        }
        return new OrganizationInfo(entity.getProperties());
    }

    @Override
    public Entity getOrganizationEntityByIdentifier(Identifier id)
            throws Exception {
        if (id.isUUID()) {
            return getOrganizationEntityByUuid(id.getUUID());
        }
        if (id.isName()) {
            return getOrganizationEntityByName(id.getName());
        }
        return null;
    }

    @Override
    public OrganizationInfo getOrganizationByIdentifier(Identifier id)
            throws Exception {
        if (id.isUUID()) {
            return getOrganizationByUuid(id.getUUID());
        }
        if (id.isName()) {
            return getOrganizationByName(id.getName());
        }
        return null;
    }

    public void postUserActivity(UserInfo user, String verb, EntityRef object,
            String objectType, String objectName, String title, String content)
            throws Exception {
        ServiceManager sm = smf.getServiceManager(MANAGEMENT_APPLICATION_ID);

        Map<String, Object> properties = new HashMap<String, Object>();
        properties.put(PROPERTY_VERB, verb);
        properties.put(PROPERTY_CATEGORY, "admin");
        if (content != null) {
            properties.put(PROPERTY_CONTENT, content);
        }
        if (title != null) {
            properties.put(PROPERTY_TITLE, title);
        }
        properties.put(PROPERTY_ACTOR, user.getUuid());
        properties.put(PROPERTY_ACTOR_NAME, user.getName());
        properties.put(PROPERTY_OBJECT, object.getUuid());
        properties.put(PROPERTY_OBJECT_ENTITY_TYPE, object.getType());
        properties.put(PROPERTY_OBJECT_TYPE, objectType);
        properties.put(PROPERTY_OBJECT_NAME, objectName);

        sm.newRequest(ServiceAction.POST,
                parameters("users", user.getUuid(), "activities"),
                payload(properties)).execute().getEntity();

    }

    @Override
    public ServiceResults getAdminUserActivities(UserInfo user)
            throws Exception {
        ServiceManager sm = smf.getServiceManager(MANAGEMENT_APPLICATION_ID);
        ServiceRequest request = sm.newRequest(ServiceAction.GET,
                parameters("users", user.getUuid(), "feed"));
        ServiceResults results = request.execute();
        return results;
    }

    private UserInfo doCreateAdmin(User user, CredentialsInfo userPassword,
            CredentialsInfo mongoPassword) throws Exception {

        writeUserToken(
                MANAGEMENT_APPLICATION_ID,
                user,
                plainTextCredentials(generateOAuthSecretKey(AuthPrincipalType.ADMIN_USER)));

        writeUserPassword(MANAGEMENT_APPLICATION_ID, user, userPassword);

        writeUserMongoPassword(MANAGEMENT_APPLICATION_ID, user, mongoPassword);

        UserInfo userInfo = new UserInfo(MANAGEMENT_APPLICATION_ID,
                user.getUuid(), user.getUsername(), user.getName(),
                user.getEmail(), user.getActivated(), user.getDisabled());

        // special case for sysadmin only
        if (!user.getEmail().equals(
                properties.getProperty(PROPERTIES_SYSADMIN_LOGIN_EMAIL))) {
            this.startAdminUserActivationFlow(userInfo);
        }

        return userInfo;
    }

    @Override
    public UserInfo createAdminFromPrexistingPassword(User user,
            String precypheredPassword, String hashType) throws Exception {

        CredentialsInfo ci = new CredentialsInfo();
        ci.setRecoverable(false);
        ci.setCipher("sha-1");
        ci.setSecret(precypheredPassword);
        ci.setRecoverable(false);
        ci.setEncrypted(true);
        ci.setHashType(hashType);

        return doCreateAdmin(
                user,
                ci,
                mongoPasswordCredentials(user.getUsername(),
                        precypheredPassword));

    }

    @Override
    public UserInfo createAdminFrom(User user, String password)
            throws Exception {
        return doCreateAdmin(user, maybeSaltPassword(user, password),
                mongoPasswordCredentials(user.getUsername(), password));
    }

    @Override
    public UserInfo createAdminUser(String username, String name, String email,
            String password, boolean activated, boolean disabled)
            throws Exception {

        if (email == null) {
            return null;
        }
        if (username == null) {
            username = email;
        }
        if (name == null) {
            name = email;
        }

        if (isBlank(password)) {
            password = encodeBase64URLSafeString(bytes(UUID.randomUUID()));
        }

        EntityManager em = emf.getEntityManager(MANAGEMENT_APPLICATION_ID);

        if (!em.isPropertyValueUniqueForEntity("user", "username", username)) {
            throw new DuplicateUniquePropertyExistsException("user",
                    "username", username);
        }

        if (!em.isPropertyValueUniqueForEntity("user", "email", email)) {
            throw new DuplicateUniquePropertyExistsException("user",
                    "username", username);
        }

        User user = new User();
        user.setUsername(username);
        user.setName(name);
        user.setEmail(email);
        user.setActivated(activated);
        user.setConfirmed(!newAdminUsersRequireConfirmation()); // only
                                                                // hardcoded
                                                                // param now
                                                                // checked
                                                                // against
                                                                // config
        user.setDisabled(disabled);
        user = em.create(user);

        return createAdminFrom(user, password);
    }

    public UserInfo getUserInfo(UUID applicationId, Entity entity) {

        if (entity == null) {
            return null;
        }
        return new UserInfo(applicationId, entity.getUuid(),
                (String) entity.getProperty("username"), entity.getName(),
                (String) entity.getProperty("email"),
                ConversionUtils.getBoolean(entity.getProperty("activated")),
                ConversionUtils.getBoolean(entity.getProperty("disabled")));
    }

    public UserInfo getUserInfo(UUID applicationId,
            Map<String, Object> properties) {

        if (properties == null) {
            return null;
        }
        return new UserInfo(applicationId, properties);
    }

    @Override
    public List<UserInfo> getAdminUsersForOrganization(UUID organizationId)
            throws Exception {

        if (organizationId == null) {
            return null;
        }

        List<UserInfo> users = new ArrayList<UserInfo>();

        EntityManager em = emf.getEntityManager(MANAGEMENT_APPLICATION_ID);
        Results results = em.getCollection(new SimpleEntityRef(
                Group.ENTITY_TYPE, organizationId), "users", null, 10000,
                Level.ALL_PROPERTIES, false);
        for (Entity entity : results.getEntities()) {
            users.add(getUserInfo(MANAGEMENT_APPLICATION_ID, entity));
        }

        return users;
    }

    @Override
    public UserInfo updateAdminUser(UserInfo user, String username,
            String name, String email) throws Exception {

        lockManager.lockProperty(MANAGEMENT_APPLICATION_ID, "users",
                "username", "email");
        try {
            EntityManager em = emf.getEntityManager(MANAGEMENT_APPLICATION_ID);

            if (!isBlank(username)) {
                em.setProperty(
                        new SimpleEntityRef(User.ENTITY_TYPE, user.getUuid()),
                        "username", username);
            }

            if (!isBlank(name)) {
                em.setProperty(
                        new SimpleEntityRef(User.ENTITY_TYPE, user.getUuid()),
                        "name", name);
            }

            if (!isBlank(email)) {
                em.setProperty(
                        new SimpleEntityRef(User.ENTITY_TYPE, user.getUuid()),
                        "email", email);
            }

            user = getAdminUserByUuid(user.getUuid());
        } finally {
            lockManager.unlockProperty(MANAGEMENT_APPLICATION_ID, "users",
                    "username", "email");
        }

        return user;
    }

    public User getAdminUserEntityByEmail(String email) throws Exception {

        if (email == null) {
            return null;
        }

        return getUserEntityByIdentifier(MANAGEMENT_APPLICATION_ID,
                Identifier.fromEmail(email));
    }

    @Override
    public UserInfo getAdminUserByEmail(String email) throws Exception {
        if (email == null) {
            return null;
        }
        return getUserInfo(
                MANAGEMENT_APPLICATION_ID,
                getUserEntityByIdentifier(MANAGEMENT_APPLICATION_ID,
                        Identifier.fromEmail(email)));
    }

    public User getUserEntityByIdentifier(UUID applicationId,
            Identifier indentifier) throws Exception {
        EntityManager em = emf.getEntityManager(applicationId);
        return em.get(em.getUserByIdentifier(indentifier), User.class);
    }

    @Override
    public UserInfo getAdminUserByUsername(String username) throws Exception {
        if (username == null) {
            return null;
        }
        return getUserInfo(
                MANAGEMENT_APPLICATION_ID,
                getUserEntityByIdentifier(MANAGEMENT_APPLICATION_ID,
                        Identifier.fromName(username)));
    }

    @Override
    public User getAdminUserEntityByUuid(UUID id) throws Exception {
        if (id == null) {
            return null;
        }
        return getUserEntityByIdentifier(MANAGEMENT_APPLICATION_ID,
                Identifier.fromUUID(id));
    }

    @Override
    public UserInfo getAdminUserByUuid(UUID id) throws Exception {
        return getUserInfo(
                MANAGEMENT_APPLICATION_ID,
                getUserEntityByIdentifier(MANAGEMENT_APPLICATION_ID,
                        Identifier.fromUUID(id)));
    }

    @Override
    public User getAdminUserEntityByIdentifier(Identifier id) throws Exception {
        return getUserEntityByIdentifier(MANAGEMENT_APPLICATION_ID, id);
    }

    @Override
    public UserInfo getAdminUserByIdentifier(Identifier id) throws Exception {
        if (id.isUUID()) {
            return getAdminUserByUuid(id.getUUID());
        }
        if (id.isName()) {
            return getAdminUserByUsername(id.getName());
        }
        if (id.isEmail()) {
            return getAdminUserByEmail(id.getEmail());
        }
        return null;
    }

    public User findUserEntity(UUID applicationId, String identifier) {

        User user = null;
        try {
            Entity entity = getUserEntityByIdentifier(applicationId,
                    Identifier.fromUUID(UUID.fromString(identifier)));
            if (entity != null) {
                user = (User) entity.toTypedEntity();
                logger.info("Found user {} as a UUID", identifier);
            }
        } catch (Exception e) {
            logger.error("Unable to get user " + identifier
                    + " as a UUID, trying username...");
        }
        if (user != null) {
            return user;
        }

        try {
            Entity entity = getUserEntityByIdentifier(applicationId,
                    Identifier.fromEmail(identifier));
            if (entity != null) {
                user = (User) entity.toTypedEntity();
                logger.info("Found user {} as an email address", identifier);
            }
        } catch (Exception e) {
            logger.error("Unable to get user " + identifier
                    + " as an email address, trying username");
        }
        if (user != null) {
            return user;
        }

        try {
            Entity entity = getUserEntityByIdentifier(applicationId,
                    Identifier.fromName(identifier));
            if (entity != null) {
                user = (User) entity.toTypedEntity();
                logger.info("Found user {} as a username", identifier);
            }
        } catch (Exception e) {
            logger.error("Unable to get user " + identifier
                    + " as a username, failed...");
        }
        if (user != null) {
            return user;
        }

        return null;
    }

    @Override
    public UserInfo findAdminUser(String identifier) {
        return getUserInfo(MANAGEMENT_APPLICATION_ID,
                findUserEntity(MANAGEMENT_APPLICATION_ID, identifier));
    }

    @Override
    public void setAdminUserPassword(UUID userId, String oldPassword,
            String newPassword) throws Exception {

        if ((userId == null) || (oldPassword == null) || (newPassword == null)) {
            return;
        }
        User user = emf.getEntityManager(MANAGEMENT_APPLICATION_ID).get(userId,
                User.class);
        if (!maybeSaltPassword(user, oldPassword).compare(
                readUserPasswordCredentials(MANAGEMENT_APPLICATION_ID, userId))) {
            logger.info("Old password doesn't match");
            throw new IncorrectPasswordException("Old password does not match");
        }

        setAdminUserPassword(userId, newPassword);
    }

    @Override
    public void setAdminUserPassword(UUID userId, String newPassword)
            throws Exception {

        if ((userId == null) || (newPassword == null)) {
            return;
        }

        User user = emf.getEntityManager(MANAGEMENT_APPLICATION_ID).get(userId,
                User.class);

        writeUserPassword(MANAGEMENT_APPLICATION_ID, user,
                maybeSaltPassword(user, newPassword));
        writeUserMongoPassword(
                MANAGEMENT_APPLICATION_ID,
                user,
                mongoPasswordCredentials((String) user.getProperty("username"),
                        newPassword));
    }

    @Override
    public boolean verifyAdminUserPassword(UUID userId, String password)
            throws Exception {
        if ((userId == null) || (password == null)) {
            return false;
        }
        User user = emf.getEntityManager(MANAGEMENT_APPLICATION_ID).get(userId,
                User.class);
        return maybeSaltPassword(user, password).compare(
                readUserPasswordCredentials(MANAGEMENT_APPLICATION_ID, userId));
    }

    @Override
    public UserInfo verifyAdminUserPasswordCredentials(String name,
            String password) throws Exception {
        UserInfo userInfo = null;

        User user = findUserEntity(MANAGEMENT_APPLICATION_ID, name);
        if (user == null) {
            return null;
        }

        if (maybeSaltPassword(user, password).compare(
                readUserPasswordCredentials(MANAGEMENT_APPLICATION_ID,
                        user.getUuid()))) {
            userInfo = getUserInfo(MANAGEMENT_APPLICATION_ID, user);
            if (!userInfo.isActivated()) {
                throw new UnactivatedAdminUserException();
            }
            if (userInfo.isDisabled()) {
                throw new DisabledAdminUserException();
            }
            return userInfo;
        }
        logger.info("password compare fail for {}", name);
        return null;

    }

    @Override
    public UserInfo verifyMongoCredentials(String name, String nonce, String key)
            throws Exception {

        Entity user = findUserEntity(MANAGEMENT_APPLICATION_ID, name);

        if (user == null) {
            return null;
        }
<<<<<<< HEAD
        
        String mongo_pwd = readUserMongoPassword(MANAGEMENT_APPLICATION_ID, user.getUuid()).getSecret();
   
=======
        String mongo_pwd = readUserMongoPassword(MANAGEMENT_APPLICATION_ID,
                user.getUuid()).getSecret();
>>>>>>> 9a43ee75

        if (mongo_pwd == null) {
            throw new IncorrectPasswordException(
                    "Your mongo password has not be set");
        }

        String expected_key = DigestUtils.md5Hex(nonce
                + user.getProperty("username") + mongo_pwd);

        if (!expected_key.equalsIgnoreCase(key)) {
            throw new IncorrectPasswordException();
        }

        UserInfo userInfo = new UserInfo(MANAGEMENT_APPLICATION_ID,
                user.getProperties());

        if (!userInfo.isActivated()) {
            throw new UnactivatedAdminUserException();
        }
        if (userInfo.isDisabled()) {
            throw new DisabledAdminUserException();
        }

        return userInfo;
    }

    // TokenType tokenType, String type, AuthPrincipalInfo principal,
    // Map<String, Object> state
    public String getTokenForPrincipal(TokenCategory token_category,
            String token_type, UUID applicationId,
            AuthPrincipalType principal_type, UUID id) throws Exception {

        if (anyNull(token_category, applicationId, principal_type, id)) {
            return null;
        }

        return tokens.createToken(token_category, token_type,
                new AuthPrincipalInfo(principal_type, id, applicationId), null);

    }

    public AuthPrincipalInfo getPrincipalFromAccessToken(String token,
            String expected_token_type,
            AuthPrincipalType expected_principal_type) throws Exception {

        TokenInfo tokenInfo = tokens.getTokenInfo(token);

        if (tokenInfo == null) {
            return null;
        }

        if ((expected_token_type != null)
                && !expected_token_type.equals(tokenInfo.getType())) {
            return null;
        }

        AuthPrincipalInfo principal = tokenInfo.getPrincipal();
        if (principal == null) {
            return null;
        }

        if ((expected_principal_type != null)
                && !expected_principal_type.equals(principal.getType())) {
            return null;
        }

        return principal;
    }

    public Entity geEntityFromAccessToken(String token,
            String expected_token_type,
            AuthPrincipalType expected_principal_type) throws Exception {

        AuthPrincipalInfo principal = getPrincipalFromAccessToken(token,
                expected_token_type, expected_principal_type);
        if (principal == null) {
            return null;
        }

        return geEntityFromPrincipal(principal);
    }

    public Entity geEntityFromPrincipal(AuthPrincipalInfo principal)
            throws Exception {

        EntityManager em = emf
                .getEntityManager(principal.getApplicationId() != null ? principal
                        .getApplicationId() : MANAGEMENT_APPLICATION_ID);
        Entity entity = em.get(principal.getUuid());
        return entity;
    }

    @Override
    public String getAccessTokenForAdminUser(UUID userId) throws Exception {

        return getTokenForPrincipal(ACCESS, null, MANAGEMENT_APPLICATION_ID,
                ADMIN_USER, userId);
    }

    @Override
    public Entity getAdminUserEntityFromAccessToken(String token)
            throws Exception {

        Entity user = geEntityFromAccessToken(token, null, ADMIN_USER);
        return user;
    }

    @Override
    public UserInfo getAdminUserInfoFromAccessToken(String token)
            throws Exception {
        Entity user = getAdminUserEntityFromAccessToken(token);
        return new UserInfo(MANAGEMENT_APPLICATION_ID, user.getProperties());
    }

    @Override
    public BiMap<UUID, String> getOrganizationsForAdminUser(UUID userId)
            throws Exception {

        if (userId == null) {
            return null;
        }

        BiMap<UUID, String> organizations = HashBiMap.create();
        EntityManager em = emf.getEntityManager(MANAGEMENT_APPLICATION_ID);
        Results results = em.getCollection(new SimpleEntityRef(
                User.ENTITY_TYPE, userId), "groups", null, 10000,
                Level.ALL_PROPERTIES, false);

        String path = null;

        for (Entity entity : results.getEntities()) {

            path = (String) entity.getProperty("path");

            if (path != null) {
                path = path.toLowerCase();
            }

            organizations.put(entity.getUuid(), path);
        }

        return organizations;
    }

    @Override
    public Map<String, Object> getAdminUserOrganizationData(UUID userId)
            throws Exception {
        UserInfo user = getAdminUserByUuid(userId);
        return getAdminUserOrganizationData(user);
    }

    @Override
    public Map<String, Object> getAdminUserOrganizationData(UserInfo user)
            throws Exception {

        Map<String, Object> json = new HashMap<String, Object>();

        json.putAll(JsonUtils.toJsonMap(user));
        // json.put(PROPERTY_UUID, user.getUuid());
        // json.put(PROPERTY_NAME, user.getName());
        // json.put(PROPERTY_EMAIL, user.getEmail());
        // json.put(PROPERTY_USERNAME, user.getUsername());

        Map<String, Map<String, Object>> jsonOrganizations = new HashMap<String, Map<String, Object>>();
        json.put("organizations", jsonOrganizations);

        Map<UUID, String> organizations = null;

        boolean superuser_enabled = parseBoolean(properties
                .getProperty(PROPERTIES_SYSADMIN_LOGIN_ALLOWED));
        String superuser_username = properties
                .getProperty(PROPERTIES_SYSADMIN_LOGIN_NAME);
        if (superuser_enabled && (superuser_username != null)
                && superuser_username.equals(user.getUsername())) {
            organizations = getOrganizations();
        } else {
            organizations = getOrganizationsForAdminUser(user.getUuid());
        }

        for (Entry<UUID, String> organization : organizations.entrySet()) {
            Map<String, Object> jsonOrganization = new HashMap<String, Object>();

            jsonOrganizations.put(organization.getValue(), jsonOrganization);

            jsonOrganization.put(PROPERTY_NAME, organization.getValue());
            jsonOrganization.put(PROPERTY_UUID, organization.getKey());

            BiMap<UUID, String> applications = getApplicationsForOrganization(organization
                    .getKey());
            jsonOrganization.put("applications", applications.inverse());

            List<UserInfo> users = getAdminUsersForOrganization(organization
                    .getKey());
            Map<String, Object> jsonUsers = new HashMap<String, Object>();
            for (UserInfo u : users) {
                jsonUsers.put(u.getUsername(), u);
            }
            jsonOrganization.put("users", jsonUsers);
        }

        return json;
    }

    @Override
    public Map<String, Object> getOrganizationData(OrganizationInfo organization)
            throws Exception {

        Map<String, Object> jsonOrganization = new HashMap<String, Object>();
        jsonOrganization.putAll(JsonUtils.toJsonMap(organization));

        BiMap<UUID, String> applications = getApplicationsForOrganization(organization
                .getUuid());
        jsonOrganization.put("applications", applications.inverse());

        List<UserInfo> users = getAdminUsersForOrganization(organization
                .getUuid());
        Map<String, Object> jsonUsers = new HashMap<String, Object>();
        for (UserInfo u : users) {
            jsonUsers.put(u.getUsername(), u);
        }
        jsonOrganization.put("users", jsonUsers);

        return jsonOrganization;
    }

    @Override
    public void addAdminUserToOrganization(UserInfo user,
            OrganizationInfo organization, boolean email) throws Exception {

        if ((user == null) || (organization == null)) {
            return;
        }

        EntityManager em = emf.getEntityManager(MANAGEMENT_APPLICATION_ID);
        em.addToCollection(
                new SimpleEntityRef(Group.ENTITY_TYPE, organization.getUuid()),
                "users", new SimpleEntityRef(User.ENTITY_TYPE, user.getUuid()));

        if (email) {
            sendAdminUserInvitedEmail(user, organization);
        }
    }

    @Override
    public void removeAdminUserFromOrganization(UUID userId, UUID organizationId)
            throws Exception {

        if ((userId == null) || (organizationId == null)) {
            return;
        }

        EntityManager em = emf.getEntityManager(MANAGEMENT_APPLICATION_ID);

        try {
            if (em.getCollection(
                    new SimpleEntityRef(Group.ENTITY_TYPE, organizationId),
                    "users", null, 2, Level.IDS, false).size() <= 1) {
                throw new Exception();
            }
        } catch (Exception e) {
            throw new UnableToLeaveOrganizationException(
                    "Organizations must have at least one member.");
        }

        em.removeFromCollection(new SimpleEntityRef(Group.ENTITY_TYPE,
                organizationId), "users", new SimpleEntityRef(User.ENTITY_TYPE,
                userId));
    }

    @Override
    public ApplicationInfo createApplication(UUID organizationId,
            String applicationName) throws Exception {

        return createApplication(organizationId, applicationName, null);
    }

    @Override
    public ApplicationInfo createApplication(UUID organizationId,
            String applicationName, Map<String, Object> properties)
            throws Exception {

        if ((organizationId == null) || (applicationName == null)) {
            return null;
        }

        if (properties == null) {
            properties = new HashMap<String, Object>();
        }

        OrganizationInfo organizationInfo = getOrganizationByUuid(organizationId);

        UUID applicationId = emf.createApplication(organizationInfo.getName(),
                applicationName, properties);

        EntityManager em = emf.getEntityManager(MANAGEMENT_APPLICATION_ID);
        properties.put("name", buildAppName(applicationName, organizationInfo));
        Entity applicationEntity = em.create(applicationId, APPLICATION_INFO,
                properties);

        writeUserToken(
                MANAGEMENT_APPLICATION_ID,
                applicationEntity,
                plainTextCredentials(generateOAuthSecretKey(AuthPrincipalType.APPLICATION)));
        addApplicationToOrganization(organizationId, applicationId);

        UserInfo user = null;
        // if we call this method before the full stack is initialized
        // we'll get an exception
        try {
            user = SubjectUtils.getUser();
        } catch (UnavailableSecurityManagerException e) {
        }
        if ((user != null) && user.isAdminUser()) {
            postOrganizationActivity(organizationId, user, "create",
                    applicationEntity, "Application", applicationName,
                    "<a mailto=\"" + user.getEmail() + "\">" + user.getName()
                            + " (" + user.getEmail()
                            + ")</a> created a new application named "
                            + applicationName, null);
        }
        return new ApplicationInfo(applicationId, applicationEntity.getName());
    }

    @Override
    public OrganizationInfo getOrganizationForApplication(UUID applicationId)
            throws Exception {

        if (applicationId == null) {
            return null;
        }

        EntityManager em = emf.getEntityManager(MANAGEMENT_APPLICATION_ID);
        Results r = em.getConnectingEntities(applicationId, "owns", "group",
                Level.ALL_PROPERTIES);
        Entity entity = r.getEntity();
        if (entity != null) {
            return new OrganizationInfo(entity.getUuid(),
                    (String) entity.getProperty("path"));
        }

        return null;
    }

    @Override
    public BiMap<UUID, String> getApplicationsForOrganization(
            UUID organizationId) throws Exception {

        if (organizationId == null) {
            return null;
        }
        BiMap<UUID, String> applications = HashBiMap.create();
        EntityManager em = emf.getEntityManager(MANAGEMENT_APPLICATION_ID);
        Results results = em.getConnectedEntities(organizationId, "owns",
                APPLICATION_INFO, Level.ALL_PROPERTIES);
        if (!results.isEmpty()) {

            String entityName = null;

            for (Entity entity : results.getEntities()) {
                entityName = entity.getName();

                if (entityName != null) {
                    entityName = entityName.toLowerCase();
                }

                applications.put(entity.getUuid(), entityName);

            }
        }

        return applications;
    }

    @Override
    public BiMap<UUID, String> getApplicationsForOrganizations(
            Set<UUID> organizationIds) throws Exception {
        if (organizationIds == null) {
            return null;
        }
        BiMap<UUID, String> applications = HashBiMap.create();
        for (UUID organizationId : organizationIds) {
            BiMap<UUID, String> organizationApplications = getApplicationsForOrganization(organizationId);
            applications.putAll(organizationApplications);
        }
        return applications;
    }

    @Override
    public UUID addApplicationToOrganization(UUID organizationId,
            UUID applicationId) throws Exception {

        if ((organizationId == null) || (applicationId == null)) {
            return null;
        }

        EntityManager em = emf.getEntityManager(MANAGEMENT_APPLICATION_ID);
        em.createConnection(new SimpleEntityRef("group", organizationId),
                "owns", new SimpleEntityRef(APPLICATION_INFO, applicationId));

        return applicationId;
    }

    @Override
    public void deleteOrganizationApplication(UUID organizationId,
            UUID applicationId) throws Exception {
        // TODO Auto-generated method stub

    }

    @Override
    public void removeOrganizationApplication(UUID organizationId,
            UUID applicationId) throws Exception {
        // TODO Auto-generated method stub

    }

    @Override
    public ApplicationInfo getApplicationInfo(String applicationName)
            throws Exception {
        if (applicationName == null) {
            return null;
        }
        UUID applicationId = emf.lookupApplication(applicationName);
        if (applicationId == null) {
            return null;
        }
        return new ApplicationInfo(applicationId, applicationName.toLowerCase());
    }

    @Override
    public ApplicationInfo getApplicationInfo(UUID applicationId)
            throws Exception {
        if (applicationId == null) {
            return null;
        }
        Entity entity = getApplicationInfoEntityById(applicationId);
        if (entity != null) {
            return new ApplicationInfo(applicationId, entity.getName());
        }
        return null;
    }

    @Override
    public ApplicationInfo getApplicationInfo(Identifier id) throws Exception {
        if (id == null) {
            return null;
        }
        if (id.isUUID()) {
            return getApplicationInfo(id.getUUID());
        }
        if (id.isName()) {
            return getApplicationInfo(id.getName());
        }
        return null;
    }

    @Override
    public ApplicationInfo getApplicationInfoFromAccessToken(String token)
            throws Exception {
        Entity entity = geEntityFromAccessToken(token, null, APPLICATION);
        if (entity == null) {
            throw new TokenException(
                    "Could not find an entity for that access token: " + token);
        }
        return new ApplicationInfo(entity.getProperties());
    }

    public Entity getApplicationInfoEntityById(UUID applicationId)
            throws Exception {
        if (applicationId == null) {
            return null;
        }
        EntityManager em = emf.getEntityManager(MANAGEMENT_APPLICATION_ID);
        Entity entity = em.get(applicationId);
        return entity;
    }

    public String getSecret(UUID applicationId, AuthPrincipalType type, UUID id)
            throws Exception {
        if (AuthPrincipalType.ORGANIZATION.equals(type)
                || AuthPrincipalType.APPLICATION.equals(type)) {
            UUID ownerId = AuthPrincipalType.APPLICATION_USER.equals(type) ? applicationId
                    : MANAGEMENT_APPLICATION_ID;

            return getCredentialsSecret(readUserToken(ownerId, id));

        } else if (AuthPrincipalType.ADMIN_USER.equals(type)
                || AuthPrincipalType.APPLICATION_USER.equals(type)) {
            return getCredentialsSecret(readUserPasswordCredentials(
                    applicationId, id));
        }
        throw new IllegalArgumentException(
                "Must specify an admin user, organization or application principal");
    }

    @Override
    public String getClientIdForOrganization(UUID organizationId) {
        return ClientCredentialsInfo.getClientIdForTypeAndUuid(
                AuthPrincipalType.ORGANIZATION, organizationId);
    }

    @Override
    public String getClientSecretForOrganization(UUID organizationId)
            throws Exception {
        return getSecret(MANAGEMENT_APPLICATION_ID,
                AuthPrincipalType.ORGANIZATION, organizationId);
    }

    @Override
    public String getClientIdForApplication(UUID applicationId) {
        return ClientCredentialsInfo.getClientIdForTypeAndUuid(
                AuthPrincipalType.APPLICATION, applicationId);
    }

    @Override
    public String getClientSecretForApplication(UUID applicationId)
            throws Exception {
        return getSecret(MANAGEMENT_APPLICATION_ID,
                AuthPrincipalType.APPLICATION, applicationId);
    }

    public String newSecretKey(AuthPrincipalType type, UUID id)
            throws Exception {
        String secret = generateOAuthSecretKey(type);

        writeUserToken(MANAGEMENT_APPLICATION_ID,
                new SimpleEntityRef(type.getEntityType(), id),
                plainTextCredentials(secret));

        return secret;
    }

    @Override
    public String newClientSecretForOrganization(UUID organizationId)
            throws Exception {
        return newSecretKey(AuthPrincipalType.ORGANIZATION, organizationId);
    }

    @Override
    public String newClientSecretForApplication(UUID applicationId)
            throws Exception {
        return newSecretKey(AuthPrincipalType.APPLICATION, applicationId);
    }

    @Override
    public AccessInfo authorizeClient(String clientId, String clientSecret)
            throws Exception {
        if ((clientId == null) || (clientSecret == null)) {
            return null;
        }
        UUID uuid = getUUIDFromClientId(clientId);
        if (uuid == null) {
            return null;
        }
        AuthPrincipalType type = getTypeFromClientId(clientId);
        if (type == null) {
            return null;
        }
        AccessInfo access_info = null;
        if (clientSecret
                .equals(getSecret(MANAGEMENT_APPLICATION_ID, type, uuid))) {
            if (type.equals(AuthPrincipalType.APPLICATION)) {
                ApplicationInfo app = getApplicationInfo(uuid);
                access_info = new AccessInfo()
                        .withExpiresIn(3600)
                        .withAccessToken(
                                getTokenForPrincipal(ACCESS, null,
                                        MANAGEMENT_APPLICATION_ID, type, uuid))
                        .withProperty("application", app.getId());
            } else if (type.equals(AuthPrincipalType.ORGANIZATION)) {
                OrganizationInfo organization = getOrganizationByUuid(uuid);
                access_info = new AccessInfo()
                        .withExpiresIn(3600)
                        .withAccessToken(
                                getTokenForPrincipal(ACCESS, null,
                                        MANAGEMENT_APPLICATION_ID, type, uuid))
                        .withProperty("organization",
                                getOrganizationData(organization));
            }
        }
        return access_info;
    }

    @Override
    public PrincipalCredentialsToken getPrincipalCredentialsTokenForClientCredentials(
            String clientId, String clientSecret) throws Exception {
        if ((clientId == null) || (clientSecret == null)) {
            return null;
        }
        UUID uuid = getUUIDFromClientId(clientId);
        if (uuid == null) {
            return null;
        }
        AuthPrincipalType type = getTypeFromClientId(clientId);
        if (type == null) {
            return null;
        }
        PrincipalCredentialsToken token = null;
        if (clientSecret
                .equals(getSecret(MANAGEMENT_APPLICATION_ID, type, uuid))) {
            if (type.equals(AuthPrincipalType.APPLICATION)) {
                ApplicationInfo app = getApplicationInfo(uuid);
                token = new PrincipalCredentialsToken(new ApplicationPrincipal(
                        app), new ApplicationClientCredentials(clientId,
                        clientSecret));

            } else if (type.equals(AuthPrincipalType.ORGANIZATION)) {
                OrganizationInfo organization = getOrganizationByUuid(uuid);
                token = new PrincipalCredentialsToken(
                        new OrganizationPrincipal(organization),
                        new OrganizationClientCredentials(clientId,
                                clientSecret));
            }
        }
        return token;
    }

    public AccessInfo authorizeAppUser(String clientType, String clientId,
            String clientSecret) throws Exception {

        return null;
    }

    @Override
    public String getPasswordResetTokenForAdminUser(UUID userId)
            throws Exception {
        return getTokenForPrincipal(EMAIL, TOKEN_TYPE_PASSWORD_RESET,
                MANAGEMENT_APPLICATION_ID, ADMIN_USER, userId);
    }

    @Override
    public boolean checkPasswordResetTokenForAdminUser(UUID userId, String token)
            throws Exception {
        AuthPrincipalInfo principal = null;
        try {
            principal = getPrincipalFromAccessToken(token,
                    TOKEN_TYPE_PASSWORD_RESET, ADMIN_USER);
        } catch (Exception e) {
            logger.error("Unable to verify token", e);
        }
        return (principal != null) && userId.equals(principal.getUuid());
    }

    @Override
    public String getActivationTokenForAdminUser(UUID userId) throws Exception {
        return getTokenForPrincipal(EMAIL, TOKEN_TYPE_ACTIVATION,
                MANAGEMENT_APPLICATION_ID, ADMIN_USER, userId);
    }

    @Override
    public String getConfirmationTokenForAdminUser(UUID userId)
            throws Exception {
        return getTokenForPrincipal(EMAIL, TOKEN_TYPE_CONFIRM,
                MANAGEMENT_APPLICATION_ID, ADMIN_USER, userId);
    }

    @Override
    public void activateAdminUser(UUID userId) throws Exception {
        EntityManager em = emf.getEntityManager(MANAGEMENT_APPLICATION_ID);
        em.setProperty(new SimpleEntityRef(User.ENTITY_TYPE, userId),
                "activated", true);
    }

    @Override
    public User deactivateUser(UUID applicationId, UUID userId) throws Exception {
        EntityManager em = emf.getEntityManager(applicationId);
        
        User user = em.get(userId, User.class);
        
        if(user == null){
            throw new ManagementException(String.format("User with id %s does not exist in app %s", userId, applicationId));
        }
        
        user.setActivated(false);
        user.setDeactivated(System.currentTimeMillis());
        
        em.update(user);
        
        return user;
    }

    @Override
    public boolean isAdminUserActivated(UUID userId) throws Exception {
        EntityManager em = emf.getEntityManager(MANAGEMENT_APPLICATION_ID);
        return Boolean.TRUE.equals(em.getProperty(new SimpleEntityRef(
                User.ENTITY_TYPE, userId), "activated"));
    }

    @Override
    public void confirmAdminUser(UUID userId) throws Exception {
        EntityManager em = emf.getEntityManager(MANAGEMENT_APPLICATION_ID);
        em.setProperty(new SimpleEntityRef(User.ENTITY_TYPE, userId),
                "confirmed", true);
    }

    @Override
    public void unconfirmAdminUser(UUID userId) throws Exception {
        EntityManager em = emf.getEntityManager(MANAGEMENT_APPLICATION_ID);
        em.setProperty(new SimpleEntityRef(User.ENTITY_TYPE, userId),
                "confirmed", false);
    }

    @Override
    public boolean isAdminUserConfirmed(UUID userId) throws Exception {
        EntityManager em = emf.getEntityManager(MANAGEMENT_APPLICATION_ID);
        return Boolean.TRUE.equals(em.getProperty(new SimpleEntityRef(
                User.ENTITY_TYPE, userId), "confirmed"));
    }

    @Override
    public void enableAdminUser(UUID userId) throws Exception {
        EntityManager em = emf.getEntityManager(MANAGEMENT_APPLICATION_ID);
        em.setProperty(new SimpleEntityRef(User.ENTITY_TYPE, userId),
                "disabled", false);
    }

    @Override
    public void disableAdminUser(UUID userId) throws Exception {
        EntityManager em = emf.getEntityManager(MANAGEMENT_APPLICATION_ID);
        em.setProperty(new SimpleEntityRef(User.ENTITY_TYPE, userId),
                "disabled", true);
    }

    @Override
    public boolean isAdminUserEnabled(UUID userId) throws Exception {
        EntityManager em = emf.getEntityManager(MANAGEMENT_APPLICATION_ID);
        return !Boolean.TRUE.equals(em.getProperty(new SimpleEntityRef(
                User.ENTITY_TYPE, userId), "disabled"));
    }

    private String emailMsg(Map<String, String> values, String propertyName) {
        return new StrSubstitutor(values).replace(properties
                .getProperty(propertyName));
    }

    private String appendEmailFooter(String msg) {
        return msg + "\n" + properties.getProperty(PROPERTIES_EMAIL_FOOTER);
    }

    @Override
    public void startAdminUserPasswordResetFlow(UserInfo user) throws Exception {
        String token = getPasswordResetTokenForAdminUser(user.getUuid());
        String reset_url = String.format(properties
                .getProperty(PROPERTIES_ADMIN_RESETPW_URL), user.getUuid()
                .toString())
                + "?token=" + token;

        sendHtmlMail(
                properties,
                user.getDisplayEmailAddress(),
                properties.getProperty(PROPERTIES_MAILER_EMAIL),
                "Password Reset",
                appendEmailFooter(emailMsg(hashMap("reset_url", reset_url),
                        PROPERTIES_EMAIL_ADMIN_PASSWORD_RESET)));

    }

    @Override
    public String getActivationTokenForOrganization(UUID organizationId)
            throws Exception {
        return getTokenForPrincipal(EMAIL, TOKEN_TYPE_ACTIVATION,
                MANAGEMENT_APPLICATION_ID, ORGANIZATION, organizationId);
    }

    @Override
    public void startOrganizationActivationFlow(OrganizationInfo organization)
            throws Exception {
        try {
            String token = getActivationTokenForOrganization(organization
                    .getUuid());
            String activation_url = String.format(properties
                    .getProperty(PROPERTIES_ORGANIZATION_ACTIVATION_URL),
                    organization.getUuid().toString())
                    + "?token=" + token;
            List<UserInfo> users = getAdminUsersForOrganization(organization
                    .getUuid());
            String organization_owners = null;
            for (UserInfo user : users) {
                organization_owners = (organization_owners == null) ? user
                        .getHTMLDisplayEmailAddress() : organization_owners
                        + ", " + user.getHTMLDisplayEmailAddress();
            }
            if (newOrganizationsNeedSysAdminApproval()) {
                sendHtmlMail(
                        properties,
                        properties.getProperty(PROPERTIES_SYSADMIN_EMAIL),
                        properties.getProperty(PROPERTIES_MAILER_EMAIL),
                        "Request For Organization Account Activation "
                                + organization.getName(),
                        appendEmailFooter(emailMsg(
                                hashMap("organization_name",
                                        organization.getName()).map(
                                        "activation_url", activation_url).map(
                                        "organization_owners",
                                        organization_owners),
                                PROPERTIES_EMAIL_SYSADMIN_ORGANIZATION_ACTIVATION)));
                sendOrganizationEmail(
                        organization,
                        "Organization Account Confirmed",
                        emailMsg(
                                hashMap("organization_name",
                                        organization.getName()),
                                PROPERTIES_EMAIL_ORGANIZATION_CONFIRMED_AWAITING_ACTIVATION));
            } else if (properties.newOrganizationsRequireConfirmation()) {
                sendOrganizationEmail(
                        organization,
                        "Organization Account Confirmation",
                        emailMsg(
                                hashMap("organization_name",
                                        organization.getName()).map(
                                        "confirmation_url", activation_url),
                                PROPERTIES_EMAIL_ORGANIZATION_CONFIRMATION));
                sendSysAdminNewOrganizationActivatedNotificationEmail(organization);
            } else {
                activateOrganization(organization, false);
                sendSysAdminNewOrganizationActivatedNotificationEmail(organization);
            }
        } catch (Exception e) {
            logger.error(
                    "Unable to send activation emails to "
                            + organization.getName(), e);
        }

    }

    @Override
    public ActivationState handleActivationTokenForOrganization(
            UUID organizationId, String token) throws Exception {
        AuthPrincipalInfo principal = getPrincipalFromAccessToken(token,
                TOKEN_TYPE_ACTIVATION, ORGANIZATION);
        if ((principal != null) && organizationId.equals(principal.getUuid())) {
            OrganizationInfo organization = this
                    .getOrganizationByUuid(organizationId);
            sendOrganizationActivatedEmail(organization);
            sendSysAdminNewOrganizationActivatedNotificationEmail(organization);

            activateOrganization(organization, false);

            return ActivationState.ACTIVATED;
        }
        return ActivationState.UNKNOWN;
    }

    public void sendOrganizationActivatedEmail(OrganizationInfo organization)
            throws Exception {
        sendOrganizationEmail(
                organization,
                "Organization Account Activated: " + organization.getName(),
                emailMsg(hashMap("organization_name", organization.getName()),
                        PROPERTIES_EMAIL_ORGANIZATION_ACTIVATED));

    }

    public void sendSysAdminNewOrganizationActivatedNotificationEmail(
            OrganizationInfo organization) throws Exception {
        if (properties.notifySysAdminOfNewOrganizations()) {
            List<UserInfo> users = getAdminUsersForOrganization(organization
                    .getUuid());
            String organization_owners = null;
            for (UserInfo user : users) {
                organization_owners = (organization_owners == null) ? user
                        .getHTMLDisplayEmailAddress() : organization_owners
                        + ", " + user.getHTMLDisplayEmailAddress();
            }
            sendHtmlMail(
                    properties,
                    properties.getProperty(PROPERTIES_SYSADMIN_EMAIL),
                    properties.getProperty(PROPERTIES_MAILER_EMAIL),
                    "Organization Account Activated " + organization.getName(),
                    appendEmailFooter(emailMsg(
                            hashMap("organization_name", organization.getName())
                                    .map("organization_owners",
                                            organization_owners),
                            PROPERTIES_EMAIL_SYSADMIN_ORGANIZATION_ACTIVATED)));
        }

    }

    @Override
    public void sendOrganizationEmail(OrganizationInfo organization,
            String subject, String html) throws Exception {
        List<UserInfo> users = getAdminUsersForOrganization(organization
                .getUuid());
        for (UserInfo user : users) {
            sendHtmlMail(properties, user.getDisplayEmailAddress(),
                    properties.getProperty(PROPERTIES_MAILER_EMAIL), subject,
                    appendEmailFooter(html));
        }

    }

    @Override
    public void startAdminUserActivationFlow(UserInfo user) throws Exception {
        if (user.isActivated()) {
            sendAdminUserActivatedEmail(user);
            sendSysAdminNewAdminActivatedNotificationEmail(user);
        } else {
            if (newAdminUsersRequireConfirmation()) {
                sendAdminUserConfirmationEmail(user);
            } else if (newAdminUsersNeedSysAdminApproval()) {
                sendSysAdminRequestAdminActivationEmail(user);
            } else {
                // sdg: There seems to be a hole in the logic. The user has been
                // created
                // in an inactive state but nobody is being notified.
                activateAdminUser(user.getUuid());
            }
        }
    }

    @Override
    public ActivationState handleConfirmationTokenForAdminUser(UUID userId,
            String token) throws Exception {
        AuthPrincipalInfo principal = getPrincipalFromAccessToken(token,
                TOKEN_TYPE_CONFIRM, ADMIN_USER);
        if ((principal != null) && userId.equals(principal.getUuid())) {
            UserInfo user = getAdminUserByUuid(principal.getUuid());
            confirmAdminUser(user.getUuid());
            if (newAdminUsersNeedSysAdminApproval()) {
                sendAdminUserConfirmedAwaitingActivationEmail(user);
                sendSysAdminRequestAdminActivationEmail(user);
                return ActivationState.CONFIRMED_AWAITING_ACTIVATION;
            } else {
                activateAdminUser(principal.getUuid());
                sendAdminUserActivatedEmail(user);
                sendSysAdminNewAdminActivatedNotificationEmail(user);
                return ActivationState.ACTIVATED;
            }
        }
        return ActivationState.UNKNOWN;
    }

    @Override
    public ActivationState handleActivationTokenForAdminUser(UUID userId,
            String token) throws Exception {
        AuthPrincipalInfo principal = getPrincipalFromAccessToken(token,
                TOKEN_TYPE_ACTIVATION, ADMIN_USER);
        if ((principal != null) && userId.equals(principal.getUuid())) {
            activateAdminUser(principal.getUuid());
            UserInfo user = getAdminUserByUuid(principal.getUuid());
            sendAdminUserActivatedEmail(user);
            sendSysAdminNewAdminActivatedNotificationEmail(user);
            return ActivationState.ACTIVATED;
        }
        return ActivationState.UNKNOWN;
    }

    public void sendAdminUserConfirmationEmail(UserInfo user) throws Exception {
        String token = getConfirmationTokenForAdminUser(user.getUuid());
        String confirmation_url = String.format(properties
                .getProperty(PROPERTIES_ADMIN_CONFIRMATION_URL), user.getUuid()
                .toString())
                + "?token=" + token;
        sendAdminUserEmail(
                user,
                "User Account Confirmation: " + user.getEmail(),
                emailMsg(
                        hashMap("user_email", user.getEmail()).map(
                                "confirmation_url", confirmation_url),
                        PROPERTIES_EMAIL_ADMIN_CONFIRMATION));

    }

    public void sendSysAdminRequestAdminActivationEmail(UserInfo user)
            throws Exception {
        String token = getActivationTokenForAdminUser(user.getUuid());
        String activation_url = String.format(properties
                .getProperty(PROPERTIES_ADMIN_ACTIVATION_URL), user.getUuid()
                .toString())
                + "?token=" + token;
        sendHtmlMail(
                properties,
                properties.getProperty(PROPERTIES_SYSADMIN_EMAIL),
                properties.getProperty(PROPERTIES_MAILER_EMAIL),
                "Request For Admin User Account Activation " + user.getEmail(),
                appendEmailFooter(emailMsg(
                        hashMap("user_email", user.getEmail()).map(
                                "activation_url", activation_url),
                        PROPERTIES_EMAIL_SYSADMIN_ADMIN_ACTIVATION)));
    }

    public void sendSysAdminNewAdminActivatedNotificationEmail(UserInfo user)
            throws Exception {
        if (properties.notifySysAdminOfNewAdminUsers()) {
            sendHtmlMail(
                    properties,
                    properties.getProperty(PROPERTIES_SYSADMIN_EMAIL),
                    properties.getProperty(PROPERTIES_MAILER_EMAIL),
                    "Admin User Account Activated " + user.getEmail(),
                    appendEmailFooter(emailMsg(
                            hashMap("user_email", user.getEmail()),
                            PROPERTIES_EMAIL_SYSADMIN_ADMIN_ACTIVATED)));
        }
    }

    public void sendAdminUserConfirmedAwaitingActivationEmail(UserInfo user)
            throws Exception {
        sendAdminUserEmail(
                user,
                "User Account Confirmed",
                properties
                        .getProperty(PROPERTIES_EMAIL_ADMIN_CONFIRMED_AWAITING_ACTIVATION));

    }

    public void sendAdminUserActivatedEmail(UserInfo user) throws Exception {
        if (properties.notifyAdminOfActivation()) {
            sendAdminUserEmail(user, "User Account Activated",
                    properties.getProperty(PROPERTIES_EMAIL_ADMIN_ACTIVATED));
        }
    }

    public void sendAdminUserInvitedEmail(UserInfo user,
            OrganizationInfo organization) throws Exception {
        sendAdminUserEmail(
                user,
                "User Invited To Organization",
                emailMsg(hashMap("organization_name", organization.getName()),
                        PROPERTIES_EMAIL_ADMIN_INVITED));

    }

    @Override
    public void sendAdminUserEmail(UserInfo user, String subject, String html)
            throws Exception {
        sendHtmlMail(properties, user.getDisplayEmailAddress(),
                properties.getProperty(PROPERTIES_MAILER_EMAIL), subject,
                appendEmailFooter(html));

    }

    @Override
    public void activateOrganization(OrganizationInfo organization)
            throws Exception {
        activateOrganization(organization, true);
    }

    private void activateOrganization(OrganizationInfo organization,
            boolean sendEmail) throws Exception {
        EntityManager em = emf.getEntityManager(MANAGEMENT_APPLICATION_ID);
        em.setProperty(
                new SimpleEntityRef(Group.ENTITY_TYPE, organization.getUuid()),
                "activated", true);
        List<UserInfo> users = getAdminUsersForOrganization(organization
                .getUuid());
        for (UserInfo user : users) {
            if (!user.isActivated()) {
                activateAdminUser(user.getUuid());
            }
        }
        if (sendEmail) {
            startOrganizationActivationFlow(organization);
        }
    }

    @Override
    public void deactivateOrganization(UUID organizationId) throws Exception {
        EntityManager em = emf.getEntityManager(MANAGEMENT_APPLICATION_ID);
        em.setProperty(new SimpleEntityRef(Group.ENTITY_TYPE, organizationId),
                "activated", false);
    }

    @Override
    public boolean isOrganizationActivated(UUID organizationId)
            throws Exception {
        EntityManager em = emf.getEntityManager(MANAGEMENT_APPLICATION_ID);
        return Boolean.TRUE.equals(em.getProperty(new SimpleEntityRef(
                Group.ENTITY_TYPE, organizationId), "activated"));
    }

    @Override
    public void enableOrganization(UUID organizationId) throws Exception {
        EntityManager em = emf.getEntityManager(MANAGEMENT_APPLICATION_ID);
        em.setProperty(new SimpleEntityRef(Group.ENTITY_TYPE, organizationId),
                "disabled", false);
    }

    @Override
    public void disableOrganization(UUID organizationId) throws Exception {
        EntityManager em = emf.getEntityManager(MANAGEMENT_APPLICATION_ID);
        em.setProperty(new SimpleEntityRef(Group.ENTITY_TYPE, organizationId),
                "disabled", true);
    }

    @Override
    public boolean isOrganizationEnabled(UUID organizationId) throws Exception {
        EntityManager em = emf.getEntityManager(MANAGEMENT_APPLICATION_ID);
        return !Boolean.TRUE.equals(em.getProperty(new SimpleEntityRef(
                Group.ENTITY_TYPE, organizationId), "disabled"));
    }

    @Override
    public boolean checkPasswordResetTokenForAppUser(UUID applicationId,
            UUID userId, String token) throws Exception {
        AuthPrincipalInfo principal = null;
        try {
            principal = getPrincipalFromAccessToken(token,
                    TOKEN_TYPE_PASSWORD_RESET, APPLICATION_USER);
        } catch (Exception e) {
            logger.error("Unable to verify token", e);
        }
        return (principal != null) && userId.equals(principal.getUuid());
    }

    @Override
    public String getAccessTokenForAppUser(UUID applicationId, UUID userId)
            throws Exception {
        return getTokenForPrincipal(ACCESS, null, applicationId,
                APPLICATION_USER, userId);
    }

    @Override
    public UserInfo getAppUserFromAccessToken(String token) throws Exception {
        AuthPrincipalInfo auth_principal = getPrincipalFromAccessToken(token,
                null, APPLICATION_USER);
        if (auth_principal == null) {
            return null;
        }
        UUID appId = auth_principal.getApplicationId();
        if (appId != null) {
            EntityManager em = emf.getEntityManager(appId);
            Entity user = em.get(auth_principal.getUuid());
            if (user != null) {
                return new UserInfo(appId, user.getProperties());
            }
        }
        return null;
    }

    @Override
    public User getAppUserByIdentifier(UUID applicationId, Identifier identifier)
            throws Exception {
        EntityManager em = emf.getEntityManager(applicationId);
        return em.get(em.getUserByIdentifier(identifier), User.class);
    }

    @Override
    public void startAppUserPasswordResetFlow(UUID applicationId, User user)
            throws Exception {
        String token = getPasswordResetTokenForAppUser(applicationId,
                user.getUuid());
        String reset_url = buildUserAppUrl(applicationId,
                properties.getProperty(PROPERTIES_USER_RESETPW_URL),
                user);

      /*String reset_url = String.format(
                properties.getProperty(PROPERTIES_USER_RESETPW_URL),
                oi.getName(),
                ai.getName(),
                user.getUuid().toString())
                + "?token=" + token;
                */
        sendHtmlMail(
                properties,
                user.getDisplayEmailAddress(),
                properties.getProperty(PROPERTIES_MAILER_EMAIL),
                "Password Reset",
                appendEmailFooter(emailMsg(hashMap("reset_url", reset_url),
                        PROPERTIES_EMAIL_USER_PASSWORD_RESET)));

    }

    @Override
    public boolean newAppUsersNeedAdminApproval(UUID applicationId)
            throws Exception {
        EntityManager em = emf.getEntityManager(applicationId);
        Boolean registration_requires_admin_approval = (Boolean) em
                .getProperty(new SimpleEntityRef(Application.ENTITY_TYPE,
                        applicationId), "registration_requires_admin_approval");
        return registration_requires_admin_approval != null ? registration_requires_admin_approval
                .booleanValue() : false;
    }

    @Override
    public boolean newAppUsersRequireConfirmation(UUID applicationId)
            throws Exception {
        EntityManager em = emf.getEntityManager(applicationId);
        Boolean registration_requires_email_confirmation = (Boolean) em
                .getProperty(new SimpleEntityRef(Application.ENTITY_TYPE,
                        applicationId),
                        "registration_requires_email_confirmation");
        return registration_requires_email_confirmation != null ? registration_requires_email_confirmation
                .booleanValue() : false;
    }

    public boolean notifyAdminOfNewAppUsers(UUID applicationId)
            throws Exception {
        EntityManager em = emf.getEntityManager(applicationId);
        Boolean notify_admin_of_new_users = (Boolean) em.getProperty(
                new SimpleEntityRef(Application.ENTITY_TYPE, applicationId),
                "notify_admin_of_new_users");
        return notify_admin_of_new_users != null ? notify_admin_of_new_users
                .booleanValue() : false;
    }

    @Override
    public void startAppUserActivationFlow(UUID applicationId, User user)
            throws Exception {
        if (newAppUsersRequireConfirmation(applicationId)) {
            sendAppUserConfirmationEmail(applicationId, user);
        } else if (newAppUsersNeedAdminApproval(applicationId)) {
            sendAdminRequestAppUserActivationEmail(applicationId, user);
        } else {
            sendAppUserActivatedEmail(applicationId, user);
            sendAdminNewAppUserActivatedNotificationEmail(applicationId, user);
        }
    }

    @Override
    public ActivationState handleConfirmationTokenForAppUser(
            UUID applicationId, UUID userId, String token) throws Exception {
        AuthPrincipalInfo principal = getPrincipalFromAccessToken(token,
                TOKEN_TYPE_CONFIRM, APPLICATION_USER);
        if ((principal != null) && userId.equals(principal.getUuid())) {
            EntityManager em = emf.getEntityManager(applicationId);
            User user = em.get(userId, User.class);
            confirmAppUser(applicationId, user.getUuid());
            if (newAppUsersNeedAdminApproval(applicationId)) {
                sendAppUserConfirmedAwaitingActivationEmail(applicationId, user);
                sendAdminRequestAppUserActivationEmail(applicationId, user);
                return ActivationState.CONFIRMED_AWAITING_ACTIVATION;
            } else {
                activateAppUser(applicationId, principal.getUuid());
                sendAppUserActivatedEmail(applicationId, user);
                sendAdminNewAppUserActivatedNotificationEmail(applicationId,
                        user);
                return ActivationState.ACTIVATED;
            }
        }
        return ActivationState.UNKNOWN;
    }

    @Override
    public ActivationState handleActivationTokenForAppUser(UUID applicationId,
            UUID userId, String token) throws Exception {
        AuthPrincipalInfo principal = getPrincipalFromAccessToken(token,
                TOKEN_TYPE_ACTIVATION, APPLICATION_USER);
        if ((principal != null) && userId.equals(principal.getUuid())) {
            activateAppUser(applicationId, principal.getUuid());
            EntityManager em = emf.getEntityManager(applicationId);
            User user = em.get(userId, User.class);
            sendAppUserActivatedEmail(applicationId, user);
            sendAdminNewAppUserActivatedNotificationEmail(applicationId, user);
            return ActivationState.ACTIVATED;
        }
        return ActivationState.UNKNOWN;
    }

    public void sendAppUserConfirmationEmail(UUID applicationId, User user)
            throws Exception {
        String token = getConfirmationTokenForAppUser(applicationId,
                user.getUuid());
        String confirmation_url = buildUserAppUrl(applicationId,
                properties.getProperty(PROPERTIES_USER_CONFIRMATION_URL),
                user);
        /*String confirmation_url = String.format(
                properties.getProperty(PROPERTIES_USER_CONFIRMATION_URL),
                applicationId.toString(), user.getUuid().toString())
                + "?token=" + token;
                */
        sendAppUserEmail(
                user,
                "User Account Confirmation: " + user.getEmail(),
                emailMsg(hashMap("activation_url", confirmation_url),
                        PROPERTIES_EMAIL_USER_CONFIRMATION));

    }

    private String buildUserAppUrl(UUID applicationId, String url, User user) throws Exception {
      ApplicationInfo ai = getApplicationInfo(applicationId);
      OrganizationInfo oi = getOrganizationForApplication(applicationId);
      return String.format(url,
              oi.getName(),
              ai.getName(),
              user.getUuid().toString())
              + "?token="+getActivationTokenForAppUser(applicationId,
                              user.getUuid());
    }

    public void sendAdminRequestAppUserActivationEmail(UUID applicationId,
            User user) throws Exception {
        String token = getActivationTokenForAppUser(applicationId,
                user.getUuid());
        String activation_url = buildUserAppUrl(applicationId,
                properties.getProperty(PROPERTIES_USER_ACTIVATION_URL),
                user);
        /*
        String activation_url = String.format(
                properties.getProperty(PROPERTIES_USER_ACTIVATION_URL),
                applicationId.toString(), user.getUuid().toString())
                + "?token=" + token;
                */
        OrganizationInfo organization = this
                .getOrganizationForApplication(applicationId);
        this.sendOrganizationEmail(
                organization,
                "Request For User Account Activation " + user.getEmail(),
                emailMsg(hashMap("organization_name", organization.getName())
                        .map("activation_url", activation_url),
                        PROPERTIES_EMAIL_ADMIN_USER_ACTIVATION));
    }

    public void sendAdminNewAppUserActivatedNotificationEmail(
            UUID applicationId, User user) throws Exception {
        if (notifyAdminOfNewAppUsers(applicationId)) {
            OrganizationInfo organization = this
                    .getOrganizationForApplication(applicationId);
            this.sendOrganizationEmail(
                    organization,
                    "New User Account Activated " + user.getEmail(),
                    emailMsg(
                            hashMap("organization_name", organization.getName()),
                            PROPERTIES_EMAIL_ADMIN_USER_ACTIVATION));
        }
    }

    public void sendAppUserConfirmedAwaitingActivationEmail(UUID applicationId,
            User user) throws Exception {
        sendAppUserEmail(
                user,
                "User Account Confirmed",
                properties
                        .getProperty(PROPERTIES_EMAIL_USER_CONFIRMED_AWAITING_ACTIVATION));

    }

    public void sendAppUserActivatedEmail(UUID applicationId, User user)
            throws Exception {
        sendAppUserEmail(user, "User Account Activated",
                properties.getProperty(PROPERTIES_EMAIL_USER_ACTIVATED));
    }

    @Override
    public void activateAppUser(UUID applicationId, UUID userId)
            throws Exception {
        EntityManager em = emf.getEntityManager(applicationId);
        em.setProperty(new SimpleEntityRef(User.ENTITY_TYPE, userId),
                "activated", true);
    }

    public void confirmAppUser(UUID applicationId, UUID userId)
            throws Exception {
        EntityManager em = emf.getEntityManager(applicationId);
        em.setProperty(new SimpleEntityRef(User.ENTITY_TYPE, userId),
                "confirmed", true);
    }

    @Override
    public void setAppUserPassword(UUID applicationId, UUID userId,
            String newPassword) throws Exception {
        if ((userId == null) || (newPassword == null)) {
            return;
        }

        EntityManager em = emf.getEntityManager(applicationId);
        User user = em.get(userId, User.class);

        writeUserPassword(applicationId, user,
                maybeSaltPassword(user, newPassword));

    }

    @Override
    public void setAppUserPassword(UUID applicationId, UUID userId,
            String oldPassword, String newPassword) throws Exception {
        if ((userId == null)) {
            throw new IllegalArgumentException("userId is required");
        }
        if ((oldPassword == null) || (newPassword == null)) {
            throw new IllegalArgumentException(
                    "oldpassword and newpassword are both required");
        }
        // TODO load the user, send the hashType down to maybeSaltPassword
        User user = emf.getEntityManager(applicationId).get(userId, User.class);
        if (!maybeSaltPassword(user, oldPassword).compare(
                readUserPasswordCredentials(applicationId, userId))) {
            throw new IncorrectPasswordException("Old password does not match");
        }

        setAppUserPassword(applicationId, userId, newPassword);

    }

    @Override
    public User verifyAppUserPasswordCredentials(UUID applicationId,
            String name, String password) throws Exception {

        User user = findUserEntity(applicationId, name);
        if (user == null) {
            return null;
        }

        if (maybeSaltPassword(user, password).compare(
                readUserPasswordCredentials(applicationId, user.getUuid()))) {
            if (!user.activated()) {
                throw new UnactivatedAdminUserException();
            }
            if (user.disabled()) {
                throw new DisabledAdminUserException();
            }
            return user;
        }

        return null;
    }

    public String getPasswordResetTokenForAppUser(UUID applicationId,
            UUID userId) throws Exception {
        return getTokenForPrincipal(EMAIL, TOKEN_TYPE_PASSWORD_RESET,
                applicationId, APPLICATION_USER, userId);
    }

    public void sendAppUserEmail(User user, String subject, String html)
            throws Exception {
        sendHtmlMail(properties, user.getDisplayEmailAddress(),
                properties.getProperty(PROPERTIES_MAILER_EMAIL), subject,
                appendEmailFooter(html));

    }

    public String getActivationTokenForAppUser(UUID applicationId, UUID userId)
            throws Exception {
        return getTokenForPrincipal(EMAIL, TOKEN_TYPE_ACTIVATION,
                applicationId, APPLICATION_USER, userId);
    }

    public String getConfirmationTokenForAppUser(UUID applicationId, UUID userId)
            throws Exception {
        return getTokenForPrincipal(EMAIL, TOKEN_TYPE_CONFIRM, applicationId,
                APPLICATION_USER, userId);
    }

    @Override
    public void setAppUserPin(UUID applicationId, UUID userId, String newPin)
            throws Exception {
        if ((userId == null) || (newPin == null)) {
            return;
        }

        writeUserPin(applicationId, new SimpleEntityRef(User.ENTITY_TYPE,
                userId), plainTextCredentials(newPin));
    }

    @Override
    public void sendAppUserPin(UUID applicationId, UUID userId)
            throws Exception {
        EntityManager em = emf.getEntityManager(applicationId);
        User user = em.get(userId, User.class);
        if (user == null) {
            return;
        }
        if (user.getEmail() == null) {
            return;
        }
        String pin = getCredentialsSecret(readUserPin(applicationId, userId));

        sendHtmlMail(
                properties,
                user.getDisplayEmailAddress(),
                properties.getProperty(PROPERTIES_MAILER_EMAIL),
                "Your app pin",
                appendEmailFooter(emailMsg(hashMap(USER_PIN, pin),
                        PROPERTIES_EMAIL_USER_PIN_REQUEST)));

    }

    @Override
    public User verifyAppUserPinCredentials(UUID applicationId, String name,
            String pin) throws Exception {

        User user = findUserEntity(applicationId, name);
        if (user == null) {
            return null;
        }
        if (pin.equals(getCredentialsSecret(readUserPin(applicationId,
                user.getUuid())))) {
            return user;
        }
        return null;
    }

    @Override
    public void countAdminUserAction(UserInfo user, String action)
            throws Exception {
        EntityManager em = emf.getEntityManager(MANAGEMENT_APPLICATION_ID);
        em.incrementAggregateCounters(user.getUuid(), null, null,
                "admin_logins", 1);

    }

    @Override
    public User getOrCreateUserForFacebookAccessToken(UUID applicationId,
            String fb_access_token) throws Exception {

        ClientConfig clientConfig = new DefaultClientConfig();
        clientConfig.getFeatures().put(JSONConfiguration.FEATURE_POJO_MAPPING,
                Boolean.TRUE);
        Client client = Client.create(clientConfig);
        WebResource web_resource = client
                .resource("https://graph.facebook.com/me");
        @SuppressWarnings("unchecked")
        Map<String, Object> fb_user = web_resource
                .queryParam("access_token", fb_access_token)
                .accept(MediaType.APPLICATION_JSON).get(Map.class);
        String fb_user_id = (String) fb_user.get("id");
        String fb_user_name = (String) fb_user.get("name");
        String fb_user_username = (String) fb_user.get("username");
        String fb_user_email = (String) fb_user.get("email");

        System.out.println(JsonUtils.mapToFormattedJsonString(fb_user));

        if (applicationId == null) {
            return null;
        }

        User user = null;

        if ((fb_user != null) && !anyNull(fb_user_id, fb_user_name)) {
            EntityManager em = emf.getEntityManager(applicationId);
            Results r = em.searchCollection(em.getApplicationRef(), "users",
                    Query.findForProperty("facebook.id", fb_user_id));

            if (r.size() > 1) {
                logger.error("Multiple users for FB ID: " + fb_user_id);
                throw new BadTokenException(
                        "multiple users with same Facebook ID");
            }

            if (r.size() < 1) {
                Map<String, Object> properties = new LinkedHashMap<String, Object>();

                properties.put("facebook", fb_user);
                properties.put("username",
                        fb_user_username != null ? fb_user_username : "fb_"
                                + fb_user_id);
                properties.put("name", fb_user_name);
                if (fb_user_email != null) {
                    properties.put("email", fb_user_email);
                }
                properties.put("picture", "http://graph.facebook.com/"
                        + fb_user_id + "/picture");
                properties.put("activated", true);

                user = em.create("user", User.class, properties);
            } else {
                user = (User) r.getEntity().toTypedEntity();
                Map<String, Object> properties = new LinkedHashMap<String, Object>();

                properties.put("facebook", fb_user);
                properties.put("picture", "http://graph.facebook.com/"
                        + fb_user_id + "/picture");
                em.updateProperties(user, properties);

                user.setProperty("facebook", fb_user);
                user.setProperty("picture", "http://graph.facebook.com/"
                        + fb_user_id + "/picture");
            }
        } else {
            throw new BadTokenException(
                    "Unable to confirm Facebook access token");
        }

        return user;

    }

    @SuppressWarnings("unchecked")
    @Override
    public User getOrCreateUserForFoursquareAccessToken(UUID applicationId,
            String fq_access_token) throws Exception {

        ClientConfig clientConfig = new DefaultClientConfig();
        clientConfig.getFeatures().put(JSONConfiguration.FEATURE_POJO_MAPPING,
                Boolean.TRUE);
        Client client = Client.create(clientConfig);
        WebResource web_resource = client
                .resource("https://api.foursquare.com/v2/users/self");
        Map<String, Object> body = web_resource
                .queryParam("oauth_token", fq_access_token)
                .queryParam("v", "20120623").accept(MediaType.APPLICATION_JSON)
                .get(Map.class);

        Map<String, Object> fq_user = (Map<String, Object>) ((Map<?, ?>) body
                .get("response")).get("user");

        String fq_user_id = (String) fq_user.get("id");
        String fq_user_username = (String) fq_user.get("id");
        String fq_user_email = (String) ((Map<?, ?>) fq_user.get("contact"))
                .get("email");
        String fq_user_picture = (String) ((Map<?, ?>) fq_user.get("photo"))
                .get("suffix");
        String fq_user_name = new String("");

        // Grab the last check-in so we can store that as the user location
        Map<String, Object> fq_location = (Map<String, Object>) ((Map<?, ?>) ((Map<?, ?>) ((ArrayList<?>) ((Map<?, ?>) fq_user
                .get("checkins")).get("items")).get(0)).get("venue"))
                .get("location");

        Map<String, Double> location = new LinkedHashMap<String, Double>();
        location.put("latitude", (Double) fq_location.get("lat"));
        location.put("longitude", (Double) fq_location.get("lng"));

        System.out.println(JsonUtils.mapToFormattedJsonString(location));

        // Only the first name is guaranteed to be here
        try {
            fq_user_name = (String) fq_user.get("firstName") + " "
                    + (String) fq_user.get("lastName");
        } catch (NullPointerException e) {
            fq_user_name = (String) fq_user.get("firstName");
        }

        // System.out.println(JsonUtils.mapToFormattedJsonString(fq_user));

        if (applicationId == null) {
            return null;
        }

        User user = null;

        if ((fq_user != null) && !anyNull(fq_user_id, fq_user_name)) {
            EntityManager em = emf.getEntityManager(applicationId);
            Results r = em.searchCollection(em.getApplicationRef(), "users",
                    Query.findForProperty("foursquare.id", fq_user_id));

            if (r.size() > 1) {
                logger.error("Multiple users for FQ ID: " + fq_user_id);
                throw new BadTokenException(
                        "multiple users with same Foursquare ID");
            }

            if (r.size() < 1) {
                Map<String, Object> properties = new LinkedHashMap<String, Object>();

                properties.put("foursquare", fq_user);
                properties.put("username",
                        fq_user_username != null ? fq_user_username : "fq_"
                                + fq_user_id);
                properties.put("name", fq_user_name);
                if (fq_user_email != null) {
                    properties.put("email", fq_user_email);
                }
                properties.put("picture", "https://is0.4sqi.net/userpix_thumbs"
                        + fq_user_picture);
                properties.put("activated", true);
                properties.put("location", location);

                user = em.create("user", User.class, properties);
            } else {
                user = (User) r.getEntity().toTypedEntity();
                Map<String, Object> properties = new LinkedHashMap<String, Object>();

                properties.put("foursquare", fq_user);
                properties.put("picture", "https://is0.4sqi.net/userpix_thumbs"
                        + fq_user_picture);
                properties.put("location", location);
                em.updateProperties(user, properties);

                user.setProperty("foursquare", fq_user);
                user.setProperty("picture",
                        "https://is0.4sqi.net/userpix_thumbs" + fq_user_picture);
                user.setProperty("location", location);
            }
        } else {
            throw new BadTokenException(
                    "Unable to confirm Foursquare access token");
        }

        return user;

    }

    /**
     * Persist the user's password credentials info
     * 
     * @param appId
     * @param owner
     * @param creds
     * @throws Exception
     */
    protected void writeUserPassword(UUID appId, EntityRef owner,
            CredentialsInfo creds) throws Exception {
        writeCreds(appId, owner, creds, USER_PASSWORD);
    }

    /**
     * read the user password credential's info
     * 
     * @param appId
     * @param ownerId
     * @return
     * @throws Exception
     */
    protected CredentialsInfo readUserPasswordCredentials(UUID appId,
            UUID ownerId) throws Exception {
        return readCreds(appId, ownerId, USER_PASSWORD);
    }

    /**
     * Write the user's token
     * 
     * @param appId
     * @param owner
     * @param token
     * @throws Exception
     */
    protected void writeUserToken(UUID appId, EntityRef owner,
            CredentialsInfo token) throws Exception {
        writeCreds(appId, owner, token, USER_TOKEN);
    }

    /**
     * Read the credentials info for the user's token
     * 
     * @param appId
     * @param ownerId
     * @return
     * @throws Exception
     */
    protected CredentialsInfo readUserToken(UUID appId, UUID ownerId)
            throws Exception {
        return readCreds(appId, ownerId, USER_TOKEN);
    }

    /**
     * Write the mongo password
     * 
     * @param appId
     * @param owner
     * @param password
     * @throws Exception
     */
    protected void writeUserMongoPassword(UUID appId, EntityRef owner,
            CredentialsInfo password) throws Exception {
        writeCreds(appId, owner, password, USER_MONGO_PASSWORD);
    }

    /**
     * Read the mongo password
     * 
     * @param appId
     * @param ownerId
     * @return
     * @throws Exception
     */
    protected CredentialsInfo readUserMongoPassword(UUID appId, UUID ownerId)
            throws Exception {
        return readCreds(appId, ownerId, USER_MONGO_PASSWORD);
    }

    /**
     * Write the user's pin
     * 
     * @param appId
     * @param owner
     * @param pin
     * @throws Exception
     */
    protected void writeUserPin(UUID appId, EntityRef owner, CredentialsInfo pin)
            throws Exception {
        writeCreds(appId, owner, pin, USER_PIN);
    }

    /**
     * Read the user's pin
     * 
     * @param appId
     * @param ownerId
     * @return
     * @throws Exception
     */
    protected CredentialsInfo readUserPin(UUID appId, UUID ownerId)
            throws Exception {
        return readCreds(appId, ownerId, USER_PIN);
    }

    private void writeCreds(UUID appId, EntityRef owner, CredentialsInfo creds,
            String key) throws Exception {
        EntityManager em = emf.getEntityManager(appId);
        em.addToDictionary(owner, DICTIONARY_CREDENTIALS, key, creds);

    }

    private CredentialsInfo readCreds(UUID appId, UUID ownerId, String key)
            throws Exception {
        EntityManager em = emf.getEntityManager(appId);
        Entity owner = em.get(ownerId);
        return (CredentialsInfo) em.getDictionaryElementValue(owner,
                DICTIONARY_CREDENTIALS, key);
    }

    @Override
    public boolean newAdminUsersNeedSysAdminApproval() {
        return properties.newAdminUsersNeedSysAdminApproval();
    }

    @Override
    public boolean newAdminUsersRequireConfirmation() {
        return properties.newAdminUsersRequireConfirmation();
    }

    @Override
    public boolean newOrganizationsNeedSysAdminApproval() {
        return properties.newOrganizationsNeedSysAdminApproval();
    }

    private boolean areActivationChecksDisabled() {
        return !(newOrganizationsNeedSysAdminApproval()
                || properties.newOrganizationsRequireConfirmation()
                || newAdminUsersNeedSysAdminApproval() || newAdminUsersRequireConfirmation());
    }

    private static void sendHtmlMail(AccountCreationProps props, String to,
            String from, String subject, String html) {
        MailUtils.sendHtmlMail(props.getMailProperties(), to, from, subject,
                html);
    }

    public AccountCreationProps getAccountCreationProps() {
        return properties;
    }

    private CredentialsInfo maybeSaltPassword(User user, String password)
            throws Exception {
        String hashType = null;
        if (user.getProperty(User.PROPERTY_HASHTYPE) != null) {
            hashType = (String) user.getProperty(User.PROPERTY_HASHTYPE);
        }
        return hashedCredentials(
                properties.getProperty(PROPERTIES_PASSWORD_SALT, ""), password,
                hashType);
    }
}<|MERGE_RESOLUTION|>--- conflicted
+++ resolved
@@ -1132,14 +1132,8 @@
         if (user == null) {
             return null;
         }
-<<<<<<< HEAD
         
         String mongo_pwd = readUserMongoPassword(MANAGEMENT_APPLICATION_ID, user.getUuid()).getSecret();
-   
-=======
-        String mongo_pwd = readUserMongoPassword(MANAGEMENT_APPLICATION_ID,
-                user.getUuid()).getSecret();
->>>>>>> 9a43ee75
 
         if (mongo_pwd == null) {
             throw new IncorrectPasswordException(
