--- conflicted
+++ resolved
@@ -787,57 +787,15 @@
                 writeEvent.doWrite( em, fileImport, statistics );
             }
         };
-<<<<<<< HEAD
-//        final AtomicLong entityCounter = new AtomicLong();
-//        final AtomicLong eventCounter = new AtomicLong();
-=======
-
-
->>>>>>> aafa3d47
+
+
+
 
         // start parsing JSON
         //only take while our stats tell us we should continue processing
         //potentially skip the first n if this is a resume operation
         entityEventObservable.takeWhile( new Func1<WriteEvent, Boolean>() {
             @Override
-<<<<<<< HEAD
-            public Observable<WriteEvent> call(Observable<WriteEvent> entityWrapperObservable) {
-                // TODO: need to fixed so that number of entities created can be counted correctly and
-                // TODO: also update last updated UUID for fileImport which is a must for resume-ability
-
-//                return entityWrapperObservable.doOnNext(doWork).doOnNext(new Action1<WriteEvent>() {
-//
-//                         @Override
-//                         public void call(WriteEvent writeEvent) {
-//                             if (!(writeEvent instanceof EntityEvent)) {
-//                                 final long val = eventCounter.incrementAndGet();
-//                                 if(val % 50 == 0) {
-//                                     jobExecution.heartbeat();
-//                                 }
-//                                 return;
-//                             }
-//
-//                             final long value = entityCounter.incrementAndGet();
-//                             if (value % 2000 == 0) {
-//                                 try {
-//                                     logger.error("UUID = {} value = {}",
-//                                         ((EntityEvent) writeEvent).getEntityUuid().toString(),
-//                                          value );
-//                                     fileImport.setLastUpdatedUUID(
-//                                          ((EntityEvent) writeEvent).getEntityUuid().toString());
-//                                     //checkpoint the UUID here.
-//                                     rootEm.update(fileImport);
-//                                 } catch(Exception ex) {}
-//                             }
-//                             if(value % 100 == 0) {
-//                                 logger.error("heartbeat sent by " + fileImport.getFileName());
-//                                 jobExecution.heartbeat();
-//                             }
-//                         }
-//                     }
-//                );
-                return entityWrapperObservable.doOnNext(doWork);
-=======
             public Boolean call( final WriteEvent writeEvent ) {
                 return !statistics.shouldStopProcessingEntities();
             }
@@ -847,7 +805,6 @@
 
 
                 return entityWrapperObservable.doOnNext( doWork );
->>>>>>> aafa3d47
             }
         }, Schedulers.io() ).toBlocking().last();
 
@@ -862,27 +819,16 @@
         // observable that parses JSON and emits write events
         jp = getJsonParserForFile(file);
 
-
         final JsonEntityParserObservable jsonObservableOther =
-<<<<<<< HEAD
             new JsonEntityParserObservable(jp, em, rootEm, collectionName, fileImport, entitiesOnly);
         final Observable<WriteEvent> otherEventObservable = Observable.create(jsonObservableOther);
-=======
-            new JsonEntityParserObservable( jp, em, rootEm, fileImport, entitiesOnly );
-        final Observable<WriteEvent> otherEventObservable = Observable.create( jsonObservableOther );
->>>>>>> aafa3d47
-
-        //only take while our stats tell us we should continue processing
-        //potentially skip the first n if this is a resume operation
+
+        // only take while our stats tell us we should continue processing
+        // potentially skip the first n if this is a resume operation
         otherEventObservable.takeWhile( new Func1<WriteEvent, Boolean>() {
             @Override
-<<<<<<< HEAD
-            public Observable<WriteEvent> call(Observable<WriteEvent> entityWrapperObservable) {
-                return entityWrapperObservable.doOnNext(doWork);
-=======
             public Boolean call( final WriteEvent writeEvent ) {
                 return !statistics.shouldStopProcessingConnections();
->>>>>>> aafa3d47
             }
         } ).skip( connectionNumSkip ).parallel( new Func1<Observable<WriteEvent>, Observable<WriteEvent>>() {
                 @Override
@@ -893,14 +839,10 @@
 
         jp.close();
 
-<<<<<<< HEAD
         logger.debug("\n\nimportEntitiesFromFile(): Wrote others\n");
-=======
+
         //flush the job statistics
         statistics.complete();
-
-        logger.debug("\n\nWrote others\n");
->>>>>>> aafa3d47
     }
 
 
