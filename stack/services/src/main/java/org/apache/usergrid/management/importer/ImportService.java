/*
 * Licensed to the Apache Software Foundation (ASF) under one or more
 * contributor license agreements.  See the NOTICE file distributed with
 * this work for additional information regarding copyright ownership.
 * The ASF licenses this file to You under the Apache License, Version 2.0
 * (the "License"); you may not use this file except in compliance with
 * the License.  You may obtain a copy of the License at
 *
 *      http://www.apache.org/licenses/LICENSE-2.0
 *
 * Unless required by applicable law or agreed to in writing, software
 * distributed under the License is distributed on an "AS IS" BASIS,
 * WITHOUT WARRANTIES OR CONDITIONS OF ANY KIND, either express or implied.
 * See the License for the specific language governing permissions and
 * limitations under the License.
 */

package org.apache.usergrid.management.importer;


import java.util.Map;
import java.util.UUID;

import org.apache.usergrid.batch.JobExecution;
<<<<<<< HEAD
import org.apache.usergrid.persistence.entities.FileImport;
import org.apache.usergrid.persistence.entities.Import;

import java.util.Map;
import java.util.UUID;

=======
import org.apache.usergrid.management.ApplicationInfo;
import org.apache.usergrid.persistence.Results;
import org.apache.usergrid.persistence.entities.FailedImportEntity;
import org.apache.usergrid.persistence.entities.FileImport;
import org.apache.usergrid.persistence.entities.Import;
import org.apache.usergrid.services.queues.ImportQueueMessage;

>>>>>>> e9f48ec5

/**
 * Performs all functions related to importing.
 */
public interface ImportService {

    /**
     * Schedules the import to execute
     */
    Import schedule( final UUID applicationId, Map<String, Object> json ) throws Exception;

    Results getImports(final UUID applicationId, final String cursor);

    /**
     * Get the import
     * @param applicationId
     * @param importId
     * @return
     */
    Import getImport(final UUID applicationId, final UUID importId);

    /**
<<<<<<< HEAD
=======
     * Get the results
     *
     * @param importId The import id to get files from
     * @param cursor The cursor used in parsing
     * @return
     */
    Results getFileImports(final UUID applicationId, final UUID importId, final String cursor);

    /**
     * Get the file import
     * @param importId
     * @param fileImportId
     * @return
     */
    FileImport getFileImport(final UUID applicationId, final UUID importId, final UUID fileImportId);



    /**
     * Get the results of failed imports
     *
     * @param importId The import id to get files from
     * @param fileImportId the fileImportId
     * @param cursor The cursor used in parsing
     * @return
     */
    Results getFailedImports(final UUID applicationId,  final UUID importId, final UUID fileImportId, final String cursor);

    /**
     * Get the failedimport entity from it's parentId
     * @param importId
     * @param fileImportId
     * @param failedImportId
     * @return
     */
    FailedImportEntity getFailedImportEntity(final UUID applicationId, final UUID importId, final UUID fileImportId, final UUID failedImportId);

    /**
>>>>>>> e9f48ec5
     * Perform the import from the external resource
     */
    void doImport(JobExecution jobExecution) throws Exception;

    /**
     * Parses the input file and creates entities
     */
    void downloadAndImportFile(JobExecution jobExecution) throws Exception;

    /**
     * Get the state for the Job with UUID
     * @param uuid Job UUID
     * @return State of Job
     */
    String getState(UUID uuid) throws Exception;

    /**
     * Returns error message for the job with UUID
     * @param uuid Job UUID
     */
    String getErrorMessage(UUID uuid) throws Exception;

    /**
     * @return FileImportEntity
     */
    FileImport getFileImportEntity(final JobExecution jobExecution) throws Exception;

    /**
     * @param jobExecution
     * @return ImportEntity
     */
    Import getImportEntity(final JobExecution jobExecution) throws Exception;
}<|MERGE_RESOLUTION|>--- conflicted
+++ resolved
@@ -18,26 +18,14 @@
 package org.apache.usergrid.management.importer;
 
 
-import java.util.Map;
-import java.util.UUID;
-
 import org.apache.usergrid.batch.JobExecution;
-<<<<<<< HEAD
+import org.apache.usergrid.persistence.Results;
 import org.apache.usergrid.persistence.entities.FileImport;
 import org.apache.usergrid.persistence.entities.Import;
 
 import java.util.Map;
 import java.util.UUID;
 
-=======
-import org.apache.usergrid.management.ApplicationInfo;
-import org.apache.usergrid.persistence.Results;
-import org.apache.usergrid.persistence.entities.FailedImportEntity;
-import org.apache.usergrid.persistence.entities.FileImport;
-import org.apache.usergrid.persistence.entities.Import;
-import org.apache.usergrid.services.queues.ImportQueueMessage;
-
->>>>>>> e9f48ec5
 
 /**
  * Performs all functions related to importing.
@@ -60,47 +48,6 @@
     Import getImport(final UUID applicationId, final UUID importId);
 
     /**
-<<<<<<< HEAD
-=======
-     * Get the results
-     *
-     * @param importId The import id to get files from
-     * @param cursor The cursor used in parsing
-     * @return
-     */
-    Results getFileImports(final UUID applicationId, final UUID importId, final String cursor);
-
-    /**
-     * Get the file import
-     * @param importId
-     * @param fileImportId
-     * @return
-     */
-    FileImport getFileImport(final UUID applicationId, final UUID importId, final UUID fileImportId);
-
-
-
-    /**
-     * Get the results of failed imports
-     *
-     * @param importId The import id to get files from
-     * @param fileImportId the fileImportId
-     * @param cursor The cursor used in parsing
-     * @return
-     */
-    Results getFailedImports(final UUID applicationId,  final UUID importId, final UUID fileImportId, final String cursor);
-
-    /**
-     * Get the failedimport entity from it's parentId
-     * @param importId
-     * @param fileImportId
-     * @param failedImportId
-     * @return
-     */
-    FailedImportEntity getFailedImportEntity(final UUID applicationId, final UUID importId, final UUID fileImportId, final UUID failedImportId);
-
-    /**
->>>>>>> e9f48ec5
      * Perform the import from the external resource
      */
     void doImport(JobExecution jobExecution) throws Exception;
