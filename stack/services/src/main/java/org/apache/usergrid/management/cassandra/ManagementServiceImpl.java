--- conflicted
+++ resolved
@@ -17,13 +17,6 @@
 package org.apache.usergrid.management.cassandra;
 
 
-<<<<<<< HEAD
-import com.google.common.collect.BiMap;
-import com.google.common.collect.HashBiMap;
-import org.apache.commons.codec.digest.DigestUtils;
-import org.apache.commons.lang.text.StrSubstitutor;
-import org.apache.shiro.UnavailableSecurityManagerException;
-=======
 import java.nio.ByteBuffer;
 import java.util.ArrayList;
 import java.util.Collections;
@@ -42,8 +35,6 @@
 import org.apache.commons.codec.digest.DigestUtils;
 import org.apache.commons.lang.text.StrSubstitutor;
 import org.apache.shiro.UnavailableSecurityManagerException;
-
->>>>>>> 530d0e98
 import org.apache.usergrid.locking.Lock;
 import org.apache.usergrid.locking.LockManager;
 import org.apache.usergrid.management.*;
@@ -71,17 +62,6 @@
 import org.apache.usergrid.security.tokens.TokenInfo;
 import org.apache.usergrid.security.tokens.TokenService;
 import org.apache.usergrid.security.tokens.exceptions.TokenException;
-<<<<<<< HEAD
-import org.apache.usergrid.services.*;
-import org.apache.usergrid.utils.*;
-import org.slf4j.Logger;
-import org.slf4j.LoggerFactory;
-import org.springframework.beans.factory.annotation.Autowired;
-
-import java.nio.ByteBuffer;
-import java.util.*;
-import java.util.Map.Entry;
-=======
 import org.apache.usergrid.services.ServiceAction;
 import org.apache.usergrid.services.ServiceManager;
 import org.apache.usergrid.services.ServiceManagerFactory;
@@ -95,7 +75,6 @@
 
 import com.google.common.collect.BiMap;
 import com.google.common.collect.HashBiMap;
->>>>>>> 530d0e98
 
 import static java.lang.Boolean.parseBoolean;
 import static org.apache.commons.codec.binary.Base64.encodeBase64URLSafeString;
@@ -1973,12 +1952,7 @@
         return !Boolean.TRUE.equals( em.getProperty( new SimpleEntityRef( User.ENTITY_TYPE, userId ), "disabled" ) );
     }
 
-
-<<<<<<< HEAD
     protected String emailMsg( Map<String, String> values, String propertyName ) {
-=======
-    public String emailMsg( Map<String, String> values, String propertyName ) {
->>>>>>> 530d0e98
         return new StrSubstitutor( values ).replace( properties.getProperty( propertyName ) );
     }
 
@@ -2486,11 +2460,7 @@
     }
 
 
-<<<<<<< HEAD
     protected String buildUserAppUrl( UUID applicationId, String url, User user, String token ) throws Exception {
-=======
-    public String buildUserAppUrl( UUID applicationId, String url, User user, String token ) throws Exception {
->>>>>>> 530d0e98
         ApplicationInfo ai = getApplicationInfo( applicationId );
         OrganizationInfo oi = getOrganizationForApplication( applicationId );
         return String.format( url, oi.getName(), StringUtils.stringOrSubstringAfterFirst( ai.getName(), '/' ),
