/*
 * Licensed to the Apache Software Foundation (ASF) under one or more
 * contributor license agreements.  See the NOTICE file distributed with
 * this work for additional information regarding copyright ownership.
 * The ASF licenses this file to You under the Apache License, Version 2.0
 * (the "License"); you may not use this file except in compliance with
 * the License.  You may obtain a copy of the License at
 *
 *      http://www.apache.org/licenses/LICENSE-2.0
 *
 * Unless required by applicable law or agreed to in writing, software
 * distributed under the License is distributed on an "AS IS" BASIS,
 * WITHOUT WARRANTIES OR CONDITIONS OF ANY KIND, either express or implied.
 * See the License for the specific language governing permissions and
 * limitations under the License.
 */
package org.apache.usergrid.management.cassandra;


import java.nio.ByteBuffer;
import java.util.ArrayList;
import java.util.Collections;
import java.util.HashMap;
import java.util.List;
import java.util.Map;
import java.util.Map.Entry;
import java.util.Properties;
import java.util.Set;
import java.util.UUID;

import org.slf4j.Logger;
import org.slf4j.LoggerFactory;
import org.springframework.beans.factory.annotation.Autowired;
import org.apache.usergrid.locking.Lock;
import org.apache.usergrid.locking.LockManager;
import org.apache.usergrid.management.AccountCreationProps;
import org.apache.usergrid.management.ActivationState;
import org.apache.usergrid.management.ApplicationInfo;
import org.apache.usergrid.management.ManagementService;
import org.apache.usergrid.management.OrganizationInfo;
import org.apache.usergrid.management.OrganizationOwnerInfo;
import org.apache.usergrid.management.UserInfo;
import org.apache.usergrid.management.exceptions.DisabledAdminUserException;
import org.apache.usergrid.management.exceptions.DisabledAppUserException;
import org.apache.usergrid.management.exceptions.IncorrectPasswordException;
import org.apache.usergrid.management.exceptions.ManagementException;
import org.apache.usergrid.management.exceptions.RecentlyUsedPasswordException;
import org.apache.usergrid.management.exceptions.UnableToLeaveOrganizationException;
import org.apache.usergrid.management.exceptions.UnactivatedAdminUserException;
import org.apache.usergrid.management.exceptions.UnactivatedAppUserException;
import org.apache.usergrid.management.exceptions.UnconfirmedAdminUserException;
import org.apache.usergrid.persistence.CredentialsInfo;
import org.apache.usergrid.persistence.Entity;
import org.apache.usergrid.persistence.EntityManager;
import org.apache.usergrid.persistence.EntityManagerFactory;
import org.apache.usergrid.persistence.EntityRef;
import org.apache.usergrid.persistence.Identifier;
import org.apache.usergrid.persistence.PagingResultsIterator;
import org.apache.usergrid.persistence.Results;
import org.apache.usergrid.persistence.Results.Level;
import org.apache.usergrid.persistence.SimpleEntityRef;
import org.apache.usergrid.persistence.entities.Application;
import org.apache.usergrid.persistence.entities.Group;
import org.apache.usergrid.persistence.entities.User;
import org.apache.usergrid.persistence.exceptions.DuplicateUniquePropertyExistsException;
import org.apache.usergrid.persistence.exceptions.EntityNotFoundException;
import org.apache.usergrid.security.AuthPrincipalInfo;
import org.apache.usergrid.security.AuthPrincipalType;
import org.apache.usergrid.security.crypto.EncryptionService;
import org.apache.usergrid.security.oauth.AccessInfo;
import org.apache.usergrid.security.oauth.ClientCredentialsInfo;
import org.apache.usergrid.security.salt.SaltProvider;
import org.apache.usergrid.security.shiro.PrincipalCredentialsToken;
import org.apache.usergrid.security.shiro.credentials.ApplicationClientCredentials;
import org.apache.usergrid.security.shiro.credentials.OrganizationClientCredentials;
import org.apache.usergrid.security.shiro.principals.ApplicationPrincipal;
import org.apache.usergrid.security.shiro.principals.OrganizationPrincipal;
import org.apache.usergrid.security.shiro.utils.SubjectUtils;
import org.apache.usergrid.security.tokens.TokenCategory;
import org.apache.usergrid.security.tokens.TokenInfo;
import org.apache.usergrid.security.tokens.TokenService;
import org.apache.usergrid.security.tokens.exceptions.TokenException;
import org.apache.usergrid.services.ServiceAction;
import org.apache.usergrid.services.ServiceManager;
import org.apache.usergrid.services.ServiceManagerFactory;
import org.apache.usergrid.services.ServiceRequest;
import org.apache.usergrid.services.ServiceResults;
import org.apache.usergrid.utils.ConversionUtils;
import org.apache.usergrid.utils.JsonUtils;
import org.apache.usergrid.utils.MailUtils;
import org.apache.usergrid.utils.StringUtils;
import org.apache.usergrid.utils.UUIDUtils;

import org.apache.commons.codec.digest.DigestUtils;
import org.apache.commons.lang.text.StrSubstitutor;
import org.apache.shiro.UnavailableSecurityManagerException;

import com.google.common.collect.BiMap;
import com.google.common.collect.HashBiMap;

import static java.lang.Boolean.parseBoolean;

import static org.apache.commons.codec.binary.Base64.encodeBase64URLSafeString;
import static org.apache.commons.codec.digest.DigestUtils.sha;
import static org.apache.commons.lang.StringUtils.isBlank;
import static org.apache.usergrid.locking.LockHelper.getUniqueUpdateLock;
import static org.apache.usergrid.management.AccountCreationProps.PROPERTIES_ADMIN_ACTIVATION_URL;
import static org.apache.usergrid.management.AccountCreationProps.PROPERTIES_ADMIN_CONFIRMATION_URL;
import static org.apache.usergrid.management.AccountCreationProps.PROPERTIES_ADMIN_RESETPW_URL;
import static org.apache.usergrid.management.AccountCreationProps.PROPERTIES_EMAIL_ADMIN_ACTIVATED;
import static org.apache.usergrid.management.AccountCreationProps.PROPERTIES_EMAIL_ADMIN_CONFIRMATION;
import static org.apache.usergrid.management.AccountCreationProps.PROPERTIES_EMAIL_ADMIN_CONFIRMED_AWAITING_ACTIVATION;
import static org.apache.usergrid.management.AccountCreationProps.PROPERTIES_EMAIL_ADMIN_INVITED;
import static org.apache.usergrid.management.AccountCreationProps.PROPERTIES_EMAIL_ADMIN_PASSWORD_RESET;
import static org.apache.usergrid.management.AccountCreationProps.PROPERTIES_EMAIL_ADMIN_USER_ACTIVATION;
import static org.apache.usergrid.management.AccountCreationProps.PROPERTIES_EMAIL_FOOTER;
import static org.apache.usergrid.management.AccountCreationProps.PROPERTIES_EMAIL_ORGANIZATION_ACTIVATED;
import static org.apache.usergrid.management.AccountCreationProps.PROPERTIES_EMAIL_ORGANIZATION_CONFIRMATION;
import static org.apache.usergrid.management.AccountCreationProps.PROPERTIES_EMAIL_ORGANIZATION_CONFIRMED_AWAITING_ACTIVATION;
import static org.apache.usergrid.management.AccountCreationProps.PROPERTIES_EMAIL_SYSADMIN_ADMIN_ACTIVATED;
import static org.apache.usergrid.management.AccountCreationProps.PROPERTIES_EMAIL_SYSADMIN_ADMIN_ACTIVATION;
import static org.apache.usergrid.management.AccountCreationProps.PROPERTIES_EMAIL_SYSADMIN_ORGANIZATION_ACTIVATED;
import static org.apache.usergrid.management.AccountCreationProps.PROPERTIES_EMAIL_SYSADMIN_ORGANIZATION_ACTIVATION;
import static org.apache.usergrid.management.AccountCreationProps.PROPERTIES_EMAIL_USER_ACTIVATED;
import static org.apache.usergrid.management.AccountCreationProps.PROPERTIES_EMAIL_USER_CONFIRMATION;
import static org.apache.usergrid.management.AccountCreationProps.PROPERTIES_EMAIL_USER_CONFIRMED_AWAITING_ACTIVATION;
import static org.apache.usergrid.management.AccountCreationProps.PROPERTIES_EMAIL_USER_PASSWORD_RESET;
import static org.apache.usergrid.management.AccountCreationProps.PROPERTIES_EMAIL_USER_PIN_REQUEST;
import static org.apache.usergrid.management.AccountCreationProps.PROPERTIES_MAILER_EMAIL;
import static org.apache.usergrid.management.AccountCreationProps.PROPERTIES_ORGANIZATION_ACTIVATION_URL;
import static org.apache.usergrid.management.AccountCreationProps.PROPERTIES_SETUP_TEST_ACCOUNT;
import static org.apache.usergrid.management.AccountCreationProps.PROPERTIES_SYSADMIN_EMAIL;
import static org.apache.usergrid.management.AccountCreationProps.PROPERTIES_SYSADMIN_LOGIN_ALLOWED;
import static org.apache.usergrid.management.AccountCreationProps.PROPERTIES_SYSADMIN_LOGIN_EMAIL;
import static org.apache.usergrid.management.AccountCreationProps.PROPERTIES_SYSADMIN_LOGIN_NAME;
import static org.apache.usergrid.management.AccountCreationProps.PROPERTIES_SYSADMIN_LOGIN_PASSWORD;
import static org.apache.usergrid.management.AccountCreationProps.PROPERTIES_TEST_ACCOUNT_ADMIN_USER_EMAIL;
import static org.apache.usergrid.management.AccountCreationProps.PROPERTIES_TEST_ACCOUNT_ADMIN_USER_NAME;
import static org.apache.usergrid.management.AccountCreationProps.PROPERTIES_TEST_ACCOUNT_ADMIN_USER_PASSWORD;
import static org.apache.usergrid.management.AccountCreationProps.PROPERTIES_TEST_ACCOUNT_ADMIN_USER_USERNAME;
import static org.apache.usergrid.management.AccountCreationProps.PROPERTIES_TEST_ACCOUNT_APP;
import static org.apache.usergrid.management.AccountCreationProps.PROPERTIES_TEST_ACCOUNT_ORGANIZATION;
import static org.apache.usergrid.management.AccountCreationProps.PROPERTIES_USER_ACTIVATION_URL;
import static org.apache.usergrid.management.AccountCreationProps.PROPERTIES_USER_CONFIRMATION_URL;
import static org.apache.usergrid.management.AccountCreationProps.PROPERTIES_USER_RESETPW_URL;
import static org.apache.usergrid.persistence.CredentialsInfo.getCredentialsSecret;
import static org.apache.usergrid.persistence.Schema.DICTIONARY_CREDENTIALS;
import static org.apache.usergrid.persistence.Schema.PROPERTY_NAME;
import static org.apache.usergrid.persistence.Schema.PROPERTY_PATH;
import static org.apache.usergrid.persistence.Schema.PROPERTY_SECRET;
import static org.apache.usergrid.persistence.Schema.PROPERTY_UUID;
import static org.apache.usergrid.persistence.cassandra.CassandraService.MANAGEMENT_APPLICATION_ID;
import static org.apache.usergrid.persistence.entities.Activity.PROPERTY_ACTOR;
import static org.apache.usergrid.persistence.entities.Activity.PROPERTY_ACTOR_NAME;
import static org.apache.usergrid.persistence.entities.Activity.PROPERTY_CATEGORY;
import static org.apache.usergrid.persistence.entities.Activity.PROPERTY_CONTENT;
import static org.apache.usergrid.persistence.entities.Activity.PROPERTY_DISPLAY_NAME;
import static org.apache.usergrid.persistence.entities.Activity.PROPERTY_ENTITY_TYPE;
import static org.apache.usergrid.persistence.entities.Activity.PROPERTY_OBJECT;
import static org.apache.usergrid.persistence.entities.Activity.PROPERTY_OBJECT_ENTITY_TYPE;
import static org.apache.usergrid.persistence.entities.Activity.PROPERTY_OBJECT_NAME;
import static org.apache.usergrid.persistence.entities.Activity.PROPERTY_OBJECT_TYPE;
import static org.apache.usergrid.persistence.entities.Activity.PROPERTY_TITLE;
import static org.apache.usergrid.persistence.entities.Activity.PROPERTY_VERB;
import static org.apache.usergrid.security.AuthPrincipalType.ADMIN_USER;
import static org.apache.usergrid.security.AuthPrincipalType.APPLICATION;
import static org.apache.usergrid.security.AuthPrincipalType.APPLICATION_USER;
import static org.apache.usergrid.security.AuthPrincipalType.ORGANIZATION;
import static org.apache.usergrid.security.oauth.ClientCredentialsInfo.getTypeFromClientId;
import static org.apache.usergrid.security.oauth.ClientCredentialsInfo.getUUIDFromClientId;
import static org.apache.usergrid.security.tokens.TokenCategory.ACCESS;
import static org.apache.usergrid.security.tokens.TokenCategory.EMAIL;
import static org.apache.usergrid.services.ServiceParameter.parameters;
import static org.apache.usergrid.services.ServicePayload.payload;
import static org.apache.usergrid.services.ServiceResults.genericServiceResults;
import static org.apache.usergrid.utils.ClassUtils.cast;
import static org.apache.usergrid.utils.ConversionUtils.bytes;
import static org.apache.usergrid.utils.ConversionUtils.uuid;
import static org.apache.usergrid.utils.ListUtils.anyNull;
import static org.apache.usergrid.utils.MapUtils.hashMap;
import static org.apache.usergrid.utils.PasswordUtils.mongoPassword;


public class ManagementServiceImpl implements ManagementService {
    private static final Logger logger = LoggerFactory.getLogger( ManagementServiceImpl.class );

    /** Key for the user's pin */
    protected static final String USER_PIN = "pin";

    /** Key for the user's oauth secret */
    protected static final String USER_TOKEN = "secret";

    /** Key for the user's mongo password */
    protected static final String USER_MONGO_PASSWORD = "mongo_pwd";

    /** Key for the user's password */
    protected static final String USER_PASSWORD = "password";

    protected static final String USER_PASSWORD_HISTORY = "password_history";

    private static final String TOKEN_TYPE_ACTIVATION = "activate";

    private static final String TOKEN_TYPE_PASSWORD_RESET = "resetpw";

    private static final String TOKEN_TYPE_CONFIRM = "confirm";

    public static final String MANAGEMENT_APPLICATION = "management";

    public static final String APPLICATION_INFO = "application_info";


    public static final String OAUTH_SECRET_SALT = "super secret oauth value";

    private static final String ORGANIZATION_PROPERTIES_DICTIONARY = "orgProperties";
    public static final String REGISTRATION_REQUIRES_ADMIN_APPROVAL = "registration_requires_admin_approval";
    public static final String REGISTRATION_REQUIRES_EMAIL_CONFIRMATION = "registration_requires_email_confirmation";
    public static final String NOTIFY_ADMIN_OF_NEW_USERS = "notify_admin_of_new_users";

    protected ServiceManagerFactory smf;

    protected EntityManagerFactory emf;

    protected AccountCreationPropsImpl properties;

    protected LockManager lockManager;

    protected TokenService tokens;

    protected SaltProvider saltProvider;

    @Autowired
    protected MailUtils mailUtils;

    protected EncryptionService encryptionService;


    /** Must be constructed with a CassandraClientPool. */
    public ManagementServiceImpl() {
    }


    @Autowired
    public void setEntityManagerFactory( EntityManagerFactory emf ) {
        logger.info( "ManagementServiceImpl.setEntityManagerFactory" );
        this.emf = emf;
    }


    @Autowired
    public void setProperties( Properties properties ) {
        this.properties = new AccountCreationPropsImpl( properties );
    }


    /** For testing purposes only */
    public Properties getProperties() {
        return properties.properties;
    }


    @Autowired
    public void setTokenService( TokenService tokens ) {
        this.tokens = tokens;
    }


    @Autowired
    public void setServiceManagerFactory( ServiceManagerFactory smf ) {
        this.smf = smf;
    }


    public LockManager getLockManager() {
        return lockManager;
    }


    @Autowired
    public void setLockManager( LockManager lockManager ) {
        this.lockManager = lockManager;
    }


    /** @param encryptionService the encryptionService to set */
    @Autowired
    public void setEncryptionService( EncryptionService encryptionService ) {
        this.encryptionService = encryptionService;
    }


    @Override
    public void setup() throws Exception {

        if ( getBooleanProperty( PROPERTIES_SETUP_TEST_ACCOUNT ) ) {
            String test_app_name = properties.getProperty( PROPERTIES_TEST_ACCOUNT_APP );
            String test_organization_name = properties.getProperty( PROPERTIES_TEST_ACCOUNT_ORGANIZATION );
            String test_admin_username = properties.getProperty( PROPERTIES_TEST_ACCOUNT_ADMIN_USER_USERNAME );
            String test_admin_name = properties.getProperty( PROPERTIES_TEST_ACCOUNT_ADMIN_USER_NAME );
            String test_admin_email = properties.getProperty( PROPERTIES_TEST_ACCOUNT_ADMIN_USER_EMAIL );
            String test_admin_password = properties.getProperty( PROPERTIES_TEST_ACCOUNT_ADMIN_USER_PASSWORD );

            if ( anyNull( test_app_name, test_organization_name, test_admin_username, test_admin_name, test_admin_email,
                    test_admin_password ) ) {
                logger.warn( "Missing values for test app, check properties.  Skipping test app setup..." );
                return;
            }

            OrganizationInfo organization = getOrganizationByName( test_organization_name );

            if ( organization == null ) {
                OrganizationOwnerInfo created =
                        createOwnerAndOrganization( test_organization_name, test_admin_username, test_admin_name,
                                test_admin_email, test_admin_password, true, false );
                organization = created.getOrganization();
            }

            if ( !getApplicationsForOrganization( organization.getUuid() ).containsValue( test_app_name ) ) {
                createApplication( organization.getUuid(), test_app_name );
            }
        }
        else {
            logger.warn( "Test app creation disabled" );
        }

        if ( superuserEnabled() ) {
            provisionSuperuser();
        }
    }


    public boolean superuserEnabled() {
        boolean superuser_enabled = getBooleanProperty( PROPERTIES_SYSADMIN_LOGIN_ALLOWED );
        String superuser_username = properties.getProperty( PROPERTIES_SYSADMIN_LOGIN_NAME );
        String superuser_email = properties.getProperty( PROPERTIES_SYSADMIN_LOGIN_EMAIL );
        String superuser_password = properties.getProperty( PROPERTIES_SYSADMIN_LOGIN_PASSWORD );

        return superuser_enabled && !anyNull( superuser_username, superuser_email, superuser_password );
    }


    @Override
    public void provisionSuperuser() throws Exception {
        boolean superuser_enabled = getBooleanProperty( PROPERTIES_SYSADMIN_LOGIN_ALLOWED );
        String superuser_username = properties.getProperty( PROPERTIES_SYSADMIN_LOGIN_NAME );
        String superuser_email = properties.getProperty( PROPERTIES_SYSADMIN_LOGIN_EMAIL );
        String superuser_password = properties.getProperty( PROPERTIES_SYSADMIN_LOGIN_PASSWORD );

        if ( !anyNull( superuser_username, superuser_email, superuser_password ) ) {
            UserInfo user = this.getAdminUserByUsername( superuser_username );
            if ( user == null ) {
                createAdminUser( superuser_username, "Super User", superuser_email, superuser_password,
                        superuser_enabled, !superuser_enabled );
            }
            else {
                this.setAdminUserPassword( user.getUuid(), superuser_password );
            }
        }
        else {
            logger.warn(
                    "Missing values for superuser account, check properties.  Skipping superuser account setup..." );
        }
    }


    public String generateOAuthSecretKey( AuthPrincipalType type ) {
        long timestamp = System.currentTimeMillis();
        ByteBuffer bytes = ByteBuffer.allocate( 20 );
        bytes.put( sha( timestamp + OAUTH_SECRET_SALT + UUID.randomUUID() ) );
        String secret = type.getBase64Prefix() + encodeBase64URLSafeString( bytes.array() );
        return secret;
    }


    @SuppressWarnings( "serial" )
    @Override
    public void postOrganizationActivity( UUID organizationId, final UserInfo user, String verb, final EntityRef object,
                                          final String objectType, final String objectName, String title,
                                          String content ) throws Exception {
        ServiceManager sm = smf.getServiceManager( MANAGEMENT_APPLICATION_ID );

        Map<String, Object> properties = new HashMap<String, Object>();
        properties.put( PROPERTY_VERB, verb );
        properties.put( PROPERTY_CATEGORY, "admin" );
        if ( content != null ) {
            properties.put( PROPERTY_CONTENT, content );
        }
        if ( title != null ) {
            properties.put( PROPERTY_TITLE, title );
        }
        properties.put( PROPERTY_ACTOR, new HashMap<String, Object>() {
            {
                put( PROPERTY_DISPLAY_NAME, user.getName() );
                put( PROPERTY_OBJECT_TYPE, "person" );
                put( PROPERTY_ENTITY_TYPE, "user" );
                put( PROPERTY_UUID, user.getUuid() );
            }
        } );
        properties.put( PROPERTY_OBJECT, new HashMap<String, Object>() {
            {
                put( PROPERTY_DISPLAY_NAME, objectName );
                put( PROPERTY_OBJECT_TYPE, objectType );
                put( PROPERTY_ENTITY_TYPE, object.getType() );
                put( PROPERTY_UUID, object.getUuid() );
            }
        } );

        sm.newRequest( ServiceAction.POST, parameters( "groups", organizationId, "activities" ), payload( properties ) )
          .execute().getEntity();
    }


    @Override
    public ServiceResults getOrganizationActivity( OrganizationInfo organization ) throws Exception {
        ServiceManager sm = smf.getServiceManager( MANAGEMENT_APPLICATION_ID );
        return sm.newRequest( ServiceAction.GET, parameters( "groups", organization.getUuid(), "feed" ) ).execute();
    }


    @Override
    public ServiceResults getOrganizationActivityForAdminUser( OrganizationInfo organization, UserInfo user )
            throws Exception {
        ServiceManager sm = smf.getServiceManager( MANAGEMENT_APPLICATION_ID );
        return sm.newRequest( ServiceAction.GET,
                parameters( "groups", organization.getUuid(), "users", user.getUuid(), "feed" ) ).execute();
    }


    @Override
    public ServiceResults getAdminUserActivity( UserInfo user ) throws Exception {
        ServiceManager sm = smf.getServiceManager( MANAGEMENT_APPLICATION_ID );
        return sm.newRequest( ServiceAction.GET, parameters( "users", user.getUuid(), "feed" ) ).execute();
    }


    @Override
    public OrganizationOwnerInfo createOwnerAndOrganization( String organizationName, String username, String name,
                                                             String email, String password ) throws Exception {

        boolean activated = !newAdminUsersNeedSysAdminApproval() && !newOrganizationsNeedSysAdminApproval();
        boolean disabled = newAdminUsersRequireConfirmation();
        // if we are active and enabled, skip the send email step

        return createOwnerAndOrganization( organizationName, username, name, email, password, activated, disabled, null,
                null );
    }


    @Override
    public OrganizationOwnerInfo createOwnerAndOrganization( String organizationName, String username, String name,
                                                             String email, String password, boolean activated,
                                                             boolean disabled ) throws Exception {
        return createOwnerAndOrganization( organizationName, username, name, email, password, activated, disabled, null,
                null );
    }


    @Override
    public OrganizationOwnerInfo createOwnerAndOrganization( String organizationName, String username, String name,
                                                             String email, String password, boolean activated,
                                                             boolean disabled, Map<String, Object> userProperties,
                                                             Map<String, Object> organizationProperties )
            throws Exception {

        /**
         * Only lock on the target values. We don't want lock contention if another
         * node is trying to set the property do a different value
         */
        Lock groupLock =
                getUniqueUpdateLock( lockManager, MANAGEMENT_APPLICATION_ID, organizationName, "groups", "path" );

        Lock userLock = getUniqueUpdateLock( lockManager, MANAGEMENT_APPLICATION_ID, username, "users", "username" );

        Lock emailLock = getUniqueUpdateLock( lockManager, MANAGEMENT_APPLICATION_ID, email, "users", "email" );

        UserInfo user = null;
        OrganizationInfo organization = null;

        try {

            groupLock.lock();
            userLock.lock();
            emailLock.lock();
            EntityManager em = emf.getEntityManager( MANAGEMENT_APPLICATION_ID );
            if ( !em.isPropertyValueUniqueForEntity( "group", "path", organizationName ) ) {
                throw new DuplicateUniquePropertyExistsException( "group", "path", organizationName );
            }
            if ( !validateAdminInfo( username, name, email, password ) ) {
                return null;
            }
            if ( areActivationChecksDisabled() ) {
                user = createAdminUserInternal( username, name, email, password, true, false, userProperties );
            }
            else {
                user = createAdminUserInternal( username, name, email, password, activated, disabled, userProperties );
            }

            organization = createOrganizationInternal( organizationName, user, true, organizationProperties );
        }
        finally {
            emailLock.unlock();
            userLock.unlock();
            groupLock.unlock();
        }

        return new OrganizationOwnerInfo( user, organization );
    }


    private OrganizationInfo createOrganizationInternal( String organizationName, UserInfo user, boolean activated )
            throws Exception {
        return createOrganizationInternal( organizationName, user, activated, null );
    }


    private OrganizationInfo createOrganizationInternal( String organizationName, UserInfo user, boolean activated,
                                                         Map<String, Object> properties ) throws Exception {
        if ( ( organizationName == null ) || ( user == null ) ) {
            return null;
        }
        logger.info( "createOrganizationInternal: {}", organizationName );
        EntityManager em = emf.getEntityManager( MANAGEMENT_APPLICATION_ID );

        Group organizationEntity = new Group();
        organizationEntity.setPath( organizationName );
        organizationEntity = em.create( organizationEntity );

        em.addToCollection( organizationEntity, "users", new SimpleEntityRef( User.ENTITY_TYPE, user.getUuid() ) );

        writeUserToken( MANAGEMENT_APPLICATION_ID, organizationEntity, encryptionService
                .plainTextCredentials( generateOAuthSecretKey( AuthPrincipalType.ORGANIZATION ), user.getUuid(),
                        MANAGEMENT_APPLICATION_ID ) );

        OrganizationInfo organization =
                new OrganizationInfo( organizationEntity.getUuid(), organizationName, properties );
        updateOrganization( organization );

        logger.info( "createOrganizationInternal: {}", organizationName );
        postOrganizationActivity( organization.getUuid(), user, "create", organizationEntity, "Organization",
                organization.getName(),
                "<a href=\"mailto:" + user.getEmail() + "\">" + user.getName() + " (" + user.getEmail()
                        + ")</a> created a new organization account named " + organizationName, null );

        startOrganizationActivationFlow( organization );

        return organization;
    }


    @Override
    public OrganizationInfo createOrganization( String organizationName, UserInfo user, boolean activated )
            throws Exception {

        if ( ( organizationName == null ) || ( user == null ) ) {
            return null;
        }
        Lock groupLock =
                getUniqueUpdateLock( lockManager, MANAGEMENT_APPLICATION_ID, organizationName, "groups", "path" );
        EntityManager em = emf.getEntityManager( MANAGEMENT_APPLICATION_ID );
        if ( !em.isPropertyValueUniqueForEntity( "group", "path", organizationName ) ) {
            throw new DuplicateUniquePropertyExistsException( "group", "path", organizationName );
        }
        try {
            groupLock.lock();
            return createOrganizationInternal( organizationName, user, activated );
        }
        finally {
            groupLock.unlock();
        }
    }


    /** currently only affects properties */
    public void updateOrganization( OrganizationInfo organizationInfo ) throws Exception {
        Map<String, Object> properties = organizationInfo.getProperties();
        if ( properties != null ) {
            EntityRef organizationEntity = new SimpleEntityRef( organizationInfo.getUuid() );
            EntityManager em = emf.getEntityManager( MANAGEMENT_APPLICATION_ID );
            for ( Map.Entry<String, Object> entry : properties.entrySet() ) {
                if ( "".equals( entry.getValue() ) ) {
                    properties.remove( entry.getKey() );
                    em.removeFromDictionary( organizationEntity, ORGANIZATION_PROPERTIES_DICTIONARY, entry.getKey() );
                }
                else {
                    em.addToDictionary( organizationEntity, ORGANIZATION_PROPERTIES_DICTIONARY, entry.getKey(),
                            entry.getValue() );
                }
            }
        }
    }


    @Override
    public OrganizationInfo importOrganization( UUID organizationId, OrganizationInfo organizationInfo,
                                                Map<String, Object> properties ) throws Exception {

        EntityManager em = emf.getEntityManager( MANAGEMENT_APPLICATION_ID );
        if ( !em.isPropertyValueUniqueForEntity( "group", "path", organizationInfo.getName() ) ) {
            throw new DuplicateUniquePropertyExistsException( "group", "path", organizationInfo.getName() );
        }
        if ( properties == null ) {
            properties = new HashMap<String, Object>();
        }

        String organizationName = null;
        if ( organizationInfo != null ) {
            organizationName = organizationInfo.getName();
        }
        if ( organizationName == null ) {
            organizationName = ( String ) properties.get( PROPERTY_PATH );
        }
        if ( organizationName == null ) {
            organizationName = ( String ) properties.get( PROPERTY_NAME );
        }
        if ( organizationName == null ) {
            return null;
        }

        if ( organizationId == null ) {
            if ( organizationInfo != null ) {
                organizationId = organizationInfo.getUuid();
            }
        }
        if ( organizationId == null ) {
            organizationId = uuid( properties.get( PROPERTY_UUID ) );
        }
        if ( organizationId == null ) {
            return null;
        }

        properties.put( PROPERTY_PATH, organizationName );
        properties.put( PROPERTY_SECRET, generateOAuthSecretKey( AuthPrincipalType.ORGANIZATION ) );
        Entity organization = em.create( organizationId, Group.ENTITY_TYPE, properties );
        // em.addToCollection(organization, "users", new SimpleEntityRef(
        // User.ENTITY_TYPE, userId));
        return new OrganizationInfo( organization.getUuid(), organizationName );
    }


    @Override
    public UUID importApplication( UUID organizationId, Application application ) throws Exception {
        // TODO organizationName
        OrganizationInfo organization = getOrganizationByUuid( organizationId );
        UUID applicationId =
                emf.importApplication( organization.getName(), application.getUuid(), application.getName(),
                        application.getProperties() );

        EntityManager em = emf.getEntityManager( MANAGEMENT_APPLICATION_ID );
        properties.setProperty( "name", buildAppName( application.getName(), organization ) );
        Entity app = em.create( applicationId, APPLICATION_INFO, application.getProperties() );

        writeUserToken( MANAGEMENT_APPLICATION_ID, app, encryptionService
                .plainTextCredentials( generateOAuthSecretKey( AuthPrincipalType.APPLICATION ), null, applicationId ) );

        addApplicationToOrganization( organizationId, applicationId );
        return applicationId;
    }


    /**
     * Test if the applicationName contains a '/' character, prepend with orgName if it does not, assume it is complete
     * (and that organization is needed) if so.
     */
    private String buildAppName( String applicationName, OrganizationInfo organization ) {
        return applicationName.contains( "/" ) ? applicationName : organization.getName() + "/" + applicationName;
    }


    @Override
    public List<OrganizationInfo> getOrganizations( UUID startResult, int count ) throws Exception {
        // still need the bimap to search for existing
        BiMap<UUID, String> organizations = HashBiMap.create();
        EntityManager em = emf.getEntityManager( MANAGEMENT_APPLICATION_ID );
        Results results =
                em.getCollection( em.getApplicationRef(), "groups", startResult, count, Level.ALL_PROPERTIES, false );
        List<OrganizationInfo> orgs = new ArrayList<OrganizationInfo>( results.size() );
        OrganizationInfo orgInfo;
        for ( Entity entity : results.getEntities() ) {
            // TODO T.N. temporary hack to deal with duplicate orgs. Revert this
            // commit after migration
            String path = ( String ) entity.getProperty( "path" );

            if ( organizations.containsValue( path ) ) {
                path += "DUPLICATE";
            }
            orgInfo = new OrganizationInfo( entity.getUuid(), path );
            orgs.add( orgInfo );
            organizations.put( entity.getUuid(), path );
        }
        return orgs;
    }


    @Override
    public BiMap<UUID, String> getOrganizations() throws Exception {
        List<OrganizationInfo> orgs = getOrganizations( null, 10000 );
        return buildOrgBiMap( orgs );
    }


    private BiMap<UUID, String> buildOrgBiMap( List<OrganizationInfo> orgs ) {
        BiMap<UUID, String> organizations = HashBiMap.create();
        for ( OrganizationInfo orgInfo : orgs ) {
            organizations.put( orgInfo.getUuid(), orgInfo.getName() );
        }
        return organizations;
    }


    @Override
    public OrganizationInfo getOrganizationInfoFromAccessToken( String token ) throws Exception {
        Entity entity = getEntityFromAccessToken( token, null, ORGANIZATION );
        if ( entity == null ) {
            return null;
        }
        return new OrganizationInfo( entity.getProperties() );
    }


    @Override
    public OrganizationInfo getOrganizationByName( String organizationName ) throws Exception {

        if ( organizationName == null ) {
            return null;
        }

        EntityManager em = emf.getEntityManager( MANAGEMENT_APPLICATION_ID );
        EntityRef ref = em.getAlias( "group", organizationName );
        if ( ref == null ) {
            return null;
        }
        return getOrganizationByUuid( ref.getUuid() );
    }


    @Override
    public OrganizationInfo getOrganizationByUuid( UUID id ) throws Exception {

        EntityManager em = emf.getEntityManager( MANAGEMENT_APPLICATION_ID );
        Entity entity = em.get( new SimpleEntityRef( Group.ENTITY_TYPE, id ) );
        if ( entity == null ) {
            return null;
        }
        Map properties = em.getDictionaryAsMap( entity, ORGANIZATION_PROPERTIES_DICTIONARY );
        OrganizationInfo orgInfo = new OrganizationInfo( entity.getProperties() );
        orgInfo.setProperties( properties );
        return orgInfo;
    }


    @Override
    public OrganizationInfo getOrganizationByIdentifier( Identifier id ) throws Exception {
        if ( id.isUUID() ) {
            return getOrganizationByUuid( id.getUUID() );
        }
        if ( id.isName() ) {
            return getOrganizationByName( id.getName() );
        }
        return null;
    }


    public void postUserActivity( UserInfo user, String verb, EntityRef object, String objectType, String objectName,
                                  String title, String content ) throws Exception {
        ServiceManager sm = smf.getServiceManager( MANAGEMENT_APPLICATION_ID );

        Map<String, Object> properties = new HashMap<String, Object>();
        properties.put( PROPERTY_VERB, verb );
        properties.put( PROPERTY_CATEGORY, "admin" );
        if ( content != null ) {
            properties.put( PROPERTY_CONTENT, content );
        }
        if ( title != null ) {
            properties.put( PROPERTY_TITLE, title );
        }
        properties.put( PROPERTY_ACTOR, user.getUuid() );
        properties.put( PROPERTY_ACTOR_NAME, user.getName() );
        properties.put( PROPERTY_OBJECT, object.getUuid() );
        properties.put( PROPERTY_OBJECT_ENTITY_TYPE, object.getType() );
        properties.put( PROPERTY_OBJECT_TYPE, objectType );
        properties.put( PROPERTY_OBJECT_NAME, objectName );

        sm.newRequest( ServiceAction.POST, parameters( "users", user.getUuid(), "activities" ), payload( properties ) )
          .execute().getEntity();
    }


    @Override
    public ServiceResults getAdminUserActivities( UserInfo user ) throws Exception {
        ServiceManager sm = smf.getServiceManager( MANAGEMENT_APPLICATION_ID );
        ServiceRequest request = sm.newRequest( ServiceAction.GET, parameters( "users", user.getUuid(), "feed" ) );
        ServiceResults results = request.execute();
        return results;
    }


    private UserInfo doCreateAdmin( User user, CredentialsInfo userPassword, CredentialsInfo mongoPassword )
            throws Exception {

        writeUserToken( MANAGEMENT_APPLICATION_ID, user, encryptionService
                .plainTextCredentials( generateOAuthSecretKey( AuthPrincipalType.ADMIN_USER ), user.getUuid(),
                        MANAGEMENT_APPLICATION_ID ) );

        writeUserPassword( MANAGEMENT_APPLICATION_ID, user, userPassword );

        writeUserMongoPassword( MANAGEMENT_APPLICATION_ID, user, mongoPassword );

        UserInfo userInfo = new UserInfo( MANAGEMENT_APPLICATION_ID, user.getUuid(), user.getUsername(), user.getName(),
                user.getEmail(), user.getConfirmed(), user.getActivated(), user.getDisabled(),
                user.getDynamicProperties() );

        // special case for sysadmin and test account only
        if ( !user.getEmail().equals( properties.getProperty( PROPERTIES_SYSADMIN_LOGIN_EMAIL ) ) && !user.getEmail()
                                                                                                          .equals(
                                                                                                                  properties
                                                                                                                          .getProperty(
                                                                                                                                  PROPERTIES_TEST_ACCOUNT_ADMIN_USER_EMAIL ) ) ) {
            this.startAdminUserActivationFlow( userInfo );
        }

        return userInfo;
    }


    @Override
    public UserInfo createAdminFromPrexistingPassword( User user, CredentialsInfo ci ) throws Exception {

        return doCreateAdmin( user, ci,
                // we can't actually set the mongo password. We never have the plain text in
                // this path
                encryptionService.plainTextCredentials( mongoPassword( user.getUsername(), "" ), user.getUuid(),
                        MANAGEMENT_APPLICATION_ID ) );
    }


    @Override
    public UserInfo createAdminFrom( User user, String password ) throws Exception {
        return doCreateAdmin( user,
                encryptionService.defaultEncryptedCredentials( password, user.getUuid(), MANAGEMENT_APPLICATION_ID ),
                encryptionService.plainTextCredentials( mongoPassword( user.getUsername(), password ), user.getUuid(),
                        MANAGEMENT_APPLICATION_ID ) );
    }


    @Override
    public UserInfo createAdminUser( String username, String name, String email, String password, boolean activated,
                                     boolean disabled ) throws Exception {
        return createAdminUser( username, name, email, password, activated, disabled, null );
    }


    @Override
    public UserInfo createAdminUser( String username, String name, String email, String password, boolean activated,
                                     boolean disabled, Map<String, Object> userProperties ) throws Exception {
        if ( !validateAdminInfo( username, name, email, password ) ) {
            return null;
        }
        return createAdminUserInternal( username, name, email, password, activated, disabled, userProperties );
    }


    private boolean validateAdminInfo( String username, String name, String email, String password ) throws Exception {
        if ( email == null ) {
            return false;
        }
        if ( username == null ) {
            username = email;
        }
        if ( name == null ) {
            name = email;
        }

        EntityManager em = emf.getEntityManager( MANAGEMENT_APPLICATION_ID );

        if ( !em.isPropertyValueUniqueForEntity( "user", "username", username ) ) {
            throw new DuplicateUniquePropertyExistsException( "user", "username", username );
        }

        if ( !em.isPropertyValueUniqueForEntity( "user", "email", email ) ) {
            throw new DuplicateUniquePropertyExistsException( "user", "email", email );
        }
        return true;
    }


    private UserInfo createAdminUserInternal( String username, String name, String email, String password,
                                              boolean activated, boolean disabled, Map<String, Object> userProperties )
            throws Exception {
        logger.info( "createAdminUserInternal: {}", username );

        if ( isBlank( password ) ) {
            password = encodeBase64URLSafeString( bytes( UUID.randomUUID() ) );
        }
        if ( username == null ) {
            username = email;
        }
        if ( name == null ) {
            name = email;
        }
        EntityManager em = emf.getEntityManager( MANAGEMENT_APPLICATION_ID );
        User user = new User();
        user.setUsername( username );
        user.setName( name );
        user.setEmail( email );
        user.setActivated( activated );
        user.setConfirmed( !newAdminUsersRequireConfirmation() ); // only
        user.setDisabled( disabled );
        if ( userProperties != null ) {
            // double check no 'password' property just to be safe
            userProperties.remove( "password" );
            user.setProperties( userProperties );
        }
        user = em.create( user );

        return createAdminFrom( user, password );
    }


    public UserInfo getUserInfo( UUID applicationId, Entity entity ) {

        if ( entity == null ) {
            return null;
        }
        return new UserInfo( applicationId, entity.getUuid(), ( String ) entity.getProperty( "username" ),
                entity.getName(), ( String ) entity.getProperty( "email" ),
                ConversionUtils.getBoolean( entity.getProperty( "confirmed" ) ),
                ConversionUtils.getBoolean( entity.getProperty( "activated" ) ),
                ConversionUtils.getBoolean( entity.getProperty( "disabled" ) ), entity.getDynamicProperties() );
    }


    public UserInfo getUserInfo( UUID applicationId, Map<String, Object> properties ) {

        if ( properties == null ) {
            return null;
        }
        return new UserInfo( applicationId, properties );
    }


    @Override
    public List<UserInfo> getAdminUsersForOrganization( UUID organizationId ) throws Exception {

        if ( organizationId == null ) {
            return null;
        }

        List<UserInfo> users = new ArrayList<UserInfo>();

        EntityManager em = emf.getEntityManager( MANAGEMENT_APPLICATION_ID );
        Results results =
                em.getCollection( new SimpleEntityRef( Group.ENTITY_TYPE, organizationId ), "users", null, 10000,
                        Level.ALL_PROPERTIES, false );
        for ( Entity entity : results.getEntities() ) {
            users.add( getUserInfo( MANAGEMENT_APPLICATION_ID, entity ) );
        }

        return users;
    }


    @Override
    public UserInfo updateAdminUser( UserInfo user, String username, String name, String email,
                                     Map<String, Object> json ) throws Exception {

        /**
         * Only lock on the target values. We don't want lock contention if another
         * node is trying to set the property do a different value
         */
        Lock usernameLock =
                getUniqueUpdateLock( lockManager, MANAGEMENT_APPLICATION_ID, username, "users", "username" );

        Lock emailLock = getUniqueUpdateLock( lockManager, MANAGEMENT_APPLICATION_ID, email, "users", "email" );

        try {

            usernameLock.lock();
            emailLock.lock();

            EntityManager em = emf.getEntityManager( MANAGEMENT_APPLICATION_ID );

            SimpleEntityRef entityRef = new SimpleEntityRef( User.ENTITY_TYPE, user.getUuid() );
            if ( !isBlank( username ) ) {
                em.setProperty( entityRef, "username", username );
            }
            if ( !isBlank( name ) ) {
                em.setProperty( entityRef, "name", name );
            }
            if ( !isBlank( email ) ) {
                em.setProperty( entityRef, "email", email );
            }
            if ( json != null ) {
                json.remove( "password" );
                json.remove( "oldpassword" );
                json.remove( "newpassword" );
                Map<String, Object> userProperties = user.getProperties();
                userProperties.putAll( json );
                em.updateProperties( entityRef, userProperties );
            }

            user = getAdminUserByUuid( user.getUuid() );
        }
        finally {
            emailLock.unlock();
            usernameLock.unlock();
        }

        return user;
    }


    public User getAdminUserEntityByEmail( String email ) throws Exception {

        if ( email == null ) {
            return null;
        }

        return getUserEntityByIdentifier( MANAGEMENT_APPLICATION_ID, Identifier.fromEmail( email ) );
    }


    @Override
    public UserInfo getAdminUserByEmail( String email ) throws Exception {
        if ( email == null ) {
            return null;
        }
        return getUserInfo( MANAGEMENT_APPLICATION_ID,
                getUserEntityByIdentifier( MANAGEMENT_APPLICATION_ID, Identifier.fromEmail( email ) ) );
    }


    public User getUserEntityByIdentifier( UUID applicationId, Identifier indentifier ) throws Exception {
        EntityManager em = emf.getEntityManager( applicationId );
        return em.get( em.getUserByIdentifier( indentifier ), User.class );
    }


    @Override
    public UserInfo getAdminUserByUsername( String username ) throws Exception {
        if ( username == null ) {
            return null;
        }
        return getUserInfo( MANAGEMENT_APPLICATION_ID,
                getUserEntityByIdentifier( MANAGEMENT_APPLICATION_ID, Identifier.fromName( username ) ) );
    }


    @Override
    public User getAdminUserEntityByUuid( UUID id ) throws Exception {
        if ( id == null ) {
            return null;
        }
        return getUserEntityByIdentifier( MANAGEMENT_APPLICATION_ID, Identifier.fromUUID( id ) );
    }


    @Override
    public UserInfo getAdminUserByUuid( UUID id ) throws Exception {
        return getUserInfo( MANAGEMENT_APPLICATION_ID,
                getUserEntityByIdentifier( MANAGEMENT_APPLICATION_ID, Identifier.fromUUID( id ) ) );
    }


    @Override
    public User getAdminUserEntityByIdentifier( Identifier id ) throws Exception {
        return getUserEntityByIdentifier( MANAGEMENT_APPLICATION_ID, id );
    }


    @Override
    public UserInfo getAdminUserByIdentifier( Identifier id ) throws Exception {
        if ( id.isUUID() ) {
            return getAdminUserByUuid( id.getUUID() );
        }
        if ( id.isName() ) {
            return getAdminUserByUsername( id.getName() );
        }
        if ( id.isEmail() ) {
            return getAdminUserByEmail( id.getEmail() );
        }
        return null;
    }


    public User findUserEntity( UUID applicationId, String identifier ) {

        User user = null;
        if ( UUIDUtils.isUUID( identifier ) ) {
            try {
                Entity entity = getUserEntityByIdentifier( applicationId,
                        Identifier.fromUUID( UUID.fromString( identifier ) ) );
                if ( entity != null ) {
                    user = ( User ) entity.toTypedEntity();
                    logger.info( "Found user {} as a UUID", identifier );
                }
            }
            catch ( Exception e ) {
                logger.warn( "Unable to get user " + identifier + " as a UUID, trying username..." );
            }
            return user;
        }
        // now we are either an email or a username. Let Indentifier handle the parsing of such.
        Identifier id = Identifier.from( identifier );

        try {
            Entity entity = getUserEntityByIdentifier( applicationId, id );
            if ( entity != null ) {
                user = ( User ) entity.toTypedEntity();
                logger.info( "Found user {} as an {}", identifier, id.getType() );
            }
        }
        catch ( Exception e ) {
            logger.warn( "Unable to get user {} as a {}", identifier, id.getType() );
        }
        if ( user != null ) {
            return user;
        }

        return null;
    }


    @Override
    public UserInfo findAdminUser( String identifier ) {
        return getUserInfo( MANAGEMENT_APPLICATION_ID, findUserEntity( MANAGEMENT_APPLICATION_ID, identifier ) );
    }


    @Override
    public void setAdminUserPassword( UUID userId, String oldPassword, String newPassword ) throws Exception {

        if ( ( userId == null ) || ( oldPassword == null ) || ( newPassword == null ) ) {
            return;
        }
        User user = emf.getEntityManager( MANAGEMENT_APPLICATION_ID ).get( userId, User.class );

        if ( !verify( MANAGEMENT_APPLICATION_ID, user.getUuid(), oldPassword ) ) {
            logger.info( "Old password doesn't match" );
            throw new IncorrectPasswordException( "Old password does not match" );
        }

        setAdminUserPassword( userId, newPassword );
    }


    private static final String CREDENTIALS_HISTORY = "credentialsHistory";


    @Override
    public void setAdminUserPassword( UUID userId, String newPassword ) throws Exception {

        if ( ( userId == null ) || ( newPassword == null ) ) {
            return;
        }

        EntityManager em = emf.getEntityManager( MANAGEMENT_APPLICATION_ID );
        User user = em.get( userId, User.class );

        CredentialsInfo newCredentials =
                encryptionService.defaultEncryptedCredentials( newPassword, user.getUuid(), MANAGEMENT_APPLICATION_ID );

        int passwordHistorySize = calculatePasswordHistorySizeForUser( user.getUuid() );
        Map<String, CredentialsInfo> credsMap = cast( em.getDictionaryAsMap( user, CREDENTIALS_HISTORY ) );

        CredentialsInfo currentCredentials = null;
        if ( passwordHistorySize > 0 ) {
            ArrayList<CredentialsInfo> oldCreds = new ArrayList<CredentialsInfo>( credsMap.values() );
            Collections.sort( oldCreds );

            currentCredentials = readUserPasswordCredentials( MANAGEMENT_APPLICATION_ID, user.getUuid() );

            // check credential history
            if ( encryptionService.verify( newPassword, currentCredentials, userId, MANAGEMENT_APPLICATION_ID ) ) {
                throw new RecentlyUsedPasswordException();
            }
            for ( int i = 0; i < oldCreds.size() && i < passwordHistorySize; i++ ) {
                CredentialsInfo ci = oldCreds.get( i );
                if ( encryptionService.verify( newPassword, ci, userId, MANAGEMENT_APPLICATION_ID ) ) {
                    throw new RecentlyUsedPasswordException();
                }
            }
        }

        // remove excess history
        if ( credsMap.size() > passwordHistorySize ) {
            ArrayList<UUID> oldUUIDs = new ArrayList<UUID>( credsMap.size() );
            for ( String uuid : credsMap.keySet() ) {
                oldUUIDs.add( UUID.fromString( uuid ) );
            }
            UUIDUtils.sort( oldUUIDs );
            for ( int i = 0; i < oldUUIDs.size() - passwordHistorySize; i++ ) {
                em.removeFromDictionary( user, CREDENTIALS_HISTORY, oldUUIDs.get( i ).toString() );
            }
        }

        if ( passwordHistorySize > 0 ) {
            UUID uuid = UUIDUtils.newTimeUUID();
            em.addToDictionary( user, CREDENTIALS_HISTORY, uuid.toString(), currentCredentials );
        }

        writeUserPassword( MANAGEMENT_APPLICATION_ID, user, newCredentials );
        writeUserMongoPassword( MANAGEMENT_APPLICATION_ID, user, encryptionService
                .plainTextCredentials( mongoPassword( ( String ) user.getProperty( "username" ), newPassword ),
                        user.getUuid(), MANAGEMENT_APPLICATION_ID ) );
    }


    public int calculatePasswordHistorySizeForUser( UUID userId ) throws Exception {

        int size = 0;
        EntityManager em = emf.getEntityManager( MANAGEMENT_APPLICATION_ID );

        Results orgResults =
                em.getCollection( new SimpleEntityRef( User.ENTITY_TYPE, userId ), "groups", null, 10000, Level.REFS,
                        false );

        for ( EntityRef orgRef : orgResults.getRefs() ) {
            Map properties = em.getDictionaryAsMap( orgRef, ORGANIZATION_PROPERTIES_DICTIONARY );
            if ( properties != null ) {
                size = Math.max( new OrganizationInfo( null, null, properties ).getPasswordHistorySize(), size );
            }
        }

        return size;
    }


    @Override
    public boolean verifyAdminUserPassword( UUID userId, String password ) throws Exception {
        if ( ( userId == null ) || ( password == null ) ) {
            return false;
        }
        User user = emf.getEntityManager( MANAGEMENT_APPLICATION_ID ).get( userId, User.class );

        return verify( MANAGEMENT_APPLICATION_ID, user.getUuid(), password );
    }


    @Override
    public UserInfo verifyAdminUserPasswordCredentials( String name, String password ) throws Exception {
        UserInfo userInfo = null;

        User user = findUserEntity( MANAGEMENT_APPLICATION_ID, name );
        if ( user == null ) {
            return null;
        }

        if ( verify( MANAGEMENT_APPLICATION_ID, user.getUuid(), password ) ) {
            userInfo = getUserInfo( MANAGEMENT_APPLICATION_ID, user );

<<<<<<< HEAD
            boolean userIsSuperAdmin =
                    StringUtils.equals( getProperty( PROPERTIES_SYSADMIN_LOGIN_EMAIL ), userInfo.getEmail() );
            boolean testUserEnabled = getBooleanProperty( PROPERTIES_SETUP_TEST_ACCOUNT );

            boolean userIsTestUser = !testUserEnabled ? false :
                    StringUtils.equals(getProperty( PROPERTIES_SYSADMIN_LOGIN_EMAIL ), userInfo.getEmail());
=======
            boolean userIsSuperAdmin = properties.getSuperUser().isEnabled() && properties.getSuperUser().getEmail().equals(userInfo.getEmail());

            boolean testUserEnabled = parseBoolean( properties.getProperty( PROPERTIES_SETUP_TEST_ACCOUNT ) );
            boolean userIsTestUser = testUserEnabled && properties.getProperty(PROPERTIES_SYSADMIN_LOGIN_EMAIL)
                    .equals(userInfo.getEmail());
>>>>>>> 422ab855

            if ( !userIsSuperAdmin && !userIsTestUser ) {

                if ( !userInfo.isConfirmed() && newAdminUsersRequireConfirmation() ) {
                    throw new UnconfirmedAdminUserException();
                }
                if ( !userInfo.isActivated() ) {
                    throw new UnactivatedAdminUserException();
                }
                if ( userInfo.isDisabled() ) {
                    throw new DisabledAdminUserException();
                }
            }
            return userInfo;
        }
        logger.info( "password compare fail for {}", name );
        return null;
    }


    @Override
    public UserInfo verifyMongoCredentials( String name, String nonce, String key ) throws Exception {

        Entity user = findUserEntity( MANAGEMENT_APPLICATION_ID, name );

        if ( user == null ) {
            return null;
        }

        String mongo_pwd = readUserMongoPassword( MANAGEMENT_APPLICATION_ID, user.getUuid() ).getSecret();

        if ( mongo_pwd == null ) {
            throw new IncorrectPasswordException( "Your mongo password has not be set" );
        }

        String expected_key = DigestUtils.md5Hex( nonce + user.getProperty( "username" ) + mongo_pwd );

        if ( !expected_key.equalsIgnoreCase( key ) ) {
            throw new IncorrectPasswordException();
        }

        UserInfo userInfo = new UserInfo( MANAGEMENT_APPLICATION_ID, user.getProperties() );

        if ( !userInfo.isActivated() ) {
            throw new UnactivatedAdminUserException();
        }
        if ( userInfo.isDisabled() ) {
            throw new DisabledAdminUserException();
        }

        return userInfo;
    }


    // TokenType tokenType, String type, AuthPrincipalInfo principal,
    // Map<String, Object> state
    public String getTokenForPrincipal( TokenCategory token_category, String token_type, UUID applicationId,
                                        AuthPrincipalType principal_type, UUID id, long duration ) throws Exception {

        if ( anyNull( token_category, applicationId, principal_type, id ) ) {
            return null;
        }

        return tokens
                .createToken( token_category, token_type, new AuthPrincipalInfo( principal_type, id, applicationId ),
                        null, duration );
    }


    public void revokeTokensForPrincipal( AuthPrincipalType principalType, UUID applicationId, UUID id )
            throws Exception {

        if ( anyNull( applicationId, principalType, id ) ) {
            throw new IllegalArgumentException( "applicationId, principal_type and id are required" );
        }

        AuthPrincipalInfo principal = new AuthPrincipalInfo( principalType, id, applicationId );

        tokens.removeTokens( principal );
    }


    public AuthPrincipalInfo getPrincipalFromAccessToken( String token, String expected_token_type,
                                                          AuthPrincipalType expected_principal_type ) throws Exception {

        TokenInfo tokenInfo = tokens.getTokenInfo( token );

        if ( tokenInfo == null ) {
            return null;
        }

        if ( ( expected_token_type != null ) && !expected_token_type.equals( tokenInfo.getType() ) ) {
            return null;
        }

        AuthPrincipalInfo principal = tokenInfo.getPrincipal();
        if ( principal == null ) {
            return null;
        }

        if ( ( expected_principal_type != null ) && !expected_principal_type.equals( principal.getType() ) ) {
            return null;
        }

        return principal;
    }


    public Entity getEntityFromAccessToken( String token, String expected_token_type,
                                            AuthPrincipalType expected_principal_type ) throws Exception {

        AuthPrincipalInfo principal =
                getPrincipalFromAccessToken( token, expected_token_type, expected_principal_type );
        if ( principal == null ) {
            return null;
        }

        return getEntityFromPrincipal( principal );
    }


    public Entity getEntityFromPrincipal( AuthPrincipalInfo principal ) throws Exception {

        EntityManager em = emf.getEntityManager(
                principal.getApplicationId() != null ? principal.getApplicationId() : MANAGEMENT_APPLICATION_ID );
        Entity entity = em.get( principal.getUuid() );
        return entity;
    }


    @Override
    public String getAccessTokenForAdminUser( UUID userId, long duration ) throws Exception {

        return getTokenForPrincipal( ACCESS, null, MANAGEMENT_APPLICATION_ID, ADMIN_USER, userId, duration );
    }


    /*
   * (non-Javadoc)
   * 
   * @see
   * org.apache.usergrid.management.ManagementService#revokeAccessTokensForAdminUser
   * (java.util.UUID)
   */
    @Override
    public void revokeAccessTokensForAdminUser( UUID userId ) throws Exception {
        revokeTokensForPrincipal( ADMIN_USER, MANAGEMENT_APPLICATION_ID, userId );
    }


    @Override
    public void revokeAccessTokenForAdminUser( UUID userId, String token ) throws Exception {
        if ( anyNull( userId, token ) ) {
            throw new IllegalArgumentException( "token is required" );
        }

        Entity user = getAdminUserEntityFromAccessToken( token );
        if ( !user.getUuid().equals( userId ) ) {
            throw new TokenException( "Could not match token : " + token );
        }

        tokens.revokeToken( token );
    }


    @Override
    public Entity getAdminUserEntityFromAccessToken( String token ) throws Exception {

        Entity user = getEntityFromAccessToken( token, null, ADMIN_USER );
        return user;
    }


    @Override
    public UserInfo getAdminUserInfoFromAccessToken( String token ) throws Exception {
        Entity user = getAdminUserEntityFromAccessToken( token );
        return new UserInfo( MANAGEMENT_APPLICATION_ID, user.getProperties() );
    }


    @Override
    public BiMap<UUID, String> getOrganizationsForAdminUser( UUID userId ) throws Exception {

        if ( userId == null ) {
            return null;
        }

        BiMap<UUID, String> organizations = HashBiMap.create();
        EntityManager em = emf.getEntityManager( MANAGEMENT_APPLICATION_ID );
        Results results = em.getCollection( new SimpleEntityRef( User.ENTITY_TYPE, userId ), "groups", null, 10000,
                Level.ALL_PROPERTIES, false );

        String path = null;

        for ( Entity entity : results.getEntities() ) {

            path = ( String ) entity.getProperty( "path" );

            if ( path != null ) {
                path = path.toLowerCase();
            }

            organizations.put( entity.getUuid(), path );
        }

        return organizations;
    }


    @Override
    public Map<String, Object> getAdminUserOrganizationData( UUID userId ) throws Exception {
        UserInfo user = getAdminUserByUuid( userId );
        return getAdminUserOrganizationData( user, true );
    }


    @Override
    public Long getLastAdminPasswordChange( UUID userId ) throws Exception {
        CredentialsInfo ci = readUserPasswordCredentials( MANAGEMENT_APPLICATION_ID, userId );
        return ci.getCreated();
    }


    @Override
    public Map<String, Object> getAdminUserOrganizationData( UserInfo user, boolean deep ) throws Exception {

        Map<String, Object> json = new HashMap<String, Object>();

        json.putAll( JsonUtils.toJsonMap( user ) );

        Map<String, Map<String, Object>> jsonOrganizations = new HashMap<String, Map<String, Object>>();
        json.put( "organizations", jsonOrganizations );

        Map<UUID, String> organizations;

        boolean superuser_enabled = getBooleanProperty( PROPERTIES_SYSADMIN_LOGIN_ALLOWED );
        String superuser_username = properties.getProperty( PROPERTIES_SYSADMIN_LOGIN_NAME );
        if ( superuser_enabled && ( superuser_username != null ) && superuser_username.equals( user.getUsername() ) ) {
            organizations = buildOrgBiMap( getOrganizations( null, 10 ) );
        }
        else {
            organizations = getOrganizationsForAdminUser( user.getUuid() );
        }

        for ( Entry<UUID, String> organization : organizations.entrySet() ) {
            Map<String, Object> jsonOrganization = new HashMap<String, Object>();

            jsonOrganizations.put( organization.getValue(), jsonOrganization );

            jsonOrganization.put( PROPERTY_NAME, organization.getValue() );
            jsonOrganization.put( PROPERTY_UUID, organization.getKey() );
            jsonOrganization.put( "properties", getOrganizationByUuid( organization.getKey() ).getProperties() );

            if ( deep ) {
                BiMap<UUID, String> applications = getApplicationsForOrganization( organization.getKey() );
                jsonOrganization.put( "applications", applications.inverse() );

                List<UserInfo> users = getAdminUsersForOrganization( organization.getKey() );
                Map<String, Object> jsonUsers = new HashMap<String, Object>();
                for ( UserInfo u : users ) {
                    jsonUsers.put( u.getUsername(), u );
                }
                jsonOrganization.put( "users", jsonUsers );
            }
        }

        return json;
    }


    @Override
    public Map<String, Object> getOrganizationData( OrganizationInfo organization ) throws Exception {

        Map<String, Object> jsonOrganization = new HashMap<String, Object>();
        jsonOrganization.putAll( JsonUtils.toJsonMap( organization ) );

        BiMap<UUID, String> applications = getApplicationsForOrganization( organization.getUuid() );
        jsonOrganization.put( "applications", applications.inverse() );

        List<UserInfo> users = getAdminUsersForOrganization( organization.getUuid() );
        Map<String, Object> jsonUsers = new HashMap<String, Object>();
        for ( UserInfo u : users ) {
            jsonUsers.put( u.getUsername(), u );
        }
        jsonOrganization.put( "users", jsonUsers );

        return jsonOrganization;
    }


    @Override
    public void addAdminUserToOrganization( UserInfo user, OrganizationInfo organization, boolean email )
            throws Exception {

        if ( ( user == null ) || ( organization == null ) ) {
            return;
        }

        EntityManager em = emf.getEntityManager( MANAGEMENT_APPLICATION_ID );
        em.addToCollection( new SimpleEntityRef( Group.ENTITY_TYPE, organization.getUuid() ), "users",
                new SimpleEntityRef( User.ENTITY_TYPE, user.getUuid() ) );

        if ( email ) {
            sendAdminUserInvitedEmail( user, organization );
        }
    }


    @Override
    public void removeAdminUserFromOrganization( UUID userId, UUID organizationId ) throws Exception {

        if ( ( userId == null ) || ( organizationId == null ) ) {
            return;
        }

        EntityManager em = emf.getEntityManager( MANAGEMENT_APPLICATION_ID );

        try {
            if ( em.getCollection( new SimpleEntityRef( Group.ENTITY_TYPE, organizationId ), "users", null, 2,
                    Level.IDS, false ).size() <= 1 ) {
                throw new Exception();
            }
        }
        catch ( Exception e ) {
            throw new UnableToLeaveOrganizationException( "Organizations must have at least one member." );
        }

        em.removeFromCollection( new SimpleEntityRef( Group.ENTITY_TYPE, organizationId ), "users",
                new SimpleEntityRef( User.ENTITY_TYPE, userId ) );
    }


    @Override
    public ApplicationInfo createApplication( UUID organizationId, String applicationName ) throws Exception {

        return createApplication( organizationId, applicationName, null );
    }


    @Override
    public ApplicationInfo createApplication( UUID organizationId, String applicationName,
                                              Map<String, Object> properties ) throws Exception {

        if ( ( organizationId == null ) || ( applicationName == null ) ) {
            return null;
        }

        if ( properties == null ) {
            properties = new HashMap<String, Object>();
        }

        OrganizationInfo organizationInfo = getOrganizationByUuid( organizationId );

        UUID applicationId = emf.createApplication( organizationInfo.getName(), applicationName, properties );

        EntityManager em = emf.getEntityManager( MANAGEMENT_APPLICATION_ID );
        properties.put( "name", buildAppName( applicationName, organizationInfo ) );
        Entity applicationEntity = em.create( applicationId, APPLICATION_INFO, properties );

        writeUserToken( MANAGEMENT_APPLICATION_ID, applicationEntity, encryptionService
                .plainTextCredentials( generateOAuthSecretKey( AuthPrincipalType.APPLICATION ), null,
                        MANAGEMENT_APPLICATION_ID ) );
        addApplicationToOrganization( organizationId, applicationId );

        UserInfo user = null;
        // if we call this method before the full stack is initialized
        // we'll get an exception
        try {
            user = SubjectUtils.getUser();
        }
        catch ( UnavailableSecurityManagerException e ) {
        }
        if ( ( user != null ) && user.isAdminUser() ) {
            postOrganizationActivity( organizationId, user, "create", applicationEntity, "Application", applicationName,
                    "<a href=\"mailto:" + user.getEmail() + "\">" + user.getName() + " (" + user.getEmail()
                            + ")</a> created a new application named " + applicationName, null );
        }
        return new ApplicationInfo( applicationId, applicationEntity.getName() );
    }


    @Override
    public OrganizationInfo getOrganizationForApplication( UUID applicationId ) throws Exception {

        if ( applicationId == null ) {
            return null;
        }

        EntityManager em = emf.getEntityManager( MANAGEMENT_APPLICATION_ID );
        Results r = em.getConnectingEntities( applicationId, "owns", "group", Level.ALL_PROPERTIES );
        Entity entity = r.getEntity();
        if ( entity != null ) {
            return new OrganizationInfo( entity.getUuid(), ( String ) entity.getProperty( "path" ) );
        }

        return null;
    }


    @Override
    public BiMap<UUID, String> getApplicationsForOrganization( UUID organizationId ) throws Exception {

        if ( organizationId == null ) {
            return null;
        }
        final BiMap<UUID, String> applications = HashBiMap.create();
        final EntityManager em = emf.getEntityManager( MANAGEMENT_APPLICATION_ID );
        final Results results = em.getConnectedEntities( organizationId, "owns", APPLICATION_INFO, Level.ALL_PROPERTIES );
        final PagingResultsIterator itr = new PagingResultsIterator( results );


        String entityName;

        while ( itr.hasNext() ) {

            final Entity entity = ( Entity ) itr.next();

            entityName = entity.getName();

            if ( entityName != null ) {
                entityName = entityName.toLowerCase();
            }

            applications.put( entity.getUuid(), entityName );
        }


        return applications;
    }


    @Override
    public BiMap<UUID, String> getApplicationsForOrganizations( Set<UUID> organizationIds ) throws Exception {
        if ( organizationIds == null ) {
            return null;
        }
        BiMap<UUID, String> applications = HashBiMap.create();
        for ( UUID organizationId : organizationIds ) {
            BiMap<UUID, String> organizationApplications = getApplicationsForOrganization( organizationId );
            applications.putAll( organizationApplications );
        }
        return applications;
    }


    @Override
    public UUID addApplicationToOrganization( UUID organizationId, UUID applicationId ) throws Exception {

        if ( ( organizationId == null ) || ( applicationId == null ) ) {
            return null;
        }

        EntityManager em = emf.getEntityManager( MANAGEMENT_APPLICATION_ID );
        em.createConnection( new SimpleEntityRef( "group", organizationId ), "owns",
                new SimpleEntityRef( APPLICATION_INFO, applicationId ) );

        return applicationId;
    }


    @Override
    public void deleteOrganizationApplication( UUID organizationId, UUID applicationId ) throws Exception {
        // TODO Auto-generated method stub

    }


    @Override
    public void removeOrganizationApplication( UUID organizationId, UUID applicationId ) throws Exception {
        // TODO Auto-generated method stub

    }


    @Override
    public ApplicationInfo getApplicationInfo( String applicationName ) throws Exception {
        if ( applicationName == null ) {
            return null;
        }
        UUID applicationId = emf.lookupApplication( applicationName );
        if ( applicationId == null ) {
            return null;
        }
        return new ApplicationInfo( applicationId, applicationName.toLowerCase() );
    }


    @Override
    public ApplicationInfo getApplicationInfo( UUID applicationId ) throws Exception {
        if ( applicationId == null ) {
            return null;
        }
        EntityManager em = emf.getEntityManager( MANAGEMENT_APPLICATION_ID );
        Entity entity = em.get( applicationId );

        if ( entity != null ) {
            return new ApplicationInfo( applicationId, entity.getName() );
        }
        return null;
    }


    @Override
    public ApplicationInfo getApplicationInfo( Identifier id ) throws Exception {
        if ( id == null ) {
            return null;
        }
        if ( id.isUUID() ) {
            return getApplicationInfo( id.getUUID() );
        }
        if ( id.isName() ) {
            return getApplicationInfo( id.getName() );
        }
        return null;
    }


    @Override
    public ApplicationInfo getApplicationInfoFromAccessToken( String token ) throws Exception {
        Entity entity = getEntityFromAccessToken( token, null, APPLICATION );
        if ( entity == null ) {
            throw new TokenException( "Could not find an entity for that access token: " + token );
        }
        return new ApplicationInfo( entity.getProperties() );
    }


    @Override
    public ServiceResults getApplicationMetadata( UUID applicationId ) throws Exception {

        if ( applicationId == null ) {
            return ServiceResults.genericServiceResults();
        }

        EntityManager em = emf.getEntityManager( applicationId );
        Entity entity = em.get( em.getApplicationRef() );

        Results r = Results.fromEntity( entity );

        Map<String, Object> collections = em.getApplicationCollectionMetadata();
        if ( collections.size() > 0 ) {
            r.setMetadata( em.getApplicationRef().getUuid(), "collections", collections );
        }
        return genericServiceResults( r );
    }


    public String getSecret( UUID applicationId, AuthPrincipalType type, UUID id ) throws Exception {
        if ( AuthPrincipalType.ORGANIZATION.equals( type ) || AuthPrincipalType.APPLICATION.equals( type ) ) {
            UUID ownerId =
                    AuthPrincipalType.APPLICATION_USER.equals( type ) ? applicationId : MANAGEMENT_APPLICATION_ID;

            return getCredentialsSecret( readUserToken( ownerId, id ) );
        }
        else if ( AuthPrincipalType.ADMIN_USER.equals( type ) || AuthPrincipalType.APPLICATION_USER.equals( type ) ) {
            return getCredentialsSecret( readUserPasswordCredentials( applicationId, id ) );
        }
        throw new IllegalArgumentException( "Must specify an admin user, organization or application principal" );
    }


    @Override
    public String getClientIdForOrganization( UUID organizationId ) {
        return ClientCredentialsInfo.getClientIdForTypeAndUuid( AuthPrincipalType.ORGANIZATION, organizationId );
    }


    @Override
    public String getClientSecretForOrganization( UUID organizationId ) throws Exception {
        return getSecret( MANAGEMENT_APPLICATION_ID, AuthPrincipalType.ORGANIZATION, organizationId );
    }


    @Override
    public String getClientIdForApplication( UUID applicationId ) {
        return ClientCredentialsInfo.getClientIdForTypeAndUuid( AuthPrincipalType.APPLICATION, applicationId );
    }


    @Override
    public String getClientSecretForApplication( UUID applicationId ) throws Exception {
        return getSecret( MANAGEMENT_APPLICATION_ID, AuthPrincipalType.APPLICATION, applicationId );
    }


    public String newSecretKey( AuthPrincipalType type, UUID id ) throws Exception {
        String secret = generateOAuthSecretKey( type );

        writeUserToken( MANAGEMENT_APPLICATION_ID, new SimpleEntityRef( type.getEntityType(), id ),
                encryptionService.plainTextCredentials( secret, id, MANAGEMENT_APPLICATION_ID ) );

        return secret;
    }


    @Override
    public String newClientSecretForOrganization( UUID organizationId ) throws Exception {
        return newSecretKey( AuthPrincipalType.ORGANIZATION, organizationId );
    }


    @Override
    public String newClientSecretForApplication( UUID applicationId ) throws Exception {
        return newSecretKey( AuthPrincipalType.APPLICATION, applicationId );
    }


    @Override
    public AccessInfo authorizeClient( String clientId, String clientSecret, long ttl ) throws Exception {
        if ( ( clientId == null ) || ( clientSecret == null ) ) {
            return null;
        }
        UUID uuid = getUUIDFromClientId( clientId );
        if ( uuid == null ) {
            return null;
        }
        AuthPrincipalType type = getTypeFromClientId( clientId );
        if ( type == null ) {
            return null;
        }
        AccessInfo access_info = null;
        if ( clientSecret.equals( getSecret( MANAGEMENT_APPLICATION_ID, type, uuid ) ) ) {

            String token = getTokenForPrincipal( ACCESS, null, MANAGEMENT_APPLICATION_ID, type, uuid, ttl );

            long duration = tokens.getMaxTokenAgeInSeconds( token );

            access_info = new AccessInfo().withExpiresIn( duration ).withAccessToken( token );

            if ( type.equals( AuthPrincipalType.APPLICATION ) ) {
                ApplicationInfo app = getApplicationInfo( uuid );
                access_info = access_info.withProperty( "application", app.getId() );
            }
            else if ( type.equals( AuthPrincipalType.ORGANIZATION ) ) {
                OrganizationInfo organization = getOrganizationByUuid( uuid );
                access_info = access_info.withProperty( "organization", getOrganizationData( organization ) );
            }
        }
        return access_info;
    }


    @Override
    public PrincipalCredentialsToken getPrincipalCredentialsTokenForClientCredentials( String clientId,
                                                                                       String clientSecret )
            throws Exception {
        if ( ( clientId == null ) || ( clientSecret == null ) ) {
            return null;
        }
        UUID uuid = getUUIDFromClientId( clientId );
        if ( uuid == null ) {
            return null;
        }
        AuthPrincipalType type = getTypeFromClientId( clientId );
        if ( type == null ) {
            return null;
        }
        PrincipalCredentialsToken token = null;
        if ( clientSecret.equals( getSecret( MANAGEMENT_APPLICATION_ID, type, uuid ) ) ) {
            if ( type.equals( AuthPrincipalType.APPLICATION ) ) {
                ApplicationInfo app = getApplicationInfo( uuid );
                token = new PrincipalCredentialsToken( new ApplicationPrincipal( app ),
                        new ApplicationClientCredentials( clientId, clientSecret ) );
            }
            else if ( type.equals( AuthPrincipalType.ORGANIZATION ) ) {
                OrganizationInfo organization = getOrganizationByUuid( uuid );
                token = new PrincipalCredentialsToken( new OrganizationPrincipal( organization ),
                        new OrganizationClientCredentials( clientId, clientSecret ) );
            }
        }
        return token;
    }


    public AccessInfo authorizeAppUser( String clientType, String clientId, String clientSecret ) throws Exception {

        return null;
    }


    @Override
    public String getPasswordResetTokenForAdminUser( UUID userId, long ttl ) throws Exception {
        return getTokenForPrincipal( EMAIL, TOKEN_TYPE_PASSWORD_RESET, MANAGEMENT_APPLICATION_ID, ADMIN_USER, userId,
                ttl );
    }


    @Override
    public boolean checkPasswordResetTokenForAdminUser( UUID userId, String token ) throws Exception {
        AuthPrincipalInfo principal = null;
        try {
            principal = getPrincipalFromAccessToken( token, TOKEN_TYPE_PASSWORD_RESET, ADMIN_USER );
        }
        catch ( Exception e ) {
            logger.error( "Unable to verify token", e );
        }
        return ( principal != null ) && userId.equals( principal.getUuid() );
    }


    @Override
    public String getActivationTokenForAdminUser( UUID userId, long ttl ) throws Exception {
        return getTokenForPrincipal( EMAIL, TOKEN_TYPE_ACTIVATION, MANAGEMENT_APPLICATION_ID, ADMIN_USER, userId, ttl );
    }


    @Override
    public String getConfirmationTokenForAdminUser( UUID userId, long ttl ) throws Exception {
        return getTokenForPrincipal( EMAIL, TOKEN_TYPE_CONFIRM, MANAGEMENT_APPLICATION_ID, ADMIN_USER, userId, ttl );
    }


    @Override
    public void activateAdminUser( UUID userId ) throws Exception {
        EntityManager em = emf.getEntityManager( MANAGEMENT_APPLICATION_ID );
        em.setProperty( new SimpleEntityRef( User.ENTITY_TYPE, userId ), "activated", true );
    }


    @Override
    public User deactivateUser( UUID applicationId, UUID userId ) throws Exception {
        EntityManager em = emf.getEntityManager( applicationId );

        User user = em.get( userId, User.class );

        if ( user == null ) {
            throw new ManagementException(
                    String.format( "User with id %s does not exist in app %s", userId, applicationId ) );
        }

        user.setActivated( false );
        user.setDeactivated( System.currentTimeMillis() );

        em.update( user );

        // revoke all access tokens for the app
        revokeAccessTokensForAppUser( applicationId, userId );

        return user;
    }


    @Override
    public boolean isAdminUserActivated( UUID userId ) throws Exception {
        EntityManager em = emf.getEntityManager( MANAGEMENT_APPLICATION_ID );
        return Boolean.TRUE.equals( em.getProperty( new SimpleEntityRef( User.ENTITY_TYPE, userId ), "activated" ) );
    }


    @Override
    public void confirmAdminUser( UUID userId ) throws Exception {
        EntityManager em = emf.getEntityManager( MANAGEMENT_APPLICATION_ID );
        em.setProperty( new SimpleEntityRef( User.ENTITY_TYPE, userId ), "confirmed", true );
    }


    @Override
    public void unconfirmAdminUser( UUID userId ) throws Exception {
        EntityManager em = emf.getEntityManager( MANAGEMENT_APPLICATION_ID );
        em.setProperty( new SimpleEntityRef( User.ENTITY_TYPE, userId ), "confirmed", false );
    }


    @Override
    public boolean isAdminUserConfirmed( UUID userId ) throws Exception {
        EntityManager em = emf.getEntityManager( MANAGEMENT_APPLICATION_ID );
        return Boolean.TRUE.equals( em.getProperty( new SimpleEntityRef( User.ENTITY_TYPE, userId ), "confirmed" ) );
    }


    @Override
    public void enableAdminUser( UUID userId ) throws Exception {
        EntityManager em = emf.getEntityManager( MANAGEMENT_APPLICATION_ID );
        em.setProperty( new SimpleEntityRef( User.ENTITY_TYPE, userId ), "disabled", false );
    }


    @Override
    public void disableAdminUser( UUID userId ) throws Exception {
        EntityManager em = emf.getEntityManager( MANAGEMENT_APPLICATION_ID );
        em.setProperty( new SimpleEntityRef( User.ENTITY_TYPE, userId ), "disabled", true );

        revokeAccessTokensForAdminUser( userId );
    }


    @Override
    public boolean isAdminUserEnabled( UUID userId ) throws Exception {
        EntityManager em = emf.getEntityManager( MANAGEMENT_APPLICATION_ID );
        return !Boolean.TRUE.equals( em.getProperty( new SimpleEntityRef( User.ENTITY_TYPE, userId ), "disabled" ) );
    }


    private String emailMsg( Map<String, String> values, String propertyName ) {
        return new StrSubstitutor( values ).replace( properties.getProperty( propertyName ) );
    }


    private String appendEmailFooter( String msg ) {
        return msg + "\n" + properties.getProperty( PROPERTIES_EMAIL_FOOTER );
    }


    @Override
    public void startAdminUserPasswordResetFlow( UserInfo user ) throws Exception {
        String token = getPasswordResetTokenForAdminUser( user.getUuid(), 0 );

        String reset_url =
                String.format( properties.getProperty( PROPERTIES_ADMIN_RESETPW_URL ), user.getUuid().toString() )
                        + "?token=" + token;

        Map<String, String> pageContext = hashMap( "reset_url", reset_url )
                .map( "reset_url_base", properties.getProperty( PROPERTIES_ADMIN_RESETPW_URL ) )
                .map( "user_uuid", user.getUuid().toString() ).map( "raw_token", token );


        sendHtmlMail( properties, user.getDisplayEmailAddress(), properties.getProperty( PROPERTIES_MAILER_EMAIL ),
                "Password Reset", appendEmailFooter( emailMsg( pageContext, PROPERTIES_EMAIL_ADMIN_PASSWORD_RESET ) ) );
    }


    @Override
    public String getActivationTokenForOrganization( UUID organizationId, long ttl ) throws Exception {
        return getTokenForPrincipal( EMAIL, TOKEN_TYPE_ACTIVATION, MANAGEMENT_APPLICATION_ID, ORGANIZATION,
                organizationId, ttl );
    }


    @Override
    public void startOrganizationActivationFlow( OrganizationInfo organization ) throws Exception {
        logger.info( "startOrganizationActivationFlow: {}", organization.getName() );

        try {
            String token = getActivationTokenForOrganization( organization.getUuid(), 0 );
            String activation_url = String.format( properties.getProperty( PROPERTIES_ORGANIZATION_ACTIVATION_URL ),
                    organization.getUuid().toString() ) + "?token=" + token;
            List<UserInfo> users = getAdminUsersForOrganization( organization.getUuid() );
            String organization_owners = null;
            for ( UserInfo user : users ) {
                organization_owners = ( organization_owners == null ) ? user.getHTMLDisplayEmailAddress() :
                                      organization_owners + ", " + user.getHTMLDisplayEmailAddress();
            }
            if ( newOrganizationsNeedSysAdminApproval() ) {
                logger.info( "sending SysAdminApproval confirmation email: {}", organization.getName() );
                sendHtmlMail( properties, properties.getProperty( PROPERTIES_SYSADMIN_EMAIL ),
                        properties.getProperty( PROPERTIES_MAILER_EMAIL ),
                        "Request For Organization Account Activation " + organization.getName(), appendEmailFooter(
                        emailMsg( hashMap( "organization_name", organization.getName() )
                                .map( "activation_url", activation_url )
                                .map( "organization_owners", organization_owners ),
                                PROPERTIES_EMAIL_SYSADMIN_ORGANIZATION_ACTIVATION ) ) );
                sendOrganizationEmail( organization, "Organization Account Confirmed",
                        emailMsg( hashMap( "organization_name", organization.getName() ),
                                PROPERTIES_EMAIL_ORGANIZATION_CONFIRMED_AWAITING_ACTIVATION ) );
            }
            else if ( properties.newOrganizationsRequireConfirmation() ) {
                logger.info( "sending account confirmation email: {}", organization.getName() );
                sendOrganizationEmail( organization, "Organization Account Confirmation", emailMsg(
                        hashMap( "organization_name", organization.getName() )
                                .map( "confirmation_url", activation_url ),
                        PROPERTIES_EMAIL_ORGANIZATION_CONFIRMATION ) );
                sendSysAdminNewOrganizationActivatedNotificationEmail( organization );
            }
            else {
                logger.info( "activating organization (no confirmation): {}", organization.getName() );
                activateOrganization( organization, false );
                sendSysAdminNewOrganizationActivatedNotificationEmail( organization );
            }
        }
        catch ( Exception e ) {
            logger.error( "Unable to send activation emails to " + organization.getName(), e );
        }
    }


    @Override
    public ActivationState handleActivationTokenForOrganization( UUID organizationId, String token ) throws Exception {
        AuthPrincipalInfo principal = getPrincipalFromAccessToken( token, TOKEN_TYPE_ACTIVATION, ORGANIZATION );
        if ( ( principal != null ) && organizationId.equals( principal.getUuid() ) ) {
            OrganizationInfo organization = this.getOrganizationByUuid( organizationId );
            sendOrganizationActivatedEmail( organization );
            sendSysAdminNewOrganizationActivatedNotificationEmail( organization );

            activateOrganization( organization, false );

            return ActivationState.ACTIVATED;
        }
        return ActivationState.UNKNOWN;
    }


    public void sendOrganizationActivatedEmail( OrganizationInfo organization ) throws Exception {
        sendOrganizationEmail( organization, "Organization Account Activated: " + organization.getName(),
                emailMsg( hashMap( "organization_name", organization.getName() ),
                        PROPERTIES_EMAIL_ORGANIZATION_ACTIVATED ) );
    }


    public void sendSysAdminNewOrganizationActivatedNotificationEmail( OrganizationInfo organization )
            throws Exception {
        if ( properties.notifySysAdminOfNewOrganizations() ) {
            List<UserInfo> users = getAdminUsersForOrganization( organization.getUuid() );
            String organization_owners = null;
            for ( UserInfo user : users ) {
                organization_owners = ( organization_owners == null ) ? user.getHTMLDisplayEmailAddress() :
                                      organization_owners + ", " + user.getHTMLDisplayEmailAddress();
            }
            sendHtmlMail( properties, properties.getProperty( PROPERTIES_SYSADMIN_EMAIL ),
                    properties.getProperty( PROPERTIES_MAILER_EMAIL ),
                    "Organization Account Activated " + organization.getName(), appendEmailFooter( emailMsg(
                    hashMap( "organization_name", organization.getName() )
                            .map( "organization_owners", organization_owners ),
                    PROPERTIES_EMAIL_SYSADMIN_ORGANIZATION_ACTIVATED ) ) );
        }
    }


    @Override
    public void sendOrganizationEmail( OrganizationInfo organization, String subject, String html ) throws Exception {
        List<UserInfo> users = getAdminUsersForOrganization( organization.getUuid() );
        for ( UserInfo user : users ) {
            sendHtmlMail( properties, user.getDisplayEmailAddress(), properties.getProperty( PROPERTIES_MAILER_EMAIL ),
                    subject, appendEmailFooter( html ) );
        }
    }


    @Override
    public void startAdminUserActivationFlow( UserInfo user ) throws Exception {
        if ( user.isActivated() ) {
            sendAdminUserConfirmationEmail( user );
            sendAdminUserActivatedEmail( user );
            sendSysAdminNewAdminActivatedNotificationEmail( user );
        }
        else {
            if ( newAdminUsersRequireConfirmation() ) {
                sendAdminUserConfirmationEmail( user );
            }
            else if ( newAdminUsersNeedSysAdminApproval() ) {
                sendSysAdminRequestAdminActivationEmail( user );
            }
            else {
                // sdg: There seems to be a hole in the logic. The user has been
                // created
                // in an inactive state but nobody is being notified.
                activateAdminUser( user.getUuid() );
            }
        }
    }


    @Override
    public ActivationState handleConfirmationTokenForAdminUser( UUID userId, String token ) throws Exception {
        AuthPrincipalInfo principal = getPrincipalFromAccessToken( token, TOKEN_TYPE_CONFIRM, ADMIN_USER );
        if ( ( principal != null ) && userId.equals( principal.getUuid() ) ) {
            UserInfo user = getAdminUserByUuid( principal.getUuid() );
            confirmAdminUser( user.getUuid() );
            if ( newAdminUsersNeedSysAdminApproval() ) {
                sendAdminUserConfirmedAwaitingActivationEmail( user );
                sendSysAdminRequestAdminActivationEmail( user );
                return ActivationState.CONFIRMED_AWAITING_ACTIVATION;
            }
            else {
                activateAdminUser( principal.getUuid() );
                sendAdminUserActivatedEmail( user );
                sendSysAdminNewAdminActivatedNotificationEmail( user );
                return ActivationState.ACTIVATED;
            }
        }
        return ActivationState.UNKNOWN;
    }


    @Override
    public ActivationState handleActivationTokenForAdminUser( UUID userId, String token ) throws Exception {
        AuthPrincipalInfo principal = getPrincipalFromAccessToken( token, TOKEN_TYPE_ACTIVATION, ADMIN_USER );
        if ( ( principal != null ) && userId.equals( principal.getUuid() ) ) {
            activateAdminUser( principal.getUuid() );
            UserInfo user = getAdminUserByUuid( principal.getUuid() );
            sendAdminUserActivatedEmail( user );
            sendSysAdminNewAdminActivatedNotificationEmail( user );
            return ActivationState.ACTIVATED;
        }
        return ActivationState.UNKNOWN;
    }


    public void sendAdminUserConfirmationEmail( UserInfo user ) throws Exception {
        String token = getConfirmationTokenForAdminUser( user.getUuid(), 0 );
        String confirmation_url =
                String.format( properties.getProperty( PROPERTIES_ADMIN_CONFIRMATION_URL ), user.getUuid().toString() )
                        + "?token=" + token;
        sendAdminUserEmail( user, "User Account Confirmation: " + user.getEmail(),
                emailMsg( hashMap( "user_email", user.getEmail() ).map( "confirmation_url", confirmation_url ),
                        PROPERTIES_EMAIL_ADMIN_CONFIRMATION ) );
    }


    public void sendSysAdminRequestAdminActivationEmail( UserInfo user ) throws Exception {
        String token = getActivationTokenForAdminUser( user.getUuid(), 0 );
        String activation_url =
                String.format( properties.getProperty( PROPERTIES_ADMIN_ACTIVATION_URL ), user.getUuid().toString() )
                        + "?token=" + token;
        sendHtmlMail( properties, properties.getProperty( PROPERTIES_SYSADMIN_EMAIL ),
                properties.getProperty( PROPERTIES_MAILER_EMAIL ),
                "Request For Admin User Account Activation " + user.getEmail(), appendEmailFooter(
                emailMsg( hashMap( "user_email", user.getEmail() ).map( "activation_url", activation_url ),
                        PROPERTIES_EMAIL_SYSADMIN_ADMIN_ACTIVATION ) ) );
    }


    public void sendSysAdminNewAdminActivatedNotificationEmail( UserInfo user ) throws Exception {
        if ( properties.notifySysAdminOfNewAdminUsers() ) {
            sendHtmlMail( properties, properties.getProperty( PROPERTIES_SYSADMIN_EMAIL ),
                    properties.getProperty( PROPERTIES_MAILER_EMAIL ),
                    "Admin User Account Activated " + user.getEmail(), appendEmailFooter(
                    emailMsg( hashMap( "user_email", user.getEmail() ), PROPERTIES_EMAIL_SYSADMIN_ADMIN_ACTIVATED ) ) );
        }
    }


    public void sendAdminUserConfirmedAwaitingActivationEmail( UserInfo user ) throws Exception {
        sendAdminUserEmail( user, "User Account Confirmed",
                properties.getProperty( PROPERTIES_EMAIL_ADMIN_CONFIRMED_AWAITING_ACTIVATION ) );
    }


    public void sendAdminUserActivatedEmail( UserInfo user ) throws Exception {
        if ( properties.notifyAdminOfActivation() ) {
            sendAdminUserEmail( user, "User Account Activated",
                    properties.getProperty( PROPERTIES_EMAIL_ADMIN_ACTIVATED ) );
        }
    }


    public void sendAdminUserInvitedEmail( UserInfo user, OrganizationInfo organization ) throws Exception {
        sendAdminUserEmail( user, "User Invited To Organization",
                emailMsg( hashMap( "organization_name", organization.getName() ), PROPERTIES_EMAIL_ADMIN_INVITED ) );
    }


    @Override
    public void sendAdminUserEmail( UserInfo user, String subject, String html ) throws Exception {
        sendHtmlMail( properties, user.getDisplayEmailAddress(), properties.getProperty( PROPERTIES_MAILER_EMAIL ),
                subject, appendEmailFooter( html ) );
    }


    @Override
    public void activateOrganization( OrganizationInfo organization ) throws Exception {
        activateOrganization( organization, true );
    }


    private void activateOrganization( OrganizationInfo organization, boolean sendEmail ) throws Exception {
        EntityManager em = emf.getEntityManager( MANAGEMENT_APPLICATION_ID );
        em.setProperty( new SimpleEntityRef( Group.ENTITY_TYPE, organization.getUuid() ), "activated", true );
        List<UserInfo> users = getAdminUsersForOrganization( organization.getUuid() );
        for ( UserInfo user : users ) {
            boolean confirmed = user.isConfirmed() || !newAdminUsersRequireConfirmation();
            boolean shouldActivate = confirmed && !newAdminUsersRequireConfirmation();
            if ( shouldActivate ) {
                activateAdminUser( user.getUuid() );
            }
        }
        if ( sendEmail ) {
            startOrganizationActivationFlow( organization );
        }
    }


    @Override
    public void deactivateOrganization( UUID organizationId ) throws Exception {
        EntityManager em = emf.getEntityManager( MANAGEMENT_APPLICATION_ID );
        em.setProperty( new SimpleEntityRef( Group.ENTITY_TYPE, organizationId ), "activated", false );
    }


    @Override
    public boolean isOrganizationActivated( UUID organizationId ) throws Exception {
        EntityManager em = emf.getEntityManager( MANAGEMENT_APPLICATION_ID );
        return Boolean.TRUE.equals(
                em.getProperty( new SimpleEntityRef( Group.ENTITY_TYPE, organizationId ), "activated" ) );
    }


    @Override
    public void enableOrganization( UUID organizationId ) throws Exception {
        EntityManager em = emf.getEntityManager( MANAGEMENT_APPLICATION_ID );
        em.setProperty( new SimpleEntityRef( Group.ENTITY_TYPE, organizationId ), "disabled", false );
    }


    @Override
    public void disableOrganization( UUID organizationId ) throws Exception {
        EntityManager em = emf.getEntityManager( MANAGEMENT_APPLICATION_ID );
        em.setProperty( new SimpleEntityRef( Group.ENTITY_TYPE, organizationId ), "disabled", true );
    }


    @Override
    public boolean isOrganizationEnabled( UUID organizationId ) throws Exception {
        EntityManager em = emf.getEntityManager( MANAGEMENT_APPLICATION_ID );
        return !Boolean.TRUE.equals(
                em.getProperty( new SimpleEntityRef( Group.ENTITY_TYPE, organizationId ), "disabled" ) );
    }


    @Override
    public boolean checkPasswordResetTokenForAppUser( UUID applicationId, UUID userId, String token ) throws Exception {
        AuthPrincipalInfo principal = null;
        try {
            principal = getPrincipalFromAccessToken( token, TOKEN_TYPE_PASSWORD_RESET, APPLICATION_USER );
        }
        catch ( Exception e ) {
            logger.error( "Unable to verify token", e );
        }
        return ( principal != null ) && userId.equals( principal.getUuid() );
    }


    @Override
    public String getAccessTokenForAppUser( UUID applicationId, UUID userId, long duration ) throws Exception {
        return getTokenForPrincipal( ACCESS, null, applicationId, APPLICATION_USER, userId, duration );
    }


    /*
   * (non-Javadoc)
   * 
   * @see
   * org.apache.usergrid.management.ManagementService#revokeAccessTokensForAappUser
   * (java.util.UUID, java.util.UUID)
   */
    @Override
    public void revokeAccessTokensForAppUser( UUID applicationId, UUID userId ) throws Exception {
        revokeTokensForPrincipal( APPLICATION_USER, applicationId, userId );
    }


    @Override
    public void revokeAccessTokenForAppUser( String token ) throws Exception {
        if ( anyNull( token ) ) {
            throw new IllegalArgumentException( "token is required" );
        }

        UserInfo userInfo = getAppUserFromAccessToken( token );
        if ( userInfo == null ) {
            throw new TokenException( "Could not match token : " + token );
        }

        tokens.revokeToken( token );
    }


    @Override
    public UserInfo getAppUserFromAccessToken( String token ) throws Exception {
        AuthPrincipalInfo auth_principal = getPrincipalFromAccessToken( token, null, APPLICATION_USER );
        if ( auth_principal == null ) {
            return null;
        }
        UUID appId = auth_principal.getApplicationId();
        if ( appId != null ) {
            Entity user = getAppUserByIdentifier( appId, Identifier.fromUUID( auth_principal.getUuid() ) );
            if ( user != null ) {
                return new UserInfo( appId, user.getProperties() );
            }
        }
        return null;
    }


    @Override
    public User getAppUserByIdentifier( UUID applicationId, Identifier identifier ) throws Exception {
        EntityManager em = emf.getEntityManager( applicationId );
        return em.get( em.getUserByIdentifier( identifier ), User.class );
    }


    @Override
    public void startAppUserPasswordResetFlow( UUID applicationId, User user ) throws Exception {
        String token = getPasswordResetTokenForAppUser( applicationId, user.getUuid() );
        String reset_url =
                buildUserAppUrl( applicationId, properties.getProperty( PROPERTIES_USER_RESETPW_URL ), user, token );
        Map<String, String> pageContext = hashMap( "reset_url", reset_url )
                .map( "reset_url_base", properties.getProperty( PROPERTIES_ADMIN_RESETPW_URL ) )
                .map( "user_uuid", user.getUuid().toString() ).map( "raw_token", token )
                .map( "application_id", applicationId.toString() );
    /*
     * String reset_url = String.format(
     * properties.getProperty(PROPERTIES_USER_RESETPW_URL), oi.getName(),
     * ai.getName(), user.getUuid().toString()) + "?token=" + token;
     */
        sendHtmlMail( properties, user.getDisplayEmailAddress(), properties.getProperty( PROPERTIES_MAILER_EMAIL ),
                "Password Reset", appendEmailFooter( emailMsg( pageContext, PROPERTIES_EMAIL_USER_PASSWORD_RESET ) ) );
    }


    @Override
    public boolean newAppUsersNeedAdminApproval( UUID applicationId ) throws Exception {
        EntityManager em = emf.getEntityManager( applicationId );
        Boolean registration_requires_admin_approval = ( Boolean ) em
                .getProperty( new SimpleEntityRef( Application.ENTITY_TYPE, applicationId ),
                        REGISTRATION_REQUIRES_ADMIN_APPROVAL );
        return registration_requires_admin_approval != null && registration_requires_admin_approval.booleanValue();
    }


    @Override
    public boolean newAppUsersRequireConfirmation( UUID applicationId ) throws Exception {
        EntityManager em = emf.getEntityManager( applicationId );
        Boolean registration_requires_email_confirmation = ( Boolean ) em
                .getProperty( new SimpleEntityRef( Application.ENTITY_TYPE, applicationId ),
                        REGISTRATION_REQUIRES_EMAIL_CONFIRMATION );
        return registration_requires_email_confirmation != null && registration_requires_email_confirmation.booleanValue();
    }


    public boolean notifyAdminOfNewAppUsers( UUID applicationId ) throws Exception {
        EntityManager em = emf.getEntityManager( applicationId );
        Boolean notify_admin_of_new_users = ( Boolean ) em
                .getProperty( new SimpleEntityRef( Application.ENTITY_TYPE, applicationId ),
                        NOTIFY_ADMIN_OF_NEW_USERS );
        return notify_admin_of_new_users != null && notify_admin_of_new_users.booleanValue();
    }


    @Override
    public void startAppUserActivationFlow( UUID applicationId, User user ) throws Exception {
        if ( newAppUsersRequireConfirmation( applicationId ) ) {
            sendAppUserConfirmationEmail( applicationId, user );
        }
        else if ( newAppUsersNeedAdminApproval( applicationId ) ) {
            sendAdminRequestAppUserActivationEmail( applicationId, user );
        }
        else {
            sendAppUserActivatedEmail( applicationId, user );
            sendAdminNewAppUserActivatedNotificationEmail( applicationId, user );
        }
    }


    @Override
    public ActivationState handleConfirmationTokenForAppUser( UUID applicationId, UUID userId, String token )
            throws Exception {
        AuthPrincipalInfo principal = getPrincipalFromAccessToken( token, TOKEN_TYPE_CONFIRM, APPLICATION_USER );

        if ( ( principal != null ) && userId.equals( principal.getUuid() ) ) {
            EntityManager em = emf.getEntityManager( applicationId );
            User user = em.get( userId, User.class );
            confirmAppUser( applicationId, user.getUuid() );

            if ( newAppUsersNeedAdminApproval( applicationId ) ) {
                sendAppUserConfirmedAwaitingActivationEmail( applicationId, user );
                sendAdminRequestAppUserActivationEmail( applicationId, user );
                return ActivationState.CONFIRMED_AWAITING_ACTIVATION;
            }
            else {
                activateAppUser( applicationId, principal.getUuid() );
                sendAppUserActivatedEmail( applicationId, user );
                sendAdminNewAppUserActivatedNotificationEmail( applicationId, user );
                return ActivationState.ACTIVATED;
            }
        }

        return ActivationState.UNKNOWN;
    }


    @Override
    public ActivationState handleActivationTokenForAppUser( UUID applicationId, UUID userId, String token )
            throws Exception {
        AuthPrincipalInfo principal = getPrincipalFromAccessToken( token, TOKEN_TYPE_ACTIVATION, APPLICATION_USER );
        if ( ( principal != null ) && userId.equals( principal.getUuid() ) ) {
            activateAppUser( applicationId, principal.getUuid() );
            EntityManager em = emf.getEntityManager( applicationId );
            User user = em.get( userId, User.class );
            sendAppUserActivatedEmail( applicationId, user );
            sendAdminNewAppUserActivatedNotificationEmail( applicationId, user );
            return ActivationState.ACTIVATED;
        }
        return ActivationState.UNKNOWN;
    }


    public void sendAppUserConfirmationEmail( UUID applicationId, User user ) throws Exception {
        String token = getConfirmationTokenForAppUser( applicationId, user.getUuid() );
        String confirmation_url =
                buildUserAppUrl( applicationId, properties.getProperty( PROPERTIES_USER_CONFIRMATION_URL ), user,
                        token );

    /*
     * String confirmation_url = String.format(
     * properties.getProperty(PROPERTIES_USER_CONFIRMATION_URL),
     * applicationId.toString(), user.getUuid().toString()) + "?token=" + token;
     */
        sendAppUserEmail( user, "User Account Confirmation: " + user.getEmail(),
                emailMsg( hashMap( "confirmation_url", confirmation_url ), PROPERTIES_EMAIL_USER_CONFIRMATION ) );
    }


    private String buildUserAppUrl( UUID applicationId, String url, User user, String token ) throws Exception {
        ApplicationInfo ai = getApplicationInfo( applicationId );
        OrganizationInfo oi = getOrganizationForApplication( applicationId );
        return String.format( url, oi.getName(), StringUtils.stringOrSubstringAfterFirst( ai.getName(), '/' ),
                user.getUuid().toString() ) + "?token=" + token;
    }


    public void sendAdminRequestAppUserActivationEmail( UUID applicationId, User user ) throws Exception {
        String token = getActivationTokenForAppUser( applicationId, user.getUuid() );
        String activation_url =
                buildUserAppUrl( applicationId, properties.getProperty( PROPERTIES_USER_ACTIVATION_URL ), user, token );
    /*
     * String activation_url = String.format(
     * properties.getProperty(PROPERTIES_USER_ACTIVATION_URL),
     * applicationId.toString(), user.getUuid().toString()) + "?token=" + token;
     */
        OrganizationInfo organization = this.getOrganizationForApplication( applicationId );
        this.sendOrganizationEmail( organization, "Request For User Account Activation " + user.getEmail(), emailMsg(
                hashMap( "organization_name", organization.getName() ).map( "activation_url", activation_url ),
                PROPERTIES_EMAIL_ADMIN_USER_ACTIVATION ) );
    }


    public void sendAdminNewAppUserActivatedNotificationEmail( UUID applicationId, User user ) throws Exception {
        if ( notifyAdminOfNewAppUsers( applicationId ) ) {
            OrganizationInfo organization = this.getOrganizationForApplication( applicationId );
            this.sendOrganizationEmail( organization, "New User Account Activated " + user.getEmail(),
                    emailMsg( hashMap( "organization_name", organization.getName() ),
                            PROPERTIES_EMAIL_ADMIN_USER_ACTIVATION ) );
        }
    }


    public void sendAppUserConfirmedAwaitingActivationEmail( UUID applicationId, User user ) throws Exception {
        sendAppUserEmail( user, "User Account Confirmed",
                properties.getProperty( PROPERTIES_EMAIL_USER_CONFIRMED_AWAITING_ACTIVATION ) );
    }


    public void sendAppUserActivatedEmail( UUID applicationId, User user ) throws Exception {
        sendAppUserEmail( user, "User Account Activated", properties.getProperty( PROPERTIES_EMAIL_USER_ACTIVATED ) );
    }


    @Override
    public void activateAppUser( UUID applicationId, UUID userId ) throws Exception {
        EntityManager em = emf.getEntityManager( applicationId );
        em.setProperty( new SimpleEntityRef( User.ENTITY_TYPE, userId ), "activated", true );
    }


    public void confirmAppUser( UUID applicationId, UUID userId ) throws Exception {
        EntityManager em = emf.getEntityManager( applicationId );
        em.setProperty( new SimpleEntityRef( User.ENTITY_TYPE, userId ), "confirmed", true );
    }


    @Override
    public void setAppUserPassword( UUID applicationId, UUID userId, String newPassword ) throws Exception {
        if ( ( userId == null ) || ( newPassword == null ) ) {
            return;
        }

        EntityManager em = emf.getEntityManager( applicationId );
        User user = em.get( userId, User.class );

        writeUserPassword( applicationId, user,
                encryptionService.defaultEncryptedCredentials( newPassword, user.getUuid(), applicationId ) );
    }


    @Override
    public void setAppUserPassword( UUID applicationId, UUID userId, String oldPassword, String newPassword )
            throws Exception {
        if ( ( userId == null ) ) {
            throw new IllegalArgumentException( "userId is required" );
        }
        if ( ( oldPassword == null ) || ( newPassword == null ) ) {
            throw new IllegalArgumentException( "oldpassword and newpassword are both required" );
        }
        // TODO load the user, send the hashType down to maybeSaltPassword
        User user = emf.getEntityManager( applicationId ).get( userId, User.class );
        if ( !verify( applicationId, user.getUuid(), oldPassword ) ) {
            throw new IncorrectPasswordException( "Old password does not match" );
        }

        setAppUserPassword( applicationId, userId, newPassword );
    }


    @Override
    public User verifyAppUserPasswordCredentials( UUID applicationId, String name, String password ) throws Exception {

        User user = findUserEntity( applicationId, name );
        if ( user == null ) {
            return null;
        }

        if ( verify( applicationId, user.getUuid(), password ) ) {
            if ( !user.activated() ) {
                throw new UnactivatedAppUserException();
            }
            if ( user.disabled() ) {
                throw new DisabledAppUserException();
            }
            return user;
        }

        return null;
    }


    public String getPasswordResetTokenForAppUser( UUID applicationId, UUID userId ) throws Exception {
        return getTokenForPrincipal( EMAIL, TOKEN_TYPE_PASSWORD_RESET, applicationId, APPLICATION_USER, userId, 0 );
    }


    public void sendAppUserEmail( User user, String subject, String html ) throws Exception {
        sendHtmlMail( properties, user.getDisplayEmailAddress(), properties.getProperty( PROPERTIES_MAILER_EMAIL ),
                subject, appendEmailFooter( html ) );
    }


    public String getActivationTokenForAppUser( UUID applicationId, UUID userId ) throws Exception {
        return getTokenForPrincipal( EMAIL, TOKEN_TYPE_ACTIVATION, applicationId, APPLICATION_USER, userId, 0 );
    }


    public String getConfirmationTokenForAppUser( UUID applicationId, UUID userId ) throws Exception {
        return getTokenForPrincipal( EMAIL, TOKEN_TYPE_CONFIRM, applicationId, APPLICATION_USER, userId, 0 );
    }


    @Override
    public void setAppUserPin( UUID applicationId, UUID userId, String newPin ) throws Exception {
        if ( ( userId == null ) || ( newPin == null ) ) {
            return;
        }

        writeUserPin( applicationId, new SimpleEntityRef( User.ENTITY_TYPE, userId ),
                encryptionService.plainTextCredentials( newPin, userId, applicationId ) );
    }


    @Override
    public void sendAppUserPin( UUID applicationId, UUID userId ) throws Exception {
        EntityManager em = emf.getEntityManager( applicationId );
        User user = em.get( userId, User.class );
        if ( user == null ) {
            return;
        }
        if ( user.getEmail() == null ) {
            return;
        }
        String pin = getCredentialsSecret( readUserPin( applicationId, userId ) );

        sendHtmlMail( properties, user.getDisplayEmailAddress(), properties.getProperty( PROPERTIES_MAILER_EMAIL ),
                "Your app pin",
                appendEmailFooter( emailMsg( hashMap( USER_PIN, pin ), PROPERTIES_EMAIL_USER_PIN_REQUEST ) ) );
    }


    @Override
    public User verifyAppUserPinCredentials( UUID applicationId, String name, String pin ) throws Exception {

        User user = findUserEntity( applicationId, name );
        if ( user == null ) {
            return null;
        }
        if ( pin.equals( getCredentialsSecret( readUserPin( applicationId, user.getUuid() ) ) ) ) {
            return user;
        }
        return null;
    }


    @Override
    public void countAdminUserAction( UserInfo user, String action ) throws Exception {
        EntityManager em = emf.getEntityManager( MANAGEMENT_APPLICATION_ID );
        em.incrementAggregateCounters( user.getUuid(), null, null, "admin_logins", 1 );
    }


    /*
   * (non-Javadoc)
   * 
   * @see
   * org.apache.usergrid.management.ManagementService#setOrganizationProps(java.util
   * .UUID, java.util.Map)
   */
    @Override
    public void setOrganizationProps( UUID orgId, Map<String, Object> props ) throws Exception {
        EntityManager em = emf.getEntityManager( MANAGEMENT_APPLICATION_ID );

        Group org = em.get( orgId, Group.class );

        if ( org == null ) {
            throw new EntityNotFoundException( String.format( "Could not find organization with id {}", orgId ) );
        }

        org.setProperties( props );

        em.update( org );
    }


    /*
   * (non-Javadoc)
   * 
   * @see
   * org.apache.usergrid.management.ManagementService#getOrganizationProps(java.util
   * .UUID)
   */
    @Override
    public Group getOrganizationProps( UUID orgId ) throws Exception {
        EntityManager em = emf.getEntityManager( MANAGEMENT_APPLICATION_ID );

        return em.get( orgId, Group.class );
    }


    /** Persist the user's password credentials info */
    protected void writeUserPassword( UUID appId, EntityRef owner, CredentialsInfo creds ) throws Exception {
        writeCreds( appId, owner, creds, USER_PASSWORD );
    }


    /** read the user password credential's info */
    protected CredentialsInfo readUserPasswordCredentials( UUID appId, UUID ownerId ) throws Exception {
        return readCreds( appId, ownerId, USER_PASSWORD );
    }


    /** Write the user's token */
    protected void writeUserToken( UUID appId, EntityRef owner, CredentialsInfo token ) throws Exception {
        writeCreds( appId, owner, token, USER_TOKEN );
    }


    /** Read the credentials info for the user's token */
    protected CredentialsInfo readUserToken( UUID appId, UUID ownerId ) throws Exception {
        return readCreds( appId, ownerId, USER_TOKEN );
    }


    /** Write the mongo password */
    protected void writeUserMongoPassword( UUID appId, EntityRef owner, CredentialsInfo password ) throws Exception {
        writeCreds( appId, owner, password, USER_MONGO_PASSWORD );
    }


    /** Read the mongo password */
    protected CredentialsInfo readUserMongoPassword( UUID appId, UUID ownerId ) throws Exception {
        return readCreds( appId, ownerId, USER_MONGO_PASSWORD );
    }


    /** Write the user's pin */
    protected void writeUserPin( UUID appId, EntityRef owner, CredentialsInfo pin ) throws Exception {
        writeCreds( appId, owner, pin, USER_PIN );
    }


    /** Read the user's pin */
    protected CredentialsInfo readUserPin( UUID appId, UUID ownerId ) throws Exception {
        return readCreds( appId, ownerId, USER_PIN );
    }


    private void writeCreds( UUID appId, EntityRef owner, CredentialsInfo creds, String key ) throws Exception {
        EntityManager em = emf.getEntityManager( appId );
        em.addToDictionary( owner, DICTIONARY_CREDENTIALS, key, creds );
    }


    private CredentialsInfo readCreds( UUID appId, UUID ownerId, String key ) throws Exception {
        EntityManager em = emf.getEntityManager( appId );
        Entity owner = em.get( ownerId );
        return ( CredentialsInfo ) em.getDictionaryElementValue( owner, DICTIONARY_CREDENTIALS, key );
    }


    private Set<CredentialsInfo> readUserPasswordHistory( UUID appId, UUID ownerId ) throws Exception {
        EntityManager em = emf.getEntityManager( appId );
        Entity owner = em.get( ownerId );
        return ( Set<CredentialsInfo> ) em
                .getDictionaryElementValue( owner, DICTIONARY_CREDENTIALS, USER_PASSWORD_HISTORY );
    }


    @Override
    public boolean newAdminUsersNeedSysAdminApproval() {
        return properties.newAdminUsersNeedSysAdminApproval();
    }


    @Override
    public boolean newAdminUsersRequireConfirmation() {
        return properties.newAdminUsersRequireConfirmation();
    }


    @Override
    public boolean newOrganizationsNeedSysAdminApproval() {
        return properties.newOrganizationsNeedSysAdminApproval();
    }


    private boolean areActivationChecksDisabled() {
        return !( newOrganizationsNeedSysAdminApproval() || properties.newOrganizationsRequireConfirmation()
                || newAdminUsersNeedSysAdminApproval() || newAdminUsersRequireConfirmation() );
    }


    private void sendHtmlMail( AccountCreationProps props, String to, String from, String subject, String html ) {
        mailUtils.sendHtmlMail( props.getMailProperties(), to, from, subject, html );
    }


    public AccountCreationProps getAccountCreationProps() {
        return properties;
    }


    private boolean verify( UUID applicationId, UUID userId, String password ) throws Exception {
        CredentialsInfo ci = readUserPasswordCredentials( applicationId, userId );

        if ( ci == null ) {
            return false;
        }

        return encryptionService.verify( password, ci, userId, applicationId );
    }


    /** @return the saltProvider */
    public SaltProvider getSaltProvider() {
        return saltProvider;
    }


    /** @param saltProvider the saltProvider to set */
    public void setSaltProvider( SaltProvider saltProvider ) {
        this.saltProvider = saltProvider;
    }


    @Override
    public Object registerAppWithAPM( OrganizationInfo orgInfo, ApplicationInfo appInfo ) throws Exception {
        // TODO Auto-generated method stub
        return null;
    }

    private String getProperty(String key) {
        String obj = properties.getProperty(key);
        if(StringUtils.isEmpty(obj))
            return null;
        else
            return obj;
    }

    private boolean getBooleanProperty(String key) {
        String obj = getProperty(key);
        if(StringUtils.isEmpty(obj))
            return false;
        else
            return Boolean.parseBoolean(obj);
    }
}<|MERGE_RESOLUTION|>--- conflicted
+++ resolved
@@ -1247,20 +1247,11 @@
         if ( verify( MANAGEMENT_APPLICATION_ID, user.getUuid(), password ) ) {
             userInfo = getUserInfo( MANAGEMENT_APPLICATION_ID, user );
 
-<<<<<<< HEAD
-            boolean userIsSuperAdmin =
-                    StringUtils.equals( getProperty( PROPERTIES_SYSADMIN_LOGIN_EMAIL ), userInfo.getEmail() );
-            boolean testUserEnabled = getBooleanProperty( PROPERTIES_SETUP_TEST_ACCOUNT );
-
-            boolean userIsTestUser = !testUserEnabled ? false :
-                    StringUtils.equals(getProperty( PROPERTIES_SYSADMIN_LOGIN_EMAIL ), userInfo.getEmail());
-=======
             boolean userIsSuperAdmin = properties.getSuperUser().isEnabled() && properties.getSuperUser().getEmail().equals(userInfo.getEmail());
 
             boolean testUserEnabled = parseBoolean( properties.getProperty( PROPERTIES_SETUP_TEST_ACCOUNT ) );
             boolean userIsTestUser = testUserEnabled && properties.getProperty(PROPERTIES_SYSADMIN_LOGIN_EMAIL)
                     .equals(userInfo.getEmail());
->>>>>>> 422ab855
 
             if ( !userIsSuperAdmin && !userIsTestUser ) {
 
