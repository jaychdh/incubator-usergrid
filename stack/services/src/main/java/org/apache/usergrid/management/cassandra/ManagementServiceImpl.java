--- conflicted
+++ resolved
@@ -1508,14 +1508,9 @@
                 }
             }
 
-<<<<<<< HEAD
             results = results.hasMoreResults() ? results.getNextPageResults() : null ;
-        }while(results != null);
-=======
-            results = results.getNextPageResults();
-
-        } while(results != null);
->>>>>>> d8fdc3a1
+
+        } while (results != null);
 
         return organizations;
     }
