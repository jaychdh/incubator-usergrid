--- conflicted
+++ resolved
@@ -124,15 +124,7 @@
     @Override
     Map<String, Object> userFromResource( String externalToken ) {
 
-<<<<<<< HEAD
-        JsonNode node = client.resource( apiUrl )
-                              .queryParam( "grant_type", "urn:pingidentity.com:oauth2:grant_type:validate_bearer" )
-                              .queryParam( "client_secret", clientSecret ).queryParam( "client_id", clientId )
-                              .queryParam( "token", externalToken ).type( MediaType.APPLICATION_FORM_URLENCODED_TYPE )
-                              .header("Content-Length", "0")
-                              .post( JsonNode.class );
 
-=======
       MultivaluedMap<String, String> formData =  getMultivaluedMapImpl();
       formData.add("grant_type", "urn:pingidentity.com:oauth2:grant_type:validate_bearer");
       formData.add("client_id", clientId);
@@ -143,7 +135,6 @@
           .type( MediaType.APPLICATION_FORM_URLENCODED_TYPE )
           .post( JsonNode.class, formData );
 
->>>>>>> 6d962b7f
         String rawEmail = node.get( "access_token" ).get( "subject" ).asText();
 
         Map<String, Object> userMap = new HashMap<String, Object>();
