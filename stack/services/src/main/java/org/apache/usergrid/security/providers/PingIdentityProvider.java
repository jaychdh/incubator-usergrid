/*
 * Licensed to the Apache Software Foundation (ASF) under one or more
 * contributor license agreements.  See the NOTICE file distributed with
 * this work for additional information regarding copyright ownership.
 * The ASF licenses this file to You under the Apache License, Version 2.0
 * (the "License"); you may not use this file except in compliance with
 * the License.  You may obtain a copy of the License at
 *
 *      http://www.apache.org/licenses/LICENSE-2.0
 *
 * Unless required by applicable law or agreed to in writing, software
 * distributed under the License is distributed on an "AS IS" BASIS,
 * WITHOUT WARRANTIES OR CONDITIONS OF ANY KIND, either express or implied.
 * See the License for the specific language governing permissions and
 * limitations under the License.
 */
package org.apache.usergrid.security.providers;


import java.util.HashMap;
import java.util.LinkedHashMap;
import java.util.Map;

import javax.ws.rs.core.MediaType;
import javax.ws.rs.core.MultivaluedMap;

import org.slf4j.Logger;
import org.slf4j.LoggerFactory;
import org.apache.usergrid.management.ManagementService;
import org.apache.usergrid.persistence.EntityManager;
import org.apache.usergrid.persistence.index.query.Identifier;
import org.apache.usergrid.persistence.entities.User;
import org.apache.usergrid.security.tokens.exceptions.BadTokenException;

import com.fasterxml.jackson.databind.JsonNode;


/**
 * Provider implementation for accessing Ping Identity
 *
 * @author zznate
 */
public class PingIdentityProvider extends AbstractProvider {

    private Logger logger = LoggerFactory.getLogger( PingIdentityProvider.class );

    private String apiUrl;
    private String clientId;
    private String clientSecret;


    PingIdentityProvider( EntityManager entityManager, ManagementService managementService ) {
        super( entityManager, managementService );
    }


    @Override
    public User createOrAuthenticate( String externalToken ) throws BadTokenException {
        Map<String, Object> pingUser = userFromResource( externalToken );

        User user = null;
        try {
            user = managementService.getAppUserByIdentifier( entityManager.getApplication().getUuid(),
                    Identifier.fromEmail( pingUser.get( "username" ).toString() ) );
        }
        catch ( Exception ex ) {
            ex.printStackTrace();
            // TODO what to do here?
        }

        if ( user == null ) {
            Map<String, Object> properties = new LinkedHashMap<String, Object>();
            properties.putAll( pingUser );
            properties.put( "activated", true );
            properties.put( "confirmed", true );
            try {
                user = entityManager.create( "user", User.class, properties );
            }
            catch ( Exception ex ) {
                throw new BadTokenException( "Could not create user for that token", ex );
            }
        }
        else {
            user.setProperty( "expiration", pingUser.get( "expiration" ) );
            try {
                entityManager.update( user );
            }
            catch ( Exception ex ) {
                ex.printStackTrace();
            }
        }
        return user;
    }


    @Override
    void configure() {
        try {
            Map config = loadConfigurationFor();
            if ( config != null ) {
                apiUrl = ( String ) config.get( "api_url" );
                clientId = ( String ) config.get( "client_id" );
                clientSecret = ( String ) config.get( "client_secret" );
            }
        }
        catch ( Exception ex ) {
            ex.printStackTrace();
        }
    }


    @Override
    public Map<Object, Object> loadConfigurationFor() {
        return loadConfigurationFor( "pingIdentProvider" );
    }


    @Override
    public void saveToConfiguration( Map<String, Object> config ) {
        saveToConfiguration( "pingIdentProvider", config );
    }


    @Override
    Map<String, Object> userFromResource( String externalToken ) {

<<<<<<< HEAD
        MultivaluedMap<String, String> formData =  getMultivaluedMapImpl();
        formData.add("grant_type", "urn:pingidentity.com:oauth2:grant_type:validate_bearer");
        formData.add("client_id", clientId);
        formData.add("client_secret", clientSecret);
        formData.add("token", externalToken);

        JsonNode node = client.resource( apiUrl )
                              .type( MediaType.APPLICATION_FORM_URLENCODED_TYPE )
                              .post( JsonNode.class, formData );
=======

      MultivaluedMap<String, String> formData =  getMultivaluedMapImpl();
      formData.add("grant_type", "urn:pingidentity.com:oauth2:grant_type:validate_bearer");
      formData.add("client_id", clientId);
      formData.add("client_secret", clientSecret);
      formData.add("token", externalToken);

      JsonNode node = client.resource( apiUrl )
          .type( MediaType.APPLICATION_FORM_URLENCODED_TYPE )
          .post( JsonNode.class, formData );
>>>>>>> 527ac86a

        String rawEmail = node.get( "access_token" ).get( "subject" ).asText();

        Map<String, Object> userMap = new HashMap<String, Object>();
        userMap.put( "expiration", node.get( "expires_in" ).asLong() );
        userMap.put( "username", pingUsernameFrom( rawEmail ) );
        userMap.put( "name", "pinguser" );
        userMap.put( "email", rawEmail );

        return userMap;
    }


    public static String pingUsernameFrom( String rawEmail ) {
        return String.format( "pinguser_%s", rawEmail );
    }


    public static long extractExpiration( User user ) {
        Long expiration = ( Long ) user.getProperty( "expiration" );
        if ( expiration == null ) {
            expiration = (long) 7200;
        }
        return expiration * 1000;
    }
}<|MERGE_RESOLUTION|>--- conflicted
+++ resolved
@@ -124,17 +124,6 @@
     @Override
     Map<String, Object> userFromResource( String externalToken ) {
 
-<<<<<<< HEAD
-        MultivaluedMap<String, String> formData =  getMultivaluedMapImpl();
-        formData.add("grant_type", "urn:pingidentity.com:oauth2:grant_type:validate_bearer");
-        formData.add("client_id", clientId);
-        formData.add("client_secret", clientSecret);
-        formData.add("token", externalToken);
-
-        JsonNode node = client.resource( apiUrl )
-                              .type( MediaType.APPLICATION_FORM_URLENCODED_TYPE )
-                              .post( JsonNode.class, formData );
-=======
 
       MultivaluedMap<String, String> formData =  getMultivaluedMapImpl();
       formData.add("grant_type", "urn:pingidentity.com:oauth2:grant_type:validate_bearer");
@@ -145,7 +134,6 @@
       JsonNode node = client.resource( apiUrl )
           .type( MediaType.APPLICATION_FORM_URLENCODED_TYPE )
           .post( JsonNode.class, formData );
->>>>>>> 527ac86a
 
         String rawEmail = node.get( "access_token" ).get( "subject" ).asText();
 
