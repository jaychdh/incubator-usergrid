/*
 * Licensed to the Apache Software Foundation (ASF) under one or more
 * contributor license agreements.  See the NOTICE file distributed with
 * this work for additional information regarding copyright ownership.
 * The ASF licenses this file to You under the Apache License, Version 2.0
 * (the "License"); you may not use this file except in compliance with
 * the License.  You may obtain a copy of the License at
 *
 *      http://www.apache.org/licenses/LICENSE-2.0
 *
 * Unless required by applicable law or agreed to in writing, software
 * distributed under the License is distributed on an "AS IS" BASIS,
 * WITHOUT WARRANTIES OR CONDITIONS OF ANY KIND, either express or implied.
 * See the License for the specific language governing permissions and
 * limitations under the License.
 */
package org.apache.usergrid.services.assets.data;


import java.io.BufferedInputStream;
import java.io.File;
import java.io.IOException;
import java.io.InputStream;
import java.util.Map;
import java.util.Properties;
import java.util.UUID;

<<<<<<< HEAD
import org.springframework.beans.factory.annotation.Autowired;

=======
import org.apache.commons.lang.RandomStringUtils;
>>>>>>> d8fdc3a1
import org.apache.usergrid.persistence.Entity;
import org.apache.usergrid.persistence.EntityManager;
import org.apache.usergrid.utils.StringUtils;

import org.apache.commons.io.FileUtils;
import org.apache.usergrid.persistence.EntityManager;
import org.apache.usergrid.persistence.EntityManagerFactory;
import org.apache.usergrid.utils.StringUtils;
import org.slf4j.Logger;
import org.slf4j.LoggerFactory;
import org.springframework.beans.factory.annotation.Autowired;


/** A binary store implementation using the local file system */
public class LocalFileBinaryStore implements BinaryStore {

    private Logger LOG = LoggerFactory.getLogger( LocalFileBinaryStore.class );

    private String reposLocation = FileUtils.getTempDirectoryPath();

<<<<<<< HEAD
    @Autowired
    private Properties properties;
=======
    private static final long FIVE_MB = ( FileUtils.ONE_MB * 5 );

    @Autowired
    private Properties properties;

    @Autowired
    private EntityManagerFactory emf;

>>>>>>> d8fdc3a1

    /** Control where to store the file repository. In the system's temp dir by default. */
    public void setReposLocation( String reposLocation ) {
        this.reposLocation = reposLocation;
    }


    public String getReposLocation() {
        return reposLocation;
    }


    /**
     * Common method of contructing the file object based on the configured repos and {@link
     * org.apache.usergrid.persistence.entities.Asset#getPath()}
     */
    private File path( UUID appId, Entity entity ) {
        return new File( reposLocation, AssetUtils.buildAssetKey( appId, entity ) );
    }


    @Override
    public void write( UUID appId, Entity entity, InputStream inputStream ) throws IOException {

        File file = path( appId, entity );

        FileUtils.copyInputStreamToFile( inputStream, file );

        long maxSizeBytes = 50 * FileUtils.ONE_MB;
        long size = FileUtils.sizeOf( file );

<<<<<<< HEAD
        String maxSizeMbString = properties.getProperty( "usergrid.binary.max-size-mb", "50" );
        Map<String, Object> fileMetadata = AssetUtils.getFileMetadata( entity );
=======
        // determine max size file allowed, default to 50mb
        long maxSizeBytes = 50 * FileUtils.ONE_MB;
        String maxSizeMbString = properties.getProperty( "usergrid.binary.max-size-mb", "50" );
        if (StringUtils.isNumeric( maxSizeMbString )) {
            maxSizeBytes = Long.parseLong( maxSizeMbString ) * FileUtils.ONE_MB;
        }

        // always allow files up to 5mb
        if (maxSizeBytes < 5 * FileUtils.ONE_MB ) {
            maxSizeBytes = 5 * FileUtils.ONE_MB;
        }

        EntityManager em = emf.getEntityManager( appId );
        Map<String, Object> fileMetadata = AssetUtils.getFileMetadata( entity );

        if ( size > maxSizeBytes ) {
            try {
                fileMetadata.put( "error", "Asset size " + size
                        + " is larger than max size of " + maxSizeBytes );
                em.update( entity );

            } catch ( Exception e ) {
                LOG.error( "Error updating entity with error message", e);
            }
            return;
        }

        fileMetadata.put( AssetUtils.CONTENT_LENGTH, size );
        fileMetadata.put( AssetUtils.LAST_MODIFIED, System.currentTimeMillis() );
        fileMetadata.put( AssetUtils.E_TAG, RandomStringUtils.randomAlphanumeric( 10 ) );

        try {
            em.update( entity );
        } catch (Exception e) {
            throw new IOException("Unable to update entity filedata", e);
        }
>>>>>>> d8fdc3a1


        if ( StringUtils.isNumeric( maxSizeMbString )) {
            maxSizeBytes = Long.parseLong( maxSizeMbString ) * FileUtils.ONE_MB;
        }

        if ( size > maxSizeBytes ) {
            try {
                fileMetadata.put( "error", "Asset size " + file.length()
                    + " is larger than max size of " + maxSizeBytes );
                //em.update( entity );
                //tempFile.delete();

            } catch ( Exception e ) {
                //LOG.error( "Error updating entity with error message", e);
            }

        }
        else {
            fileMetadata.put( AssetUtils.CONTENT_LENGTH, size );
            fileMetadata.put( AssetUtils.LAST_MODIFIED, System.currentTimeMillis() );

            // if we were successful, write the mime type
            if ( file.exists() ) {
                AssetMimeHandler.get().getMimeType( entity, file );
            }
        }
    }


    @Override
    public InputStream read( UUID appId, Entity entity ) throws IOException {
        return read( appId, entity, 0, FileUtils.ONE_MB * 5 );
    }


    @Override
    public InputStream read( UUID appId, Entity entity, long offset, long length ) throws IOException {
        return new BufferedInputStream( FileUtils.openInputStream( path( appId, entity ) ) );
    }


    /**
     * Deletes the asset if it is a file. Does nothing if {@link org.apache.usergrid.persistence.entities.Asset#getPath()}
     * represents a directory.
     */
    @Override
    public void delete( UUID appId, Entity entity ) {
        File file = path( appId, entity );
        if ( file.exists() && !file.isDirectory() ) {
            FileUtils.deleteQuietly( file );
        }
    }
}<|MERGE_RESOLUTION|>--- conflicted
+++ resolved
@@ -17,6 +17,16 @@
 package org.apache.usergrid.services.assets.data;
 
 
+import org.apache.commons.io.FileUtils;
+import org.apache.commons.lang.RandomStringUtils;
+import org.apache.usergrid.persistence.Entity;
+import org.apache.usergrid.persistence.EntityManager;
+import org.apache.usergrid.persistence.EntityManagerFactory;
+import org.apache.usergrid.utils.StringUtils;
+import org.slf4j.Logger;
+import org.slf4j.LoggerFactory;
+import org.springframework.beans.factory.annotation.Autowired;
+
 import java.io.BufferedInputStream;
 import java.io.File;
 import java.io.IOException;
@@ -24,24 +34,6 @@
 import java.util.Map;
 import java.util.Properties;
 import java.util.UUID;
-
-<<<<<<< HEAD
-import org.springframework.beans.factory.annotation.Autowired;
-
-=======
-import org.apache.commons.lang.RandomStringUtils;
->>>>>>> d8fdc3a1
-import org.apache.usergrid.persistence.Entity;
-import org.apache.usergrid.persistence.EntityManager;
-import org.apache.usergrid.utils.StringUtils;
-
-import org.apache.commons.io.FileUtils;
-import org.apache.usergrid.persistence.EntityManager;
-import org.apache.usergrid.persistence.EntityManagerFactory;
-import org.apache.usergrid.utils.StringUtils;
-import org.slf4j.Logger;
-import org.slf4j.LoggerFactory;
-import org.springframework.beans.factory.annotation.Autowired;
 
 
 /** A binary store implementation using the local file system */
@@ -51,10 +43,6 @@
 
     private String reposLocation = FileUtils.getTempDirectoryPath();
 
-<<<<<<< HEAD
-    @Autowired
-    private Properties properties;
-=======
     private static final long FIVE_MB = ( FileUtils.ONE_MB * 5 );
 
     @Autowired
@@ -62,8 +50,6 @@
 
     @Autowired
     private EntityManagerFactory emf;
-
->>>>>>> d8fdc3a1
 
     /** Control where to store the file repository. In the system's temp dir by default. */
     public void setReposLocation( String reposLocation ) {
@@ -92,13 +78,8 @@
 
         FileUtils.copyInputStreamToFile( inputStream, file );
 
-        long maxSizeBytes = 50 * FileUtils.ONE_MB;
         long size = FileUtils.sizeOf( file );
 
-<<<<<<< HEAD
-        String maxSizeMbString = properties.getProperty( "usergrid.binary.max-size-mb", "50" );
-        Map<String, Object> fileMetadata = AssetUtils.getFileMetadata( entity );
-=======
         // determine max size file allowed, default to 50mb
         long maxSizeBytes = 50 * FileUtils.ONE_MB;
         String maxSizeMbString = properties.getProperty( "usergrid.binary.max-size-mb", "50" );
@@ -135,34 +116,6 @@
         } catch (Exception e) {
             throw new IOException("Unable to update entity filedata", e);
         }
->>>>>>> d8fdc3a1
-
-
-        if ( StringUtils.isNumeric( maxSizeMbString )) {
-            maxSizeBytes = Long.parseLong( maxSizeMbString ) * FileUtils.ONE_MB;
-        }
-
-        if ( size > maxSizeBytes ) {
-            try {
-                fileMetadata.put( "error", "Asset size " + file.length()
-                    + " is larger than max size of " + maxSizeBytes );
-                //em.update( entity );
-                //tempFile.delete();
-
-            } catch ( Exception e ) {
-                //LOG.error( "Error updating entity with error message", e);
-            }
-
-        }
-        else {
-            fileMetadata.put( AssetUtils.CONTENT_LENGTH, size );
-            fileMetadata.put( AssetUtils.LAST_MODIFIED, System.currentTimeMillis() );
-
-            // if we were successful, write the mime type
-            if ( file.exists() ) {
-                AssetMimeHandler.get().getMimeType( entity, file );
-            }
-        }
     }
 
 
