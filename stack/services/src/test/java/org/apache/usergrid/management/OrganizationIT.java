--- conflicted
+++ resolved
@@ -90,11 +90,7 @@
 
         OrganizationInfo organization2 = setup.getMgmtSvc().getOrganizationForApplication( applicationId );
         assertNotNull( organization2 );
-<<<<<<< HEAD
         assertEquals( "wrong organization name", organization.getName(), organization2.getName() );
-=======
-        assertEquals( "wrong organization name", orgName, organization2.getName() );
->>>>>>> 05e06671
 
         boolean verified = setup.getMgmtSvc().verifyAdminUserPassword( user.getUuid(), "test" );
         assertTrue( verified );
