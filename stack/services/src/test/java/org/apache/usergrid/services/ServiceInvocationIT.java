/*
 * Licensed to the Apache Software Foundation (ASF) under one or more
 * contributor license agreements.  See the NOTICE file distributed with
 * this work for additional information regarding copyright ownership.
 * The ASF licenses this file to You under the Apache License, Version 2.0
 * (the "License"); you may not use this file except in compliance with
 * the License.  You may obtain a copy of the License at
 *
 *      http://www.apache.org/licenses/LICENSE-2.0
 *
 * Unless required by applicable law or agreed to in writing, software
 * distributed under the License is distributed on an "AS IS" BASIS,
 * WITHOUT WARRANTIES OR CONDITIONS OF ANY KIND, either express or implied.
 * See the License for the specific language governing permissions and
 * limitations under the License.
 */
package org.apache.usergrid.services;


import java.util.ArrayList;
import java.util.LinkedHashMap;
import java.util.List;
import java.util.Map;
import java.util.UUID;
import org.apache.usergrid.persistence.Entity;
import org.apache.usergrid.persistence.index.query.Query;
import org.apache.usergrid.persistence.model.util.UUIDGenerator;
import static org.junit.Assert.assertNotNull;
import org.junit.Test;
import org.slf4j.Logger;
import org.slf4j.LoggerFactory;


public class ServiceInvocationIT extends AbstractServiceIT {
    private static final Logger LOG = LoggerFactory.getLogger( ServiceInvocationIT.class );


    @Test
    public void testServices() throws Exception {
        LOG.info( "testServices" );

        app.put( "username", "edanuff" );
        app.put( "email", "ed@anuff.com" );

        Entity user = app.testRequest( ServiceAction.POST, 1, "users" ).getEntity();
        assertNotNull( user );

        app.testRequest( ServiceAction.GET, 1, "users" );

        app.testRequest( ServiceAction.GET, 1, "users", user.getUuid() );

        app.testRequest( ServiceAction.GET, 1, "users", Query.fromQL( "select * where username='edanuff'" ) );

        app.put( "foo", "bar" );

        app.testRequest( ServiceAction.PUT, 1, "users", user.getUuid() );

        app.put( "name", "nico" );

        app.testRequest( ServiceAction.POST, 1, "cats" );

        app.testRequest( ServiceAction.GET, 0, "users", user.getUuid(), "messages" );

        app.testRequest( ServiceAction.GET, 0, "users", Query.fromQL( "select * where username='edanuff'" ),
                "messages" );

        Entity cat = app.doCreate( "cat", "dylan" );

        app.testRequest( ServiceAction.GET, 2, "cats" );

        app.testRequest( ServiceAction.GET, 1, "cats", Query.fromQL( "select * where name='dylan'" ) );

        app.testRequest( ServiceAction.POST, 1, null, "users", "edanuff", "likes", cat.getUuid() );

        Entity restaurant = app.doCreate( "restaurant", "Brickhouse" );

        app.createConnection( user, "likes", restaurant );

        restaurant = app.doCreate( "restaurant", "Axis Cafe" );

        app.testRequest( ServiceAction.GET, 2, "restaurants" );

        app.testRequest( ServiceAction.POST, 1, "users", user.getUuid(), "connections", "likes", restaurant.getUuid() );

        app.testRequest( ServiceAction.GET, 1, "users", "edanuff", "likes", "cats" );

        app.testRequest( ServiceAction.GET, 3, "users", "edanuff", "likes" );

        app.testRequest( ServiceAction.GET, 2, "users", "edanuff", "likes", "restaurants" );

        app.testRequest( ServiceAction.GET, 1, "users", "edanuff", "likes", "restaurants",
                Query.fromQL( "select * where name='Brickhouse'" ) );

        app.testRequest( ServiceAction.GET, 1, "users", "edanuff", "likes",
                Query.fromQL( "select * where name='axis*'" ) );

<<<<<<< HEAD
=======
//        TODO, we don't allow this at the RESt level, why is this a test?
>>>>>>> 05e06671
//        app.testRequest( ServiceAction.GET, 3, null, "users", "edanuff", "connections" );

        app.put( "color", "blacknwhite" );

        app.testRequest( ServiceAction.PUT, 1, "users", "edanuff", "likes", cat.getUuid() );

        app.put( "eats", "petfood" );

        app.testRequest( ServiceAction.PUT, 1, "users", "edanuff", "likes", "cats", "dylan" );

        app.put( "Todays special", "Coffee" );

        app.testRequest( ServiceAction.PUT, 1, "users", "edanuff", "likes", "restaurants",
                Query.fromQL( "select * where name='Brickhouse'" ) );

        app.testRequest( ServiceAction.DELETE, 1, null, "users", user.getUuid(), "connections", "likes",
                restaurant.getUuid() );

<<<<<<< HEAD
=======
//        TODO, we don't allow this at the RESt level, why is this a test?
>>>>>>> 05e06671
//        app.testRequest( ServiceAction.GET, 2, null, "users", "edanuff", "connections" );

        app.testRequest( ServiceAction.GET, 1, null, "users", "edanuff", "likes", "restaurants" );

        UUID uuid = UUIDGenerator.newTimeUUID();
        app.put( "visits", 5 );
        app.testRequest( ServiceAction.PUT, 1, "devices", uuid );
    }


    @Test
    public void testBatchCreate() throws Exception {
        List<Map<String, Object>> batch = new ArrayList<Map<String, Object>>();

        Map<String, Object> properties = new LinkedHashMap<String, Object>();
        properties.put( "username", "test_user_1" );
        properties.put( "email", "user1@test.com" );
        batch.add( properties );

        properties = new LinkedHashMap<String, Object>();
        properties.put( "username", "test_user_2" );
        batch.add( properties );

        properties = new LinkedHashMap<String, Object>();
        properties.put( "username", "test_user_3" );
        batch.add( properties );

        Entity user = app.testBatchRequest( ServiceAction.POST, 3, batch, "users" ).getEntity();
        assertNotNull( user );
    }

    /* Written to test fix for https://issues.apache.org/jira/browse/USERGRID-94
     * (Null pointer was returned when querying names with spaces.)
     * e.x.: http://localhost:8080/test-organization/test-app/contributors/Malaka Mahanama
     */
    @Test
    public void testRetrieveNameWithSpace() throws Exception {

    	 Entity contributor = app.doCreate( "contributor", "Malaka Mahanama" );

         app.testRequest( ServiceAction.GET, 1, "contributors" );

         app.testRequest( ServiceAction.GET, 1, "contributor", contributor.getName());
    }

  //Making sure that names without spaces are still intact (See above test case comments).
    @Test
    public void testRetrieveNameWithoutSpace() throws Exception {

    	 Entity contributor = app.doCreate( "contributor", "Malaka" );

         app.testRequest( ServiceAction.GET, 1, "contributors" );

         app.testRequest( ServiceAction.GET, 1, "contributor", contributor.getName());
    }

    /* Written to test fix for https://issues.apache.org/jira/browse/USERGRID-94
     * (Null pointer was returned when querying names with spaces.)
     * e.x.: http://localhost:8080/test-organization/test-app/projects/Usergrid/contains/contributors/Malaka Mahanama
     */
    @Test
    public void testNestedRetrieveNameWithSpace() throws Exception {

    	Entity contributor = app.doCreate( "contributor", "Malaka Mahanama" );

        app.testRequest( ServiceAction.GET, 1, "contributors" );

        app.testRequest( ServiceAction.GET, 1, "contributor", contributor.getName());

        Entity project = app.doCreate( "project", "Usergrid" );

        app.testRequest( ServiceAction.GET, 1, "projects" );

        app.testRequest( ServiceAction.POST, 1,
                "projects", project.getName(), "contains", "contributors", contributor.getName());

        app.testRequest( ServiceAction.GET, 1,
                "projects", project.getName(), "contains", "contributors", contributor.getName());
    }

    //Making sure that names without spaces are still intact (See above test case comments).
    @Test
    public void testNestedRetrieveNameWithoutSpace() throws Exception {

    	Entity contributor = app.doCreate( "contributor", "Malaka" );

        app.testRequest( ServiceAction.GET, 1, "contributors" );

        app.testRequest( ServiceAction.GET, 1, "contributor", contributor.getName());

        Entity project = app.doCreate( "project", "Usergrid" );

        app.testRequest( ServiceAction.GET, 1, "projects" );

        app.testRequest( ServiceAction.POST, 1,
                "projects", project.getName(), "contains", "contributors", contributor.getName());

        app.testRequest( ServiceAction.GET, 1,
                "projects", project.getName(), "contains", "contributors", contributor.getName());
    }
}<|MERGE_RESOLUTION|>--- conflicted
+++ resolved
@@ -94,10 +94,7 @@
         app.testRequest( ServiceAction.GET, 1, "users", "edanuff", "likes",
                 Query.fromQL( "select * where name='axis*'" ) );
 
-<<<<<<< HEAD
-=======
 //        TODO, we don't allow this at the RESt level, why is this a test?
->>>>>>> 05e06671
 //        app.testRequest( ServiceAction.GET, 3, null, "users", "edanuff", "connections" );
 
         app.put( "color", "blacknwhite" );
@@ -116,10 +113,7 @@
         app.testRequest( ServiceAction.DELETE, 1, null, "users", user.getUuid(), "connections", "likes",
                 restaurant.getUuid() );
 
-<<<<<<< HEAD
-=======
 //        TODO, we don't allow this at the RESt level, why is this a test?
->>>>>>> 05e06671
 //        app.testRequest( ServiceAction.GET, 2, null, "users", "edanuff", "connections" );
 
         app.testRequest( ServiceAction.GET, 1, null, "users", "edanuff", "likes", "restaurants" );
