--- conflicted
+++ resolved
@@ -279,11 +279,7 @@
 
         User appUser = setupAppUser( app.getId(), appUserUsername, appUserEmail, false );
 
-<<<<<<< HEAD
-        String subject = "Request For User Account Activation " + user.getEmail();
-=======
         String subject = "Request For User Account Activation " + appUserEmail;
->>>>>>> 05e06671
         String activation_url = String.format( setup.get( PROPERTIES_USER_ACTIVATION_URL ), orgName, appName,
             appUser.getUuid().toString() );
 
