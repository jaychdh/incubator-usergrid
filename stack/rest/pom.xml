<?xml version="1.0" encoding="UTF-8"?>
<!--
    Licensed to the Apache Software Foundation (ASF) under one or more
    contributor license agreements.  See the NOTICE file distributed with
    this work for additional information regarding copyright ownership.
    The ASF licenses this file to You under the Apache License, Version 2.0
    (the "License"); you may not use this file except in compliance with
    the License.  You may obtain a copy of the License at

        http://www.apache.org/licenses/LICENSE-2.0

    Unless required by applicable law or agreed to in writing, software
    distributed under the License is distributed on an "AS IS" BASIS,
    WITHOUT WARRANTIES OR CONDITIONS OF ANY KIND, either express or implied.
    See the License for the specific language governing permissions and
    limitations under the License.
-->
<project xmlns="http://maven.apache.org/POM/4.0.0" xmlns:xsi="http://www.w3.org/2001/XMLSchema-instance"
         xsi:schemaLocation="http://maven.apache.org/POM/4.0.0 http://maven.apache.org/maven-v4_0_0.xsd">
<<<<<<< HEAD
    <modelVersion>4.0.0</modelVersion>
    <parent>
        <groupId>org.apache.usergrid</groupId>
        <artifactId>usergrid</artifactId>
        <version>2.0.0-SNAPSHOT</version>
    </parent>

    <artifactId>usergrid-rest</artifactId>
    <packaging>war</packaging>
    <name>Usergrid REST</name>
    <description>REST web services for Usergrid system.</description>

    <!-- Override these properties in an active profile within your settings.xml -->
    <properties>
        <usergrid.rest.threads>8</usergrid.rest.threads>
        <catalina.host>localhost</catalina.host>
        <catalina.jmx.port>8089</catalina.jmx.port>
    </properties>

    <!-- profile that arquillian uses when it builds/starts tomcat -->
    <profiles>

        <!--<profile>-->
            <!--<id>arquillian-tomcat</id>-->
            <!--<activation>-->
                <!--<activeByDefault>true</activeByDefault>-->
            <!--</activation>-->
            <!--<dependencies>-->
                <!--<dependency>-->
                    <!--<groupId>org.jboss.arquillian.container</groupId>-->
                    <!--<artifactId>arquillian-tomcat-remote-7</artifactId>-->
                    <!--<version>1.0.0.CR7</version>-->
                    <!--<scope>test</scope>-->
                <!--</dependency>-->
                <!--<dependency>-->
                    <!--<groupId>org.eu.ingwar.tools</groupId>-->
                    <!--<artifactId>arquillian-suite-extension</artifactId>-->
                    <!--<version>1.1.1</version>-->
                    <!--<scope>test</scope>-->
                <!--</dependency>-->
            <!--</dependencies>-->
        <!--</profile>-->

    </profiles>

    <build>
        <finalName>ROOT</finalName>

        <resources>
            <resource>
                <directory>src/main/resources</directory>
                <filtering>true</filtering>
                <includes>
                    <include>**/*.xml</include>
                    <include>**/*.json</include>
                </includes>
            </resource>
        </resources>

        <testResources>
            <testResource>
                <directory>src/test/resources</directory>
                <filtering>true</filtering>
                <includes>
                    <include>**/*</include>
                </includes>
            </testResource>
        </testResources>


=======
  <modelVersion>4.0.0</modelVersion>
  <parent>
    <groupId>org.apache.usergrid</groupId>
    <artifactId>usergrid</artifactId>
    <version>1.0.1-SNAPSHOT</version>
    <relativePath>../</relativePath>
  </parent>

  <artifactId>usergrid-rest</artifactId>
  <packaging>war</packaging>
  <name>Usergrid REST</name>
  <description>REST web services for Usergrid system.</description>

  <!-- Override these properties in an active profile within your settings.xml -->
  <properties>
    <!-- If you got the resources, max parallelism = 6 forks -->
    <rest.it.forkCount>3</rest.it.forkCount>
  </properties>

  <profiles>
    <profile>
      <id>unit</id>
      <activation>
        <property>
          <name>unit</name>
          <value>true</value>
        </property>
      </activation>
      <build>
        <plugins>
          <plugin>
            <groupId>org.apache.maven.plugins</groupId>
            <artifactId>maven-surefire-plugin</artifactId>
            <configuration>
              <systemPropertyVariables>
                <storage-config>${basedir}/src/test/conf</storage-config>
                <target.directory>${project.build.directory}</target.directory>
              </systemPropertyVariables>
              <forkMode>once</forkMode>
              <!-- TODO: make this into a small configuration but based on settings.xml -->
              <argLine>-Xmx${ug.heapmax} -Xms${ug.heapmin} -Dfile.encoding=UTF-8 -Dsun.jnu.encoding=UTF-8 -javaagent:${settings.localRepository}/com/github/stephenc/jamm/0.2.5/jamm-0.2.5.jar ${ug.argline}</argLine>

              <includes>
                <include>**/RestTestSuite.java</include>
                <include>**/*Test.java</include>
              </includes>
              <excludes>
                <exclude>**/*IT.java</exclude>
                <exclude>**/*ITSuite.java</exclude>
                <!-- TODO - add these suites too -->
                <!-- <exclude>**/*Test.java</exclude> -->
                <exclude>**/ConcurrentRest*Suite.java</exclude>
              </excludes>
            </configuration>
          </plugin>
        </plugins>
      </build>
    </profile>

    <profile>
      <id>default</id>
      <activation>
        <activeByDefault>true</activeByDefault>
      </activation>
      <build>
        <plugins>
          <plugin>
            <groupId>org.apache.maven.plugins</groupId>
            <artifactId>maven-surefire-plugin</artifactId>
            <configuration>
              <systemPropertyVariables>
                <storage-config>${basedir}/src/test/conf</storage-config>
                <target.directory>${project.build.directory}</target.directory>
              </systemPropertyVariables>

              <parallel>classes</parallel>
              <forkCount>${rest.it.forkCount}</forkCount>
              <reuseForks>false</reuseForks>
              <perCoreThreadCount>false</perCoreThreadCount>
              <argLine>-Xmx${ug.heapmax} -Xms${ug.heapmin} -Dfile.encoding=UTF-8 -Dsun.jnu.encoding=UTF-8 -javaagent:${settings.localRepository}/com/github/stephenc/jamm/0.2.5/jamm-0.2.5.jar ${ug.argline}
              </argLine>

              <includes>
                <include>**/RestTestSuite.java</include>
                <include>**/RestITSuite.java</include>
                <include>**/*IT.java</include>
                <include>**/*Test.java</include>
              </includes>
              <excludes>
                <exclude>**/*Concurrent*Suite.java</exclude>
                <exclude>**/ActivityResourceIT.java</exclude>
                <exclude>**/AdminEmailEncodingIT.java</exclude>
                <exclude>**/ApplicationRequestCounterIT.java</exclude>
                <exclude>**/AssetResourceIT.java</exclude>
                <exclude>**/BasicIT.java</exclude>
                <exclude>**/CollectionsResourceIT.java</exclude>
                <exclude>**/ContentTypeResourceIT.java</exclude>
                <exclude>**/DevicesResourceIT.java</exclude>
                <exclude>**/EventsResourceIT.java</exclude>
                <exclude>**/GroupResourceIT.java</exclude>
                <exclude>**/OrganizationResourceIT.java</exclude>
                <exclude>**/OrganizationsResourceIT.java</exclude>
                <exclude>**/OwnershipResourceIT.java</exclude>
                <exclude>**/PagingResourceIT.java</exclude>
                <exclude>**/PermissionsResourceIT.java</exclude>
                <exclude>**/UserResourceIT.java</exclude>
                <exclude>**/UsersOrganizationsResourceIT.java</exclude>
              </excludes>
            </configuration>
          </plugin>
        </plugins>
      </build>
    </profile>

    <profile>
      <id>scott</id>
      <activation>
        <property>
          <name>unit-concurrent</name>
          <value>true</value>
        </property>
      </activation>
      <build>
        <plugins>
          <plugin>
            <groupId>org.apache.maven.plugins</groupId>
            <artifactId>maven-surefire-plugin</artifactId>
            <configuration>
              <systemPropertyVariables>
                <storage-config>${basedir}/src/test/conf</storage-config>
                <target.directory>${project.build.directory}</target.directory>
              </systemPropertyVariables>

              <parallel>classes</parallel>
              <forkCount>${rest.it.forkCount}</forkCount>
              <reuseForks>false</reuseForks>
              <perCoreThreadCount>false</perCoreThreadCount>
              <argLine>-Xmx${ug.heapmax} -Xms${ug.heapmin} -Dfile.encoding=UTF-8 -Dsun.jnu.encoding=UTF-8 -javaagent:${settings.localRepository}/com/github/stephenc/jamm/0.2.5/jamm-0.2.5.jar ${ug.argline}
              </argLine>

              <includes>
                <include>**/RestTestSuite.java</include>
                <include>**/RestITSuite.java</include>
                <include>**/ManagementResourceIT.java</include>
                <include>**/ApplicationResourceIT.java</include>
              </includes>
              <excludes>
                <exclude>**/*Test.java</exclude>
                <exclude>**/*Concurrent*Suite.java</exclude>
              </excludes>
            </configuration>
          </plugin>
        </plugins>
      </build>
    </profile>

    <profile>
      <id>unit-concurrent</id>
      <activation>
        <property>
          <name>unit-concurrent</name>
          <value>true</value>
        </property>
      </activation>
      <build>
        <plugins>
          <plugin>
            <groupId>org.apache.maven.plugins</groupId>
            <artifactId>maven-surefire-plugin</artifactId>
            <configuration>
              <systemPropertyVariables>
                <storage-config>${basedir}/src/test/conf</storage-config>
                <target.directory>${project.build.directory}</target.directory>
              </systemPropertyVariables>
              <forkMode>once</forkMode>
              <argLine>-Xmx${ug.heapmax} -Xms${ug.heapmin} -Dfile.encoding=UTF-8 -Dsun.jnu.encoding=UTF-8 -javaagent:${settings.localRepository}/com/github/stephenc/jamm/0.2.5/jamm-0.2.5.jar ${ug.argline}</argLine>

              <includes>
                <include>**/ConcurrentRestTestSuite.java</include>
              </includes>
              <excludes>
                <exclude>**/*IT.java</exclude>
                <exclude>**/*Test.java</exclude>
                <exclude>**/RestITSuite.java</exclude>
                <exclude>**/RestTestSuite.java</exclude>
                <exclude>**/ConcurrentRestITSuite.java</exclude>
              </excludes>
            </configuration>
          </plugin>
        </plugins>
      </build>
    </profile>

    <profile>
      <id>integ-concurrent</id>
      <activation>
        <property>
          <name>integ-concurrent</name>
          <value>true</value>
        </property>
      </activation>
      <build>
>>>>>>> 6d962b7f
        <plugins>

            <plugin>
                <groupId>org.apache.maven.plugins</groupId>
                <artifactId>maven-surefire-plugin</artifactId>
                <version>${surefire.plugin.version}</version>
                <configuration>
                    <!--<skipTests>true</skipTests>-->
                    <systemPropertyVariables>
                        <storage-config>${basedir}/src/test/conf</storage-config>
                        <target.directory>${project.build.directory}</target.directory>
                    </systemPropertyVariables>
                    <parallel>methods</parallel>
                    <forkCount>1</forkCount>
                    <threadCount>${usergrid.rest.threads}</threadCount>
                    <reuseForks>true</reuseForks>
                    <argLine>-Dwebapp.directory=${basedir}/src/main/webapp -Dtest.barrier.timestamp=${maven.build.timestamp} -Dtest.clean.storage=true -Xmx${ug.heapmax} -Xms${ug.heapmin} -Dfile.encoding=UTF-8 -Dsun.jnu.encoding=UTF-8 -javaagent:${settings.localRepository}/com/github/stephenc/jamm/0.2.5/jamm-0.2.5.jar ${ug.argline}
                    </argLine>
                    <includes>
                        <include>**/*IT.java</include>
                        <include>**/*Test.java</include>
                   </includes>

                </configuration>

                <dependencies>
                    <dependency>
                        <groupId>org.apache.maven.surefire</groupId>
                        <artifactId>${surefire.plugin.artifactName}</artifactId>
                        <version>${surefire.plugin.version}</version>
                    </dependency>
                </dependencies>
            </plugin>


            <plugin>
                <groupId>org.apache.maven.plugins</groupId>
                <artifactId>maven-war-plugin</artifactId>
                <version>2.6</version>
            </plugin>

            <plugin>
                <groupId>org.jasig.mojo.jspc</groupId>
                <artifactId>jspc-maven-plugin</artifactId>
                <version>2.0.0</version>
                <configuration>
                    <includeInProject>false</includeInProject>
                    <webFragmentFile>${project.build.directory}/web-fragment.xml.txt</webFragmentFile>
                </configuration>
                <executions>
                    <execution>
                        <id>jspc</id>
                        <goals>
                            <goal>compile</goal>
                        </goals>
                    </execution>
                </executions>
                <dependencies>
                    <dependency>
                        <groupId>org.jasig.mojo.jspc</groupId>
                        <artifactId>jspc-compiler-tomcat6</artifactId>
                        <version>2.0.0</version>
                    </dependency>
                </dependencies>
            </plugin>

            <plugin>
                <groupId>org.apache.maven.plugins</groupId>
                <artifactId>maven-jar-plugin</artifactId>
                <configuration>
                    <finalName>${project.artifactId}-${project.version}</finalName>
                </configuration>
                <executions>
                    <execution>
                        <id>make-a-jar</id>
                        <phase>package</phase>
                        <goals>
                            <goal>jar</goal>
                        </goals>
                        <configuration>
                            <classifier>classes</classifier>
                        </configuration>
                    </execution>
                    <execution>
                        <id>jsp-jar-execution</id>
                        <phase>package</phase>
                        <goals>
                            <goal>jar</goal>
                        </goals>
                        <configuration>
                            <classifier>compiled-jsp</classifier>
                            <classesDirectory>${project.build.directory}/jsp-source</classesDirectory>
                        </configuration>
                    </execution>
                    <execution>
                        <goals>
                            <goal>test-jar</goal>
                        </goals>
                    </execution>
                </executions>
            </plugin>
        </plugins>
<<<<<<< HEAD
    </build>

    <dependencies>

        <!-- Usergrid Dependencies -->

        <dependency>
            <groupId>org.apache.usergrid</groupId>
            <artifactId>usergrid-config</artifactId>
            <version>${project.version}</version>
        </dependency>

        <dependency>
            <groupId>org.apache.usergrid</groupId>
            <artifactId>usergrid-core</artifactId>
            <version>${project.version}</version>
            <exclusions>
                <exclusion>
                    <artifactId>commons-logging</artifactId>
                    <groupId>commons-logging</groupId>
                </exclusion>
            </exclusions>
        </dependency>

        <dependency>
            <groupId>org.apache.usergrid</groupId>
            <artifactId>usergrid-mongo-emulator</artifactId>
            <version>${project.version}</version>
        </dependency>

        <!-- Apache Dependencies -->

        <dependency>
            <groupId>commons-collections</groupId>
            <artifactId>commons-collections</artifactId>
        </dependency>

        <!-- SUN, Javax Package, and Other Com Dependencies -->

        <dependency>
            <groupId>javax.servlet</groupId>
            <artifactId>javax.servlet-api</artifactId>
            <scope>provided</scope>
        </dependency>

        <dependency>
            <groupId>javax.servlet</groupId>
            <artifactId>jstl</artifactId>
        </dependency>

        <dependency>
            <groupId>com.sun.jersey.contribs</groupId>
            <artifactId>jersey-multipart</artifactId>
        </dependency>

        <dependency>
            <groupId>com.sun.jersey</groupId>
            <artifactId>jersey-json</artifactId>
        </dependency>

        <dependency>
            <groupId>com.fasterxml.jackson.jaxrs</groupId>
            <artifactId>jackson-jaxrs-json-provider</artifactId>
        </dependency>

        <dependency>
            <groupId>com.fasterxml.jackson.jaxrs</groupId>
            <artifactId>jackson-jaxrs-json-provider</artifactId>
        </dependency>


        <dependency>
            <groupId>com.sun.jersey</groupId>
            <artifactId>jersey-client</artifactId>
        </dependency>

        <dependency>
            <groupId>com.google.code.maven-play-plugin.net.tanesha.recaptcha4j</groupId>
            <artifactId>recaptcha4j</artifactId>
        </dependency>

        <dependency>
            <groupId>com.sun.jersey</groupId>
            <artifactId>jersey-server</artifactId>
        </dependency>

        <dependency>
            <groupId>com.sun.jersey.contribs</groupId>
            <artifactId>jersey-spring</artifactId>
        </dependency>

        <!-- Codehaus, Spring, and Other Org Dependencies -->

        <dependency>
            <groupId>org.springframework</groupId>
            <artifactId>spring-webmvc</artifactId>
        </dependency>

        <!-- the core, which includes Streaming API, shared low-level abstractions (but NOT data-binding) -->
        <dependency>
            <groupId>com.fasterxml.jackson.core</groupId>
            <artifactId>jackson-core</artifactId>
            <version>${jackson-2-version}</version>
        </dependency>

        <!-- Just the annotations; use this dependency if you want to attach annotations
             to classes without connecting them to the code. -->
        <dependency>
            <groupId>com.fasterxml.jackson.core</groupId>
            <artifactId>jackson-annotations</artifactId>
            <version>${jackson-2-version}</version>
        </dependency>

        <!-- databinding; ObjectMapper, JsonNode and related classes are here -->
        <dependency>
            <groupId>com.fasterxml.jackson.core</groupId>
            <artifactId>jackson-databind</artifactId>
            <version>${jackson-2-version}</version>
        </dependency>

        <dependency>
            <!-- TODO - should not scope be 'test' ? -->
            <groupId>org.slf4j</groupId>
            <artifactId>jcl-over-slf4j</artifactId>
        </dependency>

        <dependency>
            <!-- TODO - should not scope be 'test' ? -->
            <groupId>org.slf4j</groupId>
            <artifactId>jul-to-slf4j</artifactId>
        </dependency>

        <!-- Testing and Logging Dependencies -->

        <dependency>
            <groupId>org.apache.usergrid</groupId>
            <artifactId>usergrid-config</artifactId>
            <version>${project.version}</version>
            <scope>test</scope>
            <classifier>tests</classifier>
        </dependency>

        <dependency>
            <groupId>org.apache.usergrid</groupId>
            <artifactId>usergrid-test-utils</artifactId>
            <version>${project.version}</version>
            <scope>test</scope>
        </dependency>

        <dependency>
            <groupId>org.apache.usergrid</groupId>
            <artifactId>usergrid-core</artifactId>
            <version>${project.version}</version>
            <scope>test</scope>
            <classifier>tests</classifier>
        </dependency>

        <dependency>
            <groupId>org.springframework</groupId>
            <artifactId>spring-test</artifactId>
            <scope>test</scope>
        </dependency>

        <dependency>
            <groupId>junit</groupId>
            <artifactId>junit</artifactId>
            <scope>test</scope>
        </dependency>

        <dependency>
            <groupId>org.jvnet.mock-javamail</groupId>
            <artifactId>mock-javamail</artifactId>
            <scope>test</scope>
            <exclusions>
                <exclusion>
                    <artifactId>mail</artifactId>
                    <groupId>javax.mail</groupId>
                </exclusion>
            </exclusions>
        </dependency>

        <dependency>
            <groupId>org.hectorclient</groupId>
            <artifactId>hector-test</artifactId>
            <scope>test</scope>
        </dependency>

        <!--  use the external test client.  Just depend on the maven jetty plugin to launch jetty -->
        <dependency>
            <groupId>com.sun.jersey.jersey-test-framework</groupId>
            <artifactId>jersey-test-framework-external</artifactId>
            <scope>test</scope>
        </dependency>

        <dependency>
            <groupId>com.sun.jersey.jersey-test-framework</groupId>
            <artifactId>jersey-test-framework-core</artifactId>
            <scope>test</scope>
        </dependency>

        <dependency>
            <groupId>org.apache.usergrid</groupId>
            <artifactId>usergrid-java-client</artifactId>
            <scope>test</scope>
        </dependency>

        <dependency>
            <groupId>org.apache.usergrid</groupId>
            <artifactId>usergrid-services</artifactId>
            <version>2.0.0-SNAPSHOT</version>
            <scope>test</scope>
            <classifier>tests</classifier>
        </dependency>

    </dependencies>
=======
      </build>
    </profile>
  </profiles>

  <build>
    <finalName>ROOT</finalName>

    <resources>
      <resource>
        <directory>src/main/resources</directory>
        <filtering>true</filtering>
        <includes>
          <include>**/*.xml</include>
          <include>**/*.json</include>
        </includes>
      </resource>
    </resources>

    <testResources>
      <testResource>
        <directory>src/test/resources</directory>
        <filtering>true</filtering>
        <includes>
          <include>**/*</include>
        </includes>
      </testResource>
    </testResources>

    <plugins>
      <plugin>
        <groupId>org.apache.maven.plugins</groupId>
        <artifactId>maven-surefire-plugin</artifactId>
        <configuration>
          <argLine>-Xmx${ug.heapmax} -Xms${ug.heapmin} -Dfile.encoding=UTF-8 -Dsun.jnu.encoding=UTF-8 -javaagent:${settings.localRepository}/com/github/stephenc/jamm/0.2.5/jamm-0.2.5.jar ${ug.argline}</argLine>
        </configuration>
      </plugin>

      <plugin>
        <groupId>org.apache.maven.plugins</groupId>
        <artifactId>maven-war-plugin</artifactId>
        <version>2.3</version>
      </plugin>

      <plugin>
        <groupId>org.jasig.mojo.jspc</groupId>
        <artifactId>jspc-maven-plugin</artifactId>
        <version>2.0.0</version>
        <configuration>
          <includeInProject>false</includeInProject>
          <webFragmentFile>${project.build.directory}/web-fragment.xml.txt</webFragmentFile>
        </configuration>
        <executions>
          <execution>
            <id>jspc</id>
            <goals>
              <goal>compile</goal>
            </goals>
          </execution>
        </executions>
        <dependencies>
          <dependency>
            <groupId>org.jasig.mojo.jspc</groupId>
            <artifactId>jspc-compiler-tomcat6</artifactId>
            <version>2.0.0</version>
          </dependency>
        </dependencies>
      </plugin>

      <plugin>
        <groupId>org.apache.maven.plugins</groupId>
        <artifactId>maven-jar-plugin</artifactId>
        <version>2.3.2</version>
        <configuration>
          <finalName>${project.artifactId}-${project.version}</finalName>
        </configuration>
        <executions>
          <execution>
            <id>make-a-jar</id>
            <phase>package</phase>
            <goals>
              <goal>jar</goal>
            </goals>
            <configuration>
              <classifier>classes</classifier>
            </configuration>
          </execution>
          <execution>
            <id>jsp-jar-execution</id>
            <phase>package</phase>
            <goals>
              <goal>jar</goal>
            </goals>
            <configuration>
              <classifier>compiled-jsp</classifier>
              <classesDirectory>${project.build.directory}/jsp-source</classesDirectory>
            </configuration>
          </execution>
          <execution>
            <goals>
              <goal>test-jar</goal>
            </goals>
          </execution>
        </executions>
      </plugin>

      <plugin>
        <groupId>org.apache.maven.plugins</groupId>
        <artifactId>maven-install-plugin</artifactId>
        <version>2.5.1</version>
      </plugin>
    </plugins>
  </build>

  <dependencies>

    <!-- Usergrid Dependencies -->

    <dependency>
      <groupId>org.apache.usergrid</groupId>
      <artifactId>usergrid-config</artifactId>
      <version>${project.version}</version>
    </dependency>

    <dependency>
      <groupId>org.apache.usergrid</groupId>
      <artifactId>usergrid-core</artifactId>
      <version>${project.version}</version>
      <exclusions>
        <exclusion>
          <artifactId>commons-logging</artifactId>
          <groupId>commons-logging</groupId>
        </exclusion>
      </exclusions>
    </dependency>

    <dependency>
      <groupId>org.apache.usergrid</groupId>
      <artifactId>usergrid-mongo-emulator</artifactId>
      <version>${project.version}</version>
    </dependency>

    <!-- Apache Dependencies -->

    <dependency>
      <groupId>commons-collections</groupId>
      <artifactId>commons-collections</artifactId>
    </dependency>

    <!-- SUN, Javax Package, and Other Com Dependencies -->


    <dependency>
        <groupId>javax.servlet</groupId>
        <artifactId>javax.servlet-api</artifactId>
        <scope>provided</scope>
    </dependency>

    <dependency>
      <groupId>javax.servlet</groupId>
      <artifactId>jstl</artifactId>
    </dependency>


    <dependency>
      <groupId>com.sun.jersey.contribs</groupId>
      <artifactId>jersey-multipart</artifactId>
    </dependency>

    <dependency>
      <groupId>com.sun.jersey</groupId>
      <artifactId>jersey-json</artifactId>
    </dependency>

    <dependency>
      <groupId>com.yammer.metrics</groupId>
      <artifactId>metrics-spring</artifactId>
    </dependency>

    <dependency>
      <groupId>com.sun.jersey</groupId>
      <artifactId>jersey-client</artifactId>
    </dependency>

      <dependency>
        <groupId>com.google.code.maven-play-plugin.net.tanesha.recaptcha4j</groupId>
        <artifactId>recaptcha4j</artifactId>
      </dependency>

    <dependency>
      <groupId>com.sun.jersey</groupId>
      <artifactId>jersey-server</artifactId>
    </dependency>

    <dependency>
      <groupId>com.sun.jersey.contribs</groupId>
      <artifactId>jersey-spring</artifactId>
    </dependency>

    <!-- Codehaus, Spring, and Other Org Dependencies -->

    <dependency>
      <groupId>org.springframework</groupId>
      <artifactId>spring-webmvc</artifactId>
    </dependency>

    <dependency>
      <!-- TODO - should not scope be 'test' ? -->
      <groupId>org.slf4j</groupId>
      <artifactId>jcl-over-slf4j</artifactId>
    </dependency>

    <dependency>
      <!-- TODO - should not scope be 'test' ? -->
      <groupId>org.slf4j</groupId>
      <artifactId>jul-to-slf4j</artifactId>
    </dependency>
      <dependency>
          <groupId>org.slf4j</groupId>
          <artifactId>slf4j-log4j12</artifactId>
      </dependency>

      <dependency>
          <groupId>log4j</groupId>
          <artifactId>log4j</artifactId>
      </dependency>


      <!-- Testing and Logging Dependencies -->

    <dependency>
      <groupId>org.apache.usergrid</groupId>
      <artifactId>usergrid-config</artifactId>
      <version>${project.version}</version>
      <scope>test</scope>
      <classifier>tests</classifier>
    </dependency>

    <dependency>
      <groupId>org.apache.usergrid</groupId>
      <artifactId>usergrid-test-utils</artifactId>
      <version>${project.version}</version>
      <scope>test</scope>
    </dependency>

    <dependency>
      <groupId>org.apache.usergrid</groupId>
      <artifactId>usergrid-core</artifactId>
      <version>${project.version}</version>
      <scope>test</scope>
      <classifier>tests</classifier>
    </dependency>

    <dependency>
      <groupId>org.springframework</groupId>
      <artifactId>spring-test</artifactId>
      <scope>test</scope>
    </dependency>

    <dependency>
      <groupId>junit</groupId>
      <artifactId>junit</artifactId>
      <scope>test</scope>
    </dependency>

    <dependency>
      <groupId>org.jvnet.mock-javamail</groupId>
      <artifactId>mock-javamail</artifactId>
      <scope>test</scope>
    </dependency>

    <dependency>
      <groupId>org.hectorclient</groupId>
      <artifactId>hector-test</artifactId>
      <scope>test</scope>
    </dependency>

    <dependency>
      <groupId>org.apache.tomcat.embed</groupId>
      <artifactId>tomcat-embed-core</artifactId>
      <scope>test</scope>
    </dependency>

    <dependency>
      <groupId>org.apache.tomcat.embed</groupId>
      <artifactId>tomcat-embed-logging-juli</artifactId>
      <scope>test</scope>
    </dependency>

    <dependency>
      <groupId>org.apache.tomcat.embed</groupId>
      <artifactId>tomcat-embed-jasper</artifactId>
      <scope>test</scope>
    </dependency>

    <dependency>
      <groupId>org.apache.tomcat</groupId>
      <artifactId>tomcat-jasper-el</artifactId>
      <scope>test</scope>
    </dependency>

    <dependency>
      <groupId>org.apache.tomcat</groupId>
      <artifactId>tomcat-jsp-api</artifactId>
      <scope>test</scope>
    </dependency>

    <dependency>
      <groupId>org.apache.tomcat</groupId>
      <artifactId>juli</artifactId>
      <scope>test</scope>
    </dependency>

    <!--  use the external test client.  Just depend on the maven jetty plugin to launch jetty -->
    <dependency>
      <groupId>com.sun.jersey.jersey-test-framework</groupId>
      <artifactId>jersey-test-framework-external</artifactId>
      <scope>test</scope>
    </dependency>

    <dependency>
      <groupId>com.sun.jersey.jersey-test-framework</groupId>
      <artifactId>jersey-test-framework-core</artifactId>
      <scope>test</scope>
    </dependency>

    <dependency>
      <groupId>org.usergrid</groupId>
      <artifactId>usergrid-java-client</artifactId>
      <scope>test</scope>
    </dependency>

    <dependency>
      <groupId>org.apache.usergrid</groupId>
      <artifactId>usergrid-services</artifactId>
      <version>${project.version}</version>
      <scope>test</scope>
      <classifier>tests</classifier>
    </dependency>

    <dependency>
      <groupId>org.mindrot</groupId>
      <artifactId>jbcrypt</artifactId>
    </dependency>

  </dependencies>
>>>>>>> 6d962b7f

</project><|MERGE_RESOLUTION|>--- conflicted
+++ resolved
@@ -17,7 +17,6 @@
 -->
 <project xmlns="http://maven.apache.org/POM/4.0.0" xmlns:xsi="http://www.w3.org/2001/XMLSchema-instance"
          xsi:schemaLocation="http://maven.apache.org/POM/4.0.0 http://maven.apache.org/maven-v4_0_0.xsd">
-<<<<<<< HEAD
     <modelVersion>4.0.0</modelVersion>
     <parent>
         <groupId>org.apache.usergrid</groupId>
@@ -87,211 +86,6 @@
             </testResource>
         </testResources>
 
-
-=======
-  <modelVersion>4.0.0</modelVersion>
-  <parent>
-    <groupId>org.apache.usergrid</groupId>
-    <artifactId>usergrid</artifactId>
-    <version>1.0.1-SNAPSHOT</version>
-    <relativePath>../</relativePath>
-  </parent>
-
-  <artifactId>usergrid-rest</artifactId>
-  <packaging>war</packaging>
-  <name>Usergrid REST</name>
-  <description>REST web services for Usergrid system.</description>
-
-  <!-- Override these properties in an active profile within your settings.xml -->
-  <properties>
-    <!-- If you got the resources, max parallelism = 6 forks -->
-    <rest.it.forkCount>3</rest.it.forkCount>
-  </properties>
-
-  <profiles>
-    <profile>
-      <id>unit</id>
-      <activation>
-        <property>
-          <name>unit</name>
-          <value>true</value>
-        </property>
-      </activation>
-      <build>
-        <plugins>
-          <plugin>
-            <groupId>org.apache.maven.plugins</groupId>
-            <artifactId>maven-surefire-plugin</artifactId>
-            <configuration>
-              <systemPropertyVariables>
-                <storage-config>${basedir}/src/test/conf</storage-config>
-                <target.directory>${project.build.directory}</target.directory>
-              </systemPropertyVariables>
-              <forkMode>once</forkMode>
-              <!-- TODO: make this into a small configuration but based on settings.xml -->
-              <argLine>-Xmx${ug.heapmax} -Xms${ug.heapmin} -Dfile.encoding=UTF-8 -Dsun.jnu.encoding=UTF-8 -javaagent:${settings.localRepository}/com/github/stephenc/jamm/0.2.5/jamm-0.2.5.jar ${ug.argline}</argLine>
-
-              <includes>
-                <include>**/RestTestSuite.java</include>
-                <include>**/*Test.java</include>
-              </includes>
-              <excludes>
-                <exclude>**/*IT.java</exclude>
-                <exclude>**/*ITSuite.java</exclude>
-                <!-- TODO - add these suites too -->
-                <!-- <exclude>**/*Test.java</exclude> -->
-                <exclude>**/ConcurrentRest*Suite.java</exclude>
-              </excludes>
-            </configuration>
-          </plugin>
-        </plugins>
-      </build>
-    </profile>
-
-    <profile>
-      <id>default</id>
-      <activation>
-        <activeByDefault>true</activeByDefault>
-      </activation>
-      <build>
-        <plugins>
-          <plugin>
-            <groupId>org.apache.maven.plugins</groupId>
-            <artifactId>maven-surefire-plugin</artifactId>
-            <configuration>
-              <systemPropertyVariables>
-                <storage-config>${basedir}/src/test/conf</storage-config>
-                <target.directory>${project.build.directory}</target.directory>
-              </systemPropertyVariables>
-
-              <parallel>classes</parallel>
-              <forkCount>${rest.it.forkCount}</forkCount>
-              <reuseForks>false</reuseForks>
-              <perCoreThreadCount>false</perCoreThreadCount>
-              <argLine>-Xmx${ug.heapmax} -Xms${ug.heapmin} -Dfile.encoding=UTF-8 -Dsun.jnu.encoding=UTF-8 -javaagent:${settings.localRepository}/com/github/stephenc/jamm/0.2.5/jamm-0.2.5.jar ${ug.argline}
-              </argLine>
-
-              <includes>
-                <include>**/RestTestSuite.java</include>
-                <include>**/RestITSuite.java</include>
-                <include>**/*IT.java</include>
-                <include>**/*Test.java</include>
-              </includes>
-              <excludes>
-                <exclude>**/*Concurrent*Suite.java</exclude>
-                <exclude>**/ActivityResourceIT.java</exclude>
-                <exclude>**/AdminEmailEncodingIT.java</exclude>
-                <exclude>**/ApplicationRequestCounterIT.java</exclude>
-                <exclude>**/AssetResourceIT.java</exclude>
-                <exclude>**/BasicIT.java</exclude>
-                <exclude>**/CollectionsResourceIT.java</exclude>
-                <exclude>**/ContentTypeResourceIT.java</exclude>
-                <exclude>**/DevicesResourceIT.java</exclude>
-                <exclude>**/EventsResourceIT.java</exclude>
-                <exclude>**/GroupResourceIT.java</exclude>
-                <exclude>**/OrganizationResourceIT.java</exclude>
-                <exclude>**/OrganizationsResourceIT.java</exclude>
-                <exclude>**/OwnershipResourceIT.java</exclude>
-                <exclude>**/PagingResourceIT.java</exclude>
-                <exclude>**/PermissionsResourceIT.java</exclude>
-                <exclude>**/UserResourceIT.java</exclude>
-                <exclude>**/UsersOrganizationsResourceIT.java</exclude>
-              </excludes>
-            </configuration>
-          </plugin>
-        </plugins>
-      </build>
-    </profile>
-
-    <profile>
-      <id>scott</id>
-      <activation>
-        <property>
-          <name>unit-concurrent</name>
-          <value>true</value>
-        </property>
-      </activation>
-      <build>
-        <plugins>
-          <plugin>
-            <groupId>org.apache.maven.plugins</groupId>
-            <artifactId>maven-surefire-plugin</artifactId>
-            <configuration>
-              <systemPropertyVariables>
-                <storage-config>${basedir}/src/test/conf</storage-config>
-                <target.directory>${project.build.directory}</target.directory>
-              </systemPropertyVariables>
-
-              <parallel>classes</parallel>
-              <forkCount>${rest.it.forkCount}</forkCount>
-              <reuseForks>false</reuseForks>
-              <perCoreThreadCount>false</perCoreThreadCount>
-              <argLine>-Xmx${ug.heapmax} -Xms${ug.heapmin} -Dfile.encoding=UTF-8 -Dsun.jnu.encoding=UTF-8 -javaagent:${settings.localRepository}/com/github/stephenc/jamm/0.2.5/jamm-0.2.5.jar ${ug.argline}
-              </argLine>
-
-              <includes>
-                <include>**/RestTestSuite.java</include>
-                <include>**/RestITSuite.java</include>
-                <include>**/ManagementResourceIT.java</include>
-                <include>**/ApplicationResourceIT.java</include>
-              </includes>
-              <excludes>
-                <exclude>**/*Test.java</exclude>
-                <exclude>**/*Concurrent*Suite.java</exclude>
-              </excludes>
-            </configuration>
-          </plugin>
-        </plugins>
-      </build>
-    </profile>
-
-    <profile>
-      <id>unit-concurrent</id>
-      <activation>
-        <property>
-          <name>unit-concurrent</name>
-          <value>true</value>
-        </property>
-      </activation>
-      <build>
-        <plugins>
-          <plugin>
-            <groupId>org.apache.maven.plugins</groupId>
-            <artifactId>maven-surefire-plugin</artifactId>
-            <configuration>
-              <systemPropertyVariables>
-                <storage-config>${basedir}/src/test/conf</storage-config>
-                <target.directory>${project.build.directory}</target.directory>
-              </systemPropertyVariables>
-              <forkMode>once</forkMode>
-              <argLine>-Xmx${ug.heapmax} -Xms${ug.heapmin} -Dfile.encoding=UTF-8 -Dsun.jnu.encoding=UTF-8 -javaagent:${settings.localRepository}/com/github/stephenc/jamm/0.2.5/jamm-0.2.5.jar ${ug.argline}</argLine>
-
-              <includes>
-                <include>**/ConcurrentRestTestSuite.java</include>
-              </includes>
-              <excludes>
-                <exclude>**/*IT.java</exclude>
-                <exclude>**/*Test.java</exclude>
-                <exclude>**/RestITSuite.java</exclude>
-                <exclude>**/RestTestSuite.java</exclude>
-                <exclude>**/ConcurrentRestITSuite.java</exclude>
-              </excludes>
-            </configuration>
-          </plugin>
-        </plugins>
-      </build>
-    </profile>
-
-    <profile>
-      <id>integ-concurrent</id>
-      <activation>
-        <property>
-          <name>integ-concurrent</name>
-          <value>true</value>
-        </property>
-      </activation>
-      <build>
->>>>>>> 6d962b7f
         <plugins>
 
             <plugin>
@@ -394,7 +188,6 @@
                 </executions>
             </plugin>
         </plugins>
-<<<<<<< HEAD
     </build>
 
     <dependencies>
@@ -610,352 +403,5 @@
         </dependency>
 
     </dependencies>
-=======
-      </build>
-    </profile>
-  </profiles>
-
-  <build>
-    <finalName>ROOT</finalName>
-
-    <resources>
-      <resource>
-        <directory>src/main/resources</directory>
-        <filtering>true</filtering>
-        <includes>
-          <include>**/*.xml</include>
-          <include>**/*.json</include>
-        </includes>
-      </resource>
-    </resources>
-
-    <testResources>
-      <testResource>
-        <directory>src/test/resources</directory>
-        <filtering>true</filtering>
-        <includes>
-          <include>**/*</include>
-        </includes>
-      </testResource>
-    </testResources>
-
-    <plugins>
-      <plugin>
-        <groupId>org.apache.maven.plugins</groupId>
-        <artifactId>maven-surefire-plugin</artifactId>
-        <configuration>
-          <argLine>-Xmx${ug.heapmax} -Xms${ug.heapmin} -Dfile.encoding=UTF-8 -Dsun.jnu.encoding=UTF-8 -javaagent:${settings.localRepository}/com/github/stephenc/jamm/0.2.5/jamm-0.2.5.jar ${ug.argline}</argLine>
-        </configuration>
-      </plugin>
-
-      <plugin>
-        <groupId>org.apache.maven.plugins</groupId>
-        <artifactId>maven-war-plugin</artifactId>
-        <version>2.3</version>
-      </plugin>
-
-      <plugin>
-        <groupId>org.jasig.mojo.jspc</groupId>
-        <artifactId>jspc-maven-plugin</artifactId>
-        <version>2.0.0</version>
-        <configuration>
-          <includeInProject>false</includeInProject>
-          <webFragmentFile>${project.build.directory}/web-fragment.xml.txt</webFragmentFile>
-        </configuration>
-        <executions>
-          <execution>
-            <id>jspc</id>
-            <goals>
-              <goal>compile</goal>
-            </goals>
-          </execution>
-        </executions>
-        <dependencies>
-          <dependency>
-            <groupId>org.jasig.mojo.jspc</groupId>
-            <artifactId>jspc-compiler-tomcat6</artifactId>
-            <version>2.0.0</version>
-          </dependency>
-        </dependencies>
-      </plugin>
-
-      <plugin>
-        <groupId>org.apache.maven.plugins</groupId>
-        <artifactId>maven-jar-plugin</artifactId>
-        <version>2.3.2</version>
-        <configuration>
-          <finalName>${project.artifactId}-${project.version}</finalName>
-        </configuration>
-        <executions>
-          <execution>
-            <id>make-a-jar</id>
-            <phase>package</phase>
-            <goals>
-              <goal>jar</goal>
-            </goals>
-            <configuration>
-              <classifier>classes</classifier>
-            </configuration>
-          </execution>
-          <execution>
-            <id>jsp-jar-execution</id>
-            <phase>package</phase>
-            <goals>
-              <goal>jar</goal>
-            </goals>
-            <configuration>
-              <classifier>compiled-jsp</classifier>
-              <classesDirectory>${project.build.directory}/jsp-source</classesDirectory>
-            </configuration>
-          </execution>
-          <execution>
-            <goals>
-              <goal>test-jar</goal>
-            </goals>
-          </execution>
-        </executions>
-      </plugin>
-
-      <plugin>
-        <groupId>org.apache.maven.plugins</groupId>
-        <artifactId>maven-install-plugin</artifactId>
-        <version>2.5.1</version>
-      </plugin>
-    </plugins>
-  </build>
-
-  <dependencies>
-
-    <!-- Usergrid Dependencies -->
-
-    <dependency>
-      <groupId>org.apache.usergrid</groupId>
-      <artifactId>usergrid-config</artifactId>
-      <version>${project.version}</version>
-    </dependency>
-
-    <dependency>
-      <groupId>org.apache.usergrid</groupId>
-      <artifactId>usergrid-core</artifactId>
-      <version>${project.version}</version>
-      <exclusions>
-        <exclusion>
-          <artifactId>commons-logging</artifactId>
-          <groupId>commons-logging</groupId>
-        </exclusion>
-      </exclusions>
-    </dependency>
-
-    <dependency>
-      <groupId>org.apache.usergrid</groupId>
-      <artifactId>usergrid-mongo-emulator</artifactId>
-      <version>${project.version}</version>
-    </dependency>
-
-    <!-- Apache Dependencies -->
-
-    <dependency>
-      <groupId>commons-collections</groupId>
-      <artifactId>commons-collections</artifactId>
-    </dependency>
-
-    <!-- SUN, Javax Package, and Other Com Dependencies -->
-
-
-    <dependency>
-        <groupId>javax.servlet</groupId>
-        <artifactId>javax.servlet-api</artifactId>
-        <scope>provided</scope>
-    </dependency>
-
-    <dependency>
-      <groupId>javax.servlet</groupId>
-      <artifactId>jstl</artifactId>
-    </dependency>
-
-
-    <dependency>
-      <groupId>com.sun.jersey.contribs</groupId>
-      <artifactId>jersey-multipart</artifactId>
-    </dependency>
-
-    <dependency>
-      <groupId>com.sun.jersey</groupId>
-      <artifactId>jersey-json</artifactId>
-    </dependency>
-
-    <dependency>
-      <groupId>com.yammer.metrics</groupId>
-      <artifactId>metrics-spring</artifactId>
-    </dependency>
-
-    <dependency>
-      <groupId>com.sun.jersey</groupId>
-      <artifactId>jersey-client</artifactId>
-    </dependency>
-
-      <dependency>
-        <groupId>com.google.code.maven-play-plugin.net.tanesha.recaptcha4j</groupId>
-        <artifactId>recaptcha4j</artifactId>
-      </dependency>
-
-    <dependency>
-      <groupId>com.sun.jersey</groupId>
-      <artifactId>jersey-server</artifactId>
-    </dependency>
-
-    <dependency>
-      <groupId>com.sun.jersey.contribs</groupId>
-      <artifactId>jersey-spring</artifactId>
-    </dependency>
-
-    <!-- Codehaus, Spring, and Other Org Dependencies -->
-
-    <dependency>
-      <groupId>org.springframework</groupId>
-      <artifactId>spring-webmvc</artifactId>
-    </dependency>
-
-    <dependency>
-      <!-- TODO - should not scope be 'test' ? -->
-      <groupId>org.slf4j</groupId>
-      <artifactId>jcl-over-slf4j</artifactId>
-    </dependency>
-
-    <dependency>
-      <!-- TODO - should not scope be 'test' ? -->
-      <groupId>org.slf4j</groupId>
-      <artifactId>jul-to-slf4j</artifactId>
-    </dependency>
-      <dependency>
-          <groupId>org.slf4j</groupId>
-          <artifactId>slf4j-log4j12</artifactId>
-      </dependency>
-
-      <dependency>
-          <groupId>log4j</groupId>
-          <artifactId>log4j</artifactId>
-      </dependency>
-
-
-      <!-- Testing and Logging Dependencies -->
-
-    <dependency>
-      <groupId>org.apache.usergrid</groupId>
-      <artifactId>usergrid-config</artifactId>
-      <version>${project.version}</version>
-      <scope>test</scope>
-      <classifier>tests</classifier>
-    </dependency>
-
-    <dependency>
-      <groupId>org.apache.usergrid</groupId>
-      <artifactId>usergrid-test-utils</artifactId>
-      <version>${project.version}</version>
-      <scope>test</scope>
-    </dependency>
-
-    <dependency>
-      <groupId>org.apache.usergrid</groupId>
-      <artifactId>usergrid-core</artifactId>
-      <version>${project.version}</version>
-      <scope>test</scope>
-      <classifier>tests</classifier>
-    </dependency>
-
-    <dependency>
-      <groupId>org.springframework</groupId>
-      <artifactId>spring-test</artifactId>
-      <scope>test</scope>
-    </dependency>
-
-    <dependency>
-      <groupId>junit</groupId>
-      <artifactId>junit</artifactId>
-      <scope>test</scope>
-    </dependency>
-
-    <dependency>
-      <groupId>org.jvnet.mock-javamail</groupId>
-      <artifactId>mock-javamail</artifactId>
-      <scope>test</scope>
-    </dependency>
-
-    <dependency>
-      <groupId>org.hectorclient</groupId>
-      <artifactId>hector-test</artifactId>
-      <scope>test</scope>
-    </dependency>
-
-    <dependency>
-      <groupId>org.apache.tomcat.embed</groupId>
-      <artifactId>tomcat-embed-core</artifactId>
-      <scope>test</scope>
-    </dependency>
-
-    <dependency>
-      <groupId>org.apache.tomcat.embed</groupId>
-      <artifactId>tomcat-embed-logging-juli</artifactId>
-      <scope>test</scope>
-    </dependency>
-
-    <dependency>
-      <groupId>org.apache.tomcat.embed</groupId>
-      <artifactId>tomcat-embed-jasper</artifactId>
-      <scope>test</scope>
-    </dependency>
-
-    <dependency>
-      <groupId>org.apache.tomcat</groupId>
-      <artifactId>tomcat-jasper-el</artifactId>
-      <scope>test</scope>
-    </dependency>
-
-    <dependency>
-      <groupId>org.apache.tomcat</groupId>
-      <artifactId>tomcat-jsp-api</artifactId>
-      <scope>test</scope>
-    </dependency>
-
-    <dependency>
-      <groupId>org.apache.tomcat</groupId>
-      <artifactId>juli</artifactId>
-      <scope>test</scope>
-    </dependency>
-
-    <!--  use the external test client.  Just depend on the maven jetty plugin to launch jetty -->
-    <dependency>
-      <groupId>com.sun.jersey.jersey-test-framework</groupId>
-      <artifactId>jersey-test-framework-external</artifactId>
-      <scope>test</scope>
-    </dependency>
-
-    <dependency>
-      <groupId>com.sun.jersey.jersey-test-framework</groupId>
-      <artifactId>jersey-test-framework-core</artifactId>
-      <scope>test</scope>
-    </dependency>
-
-    <dependency>
-      <groupId>org.usergrid</groupId>
-      <artifactId>usergrid-java-client</artifactId>
-      <scope>test</scope>
-    </dependency>
-
-    <dependency>
-      <groupId>org.apache.usergrid</groupId>
-      <artifactId>usergrid-services</artifactId>
-      <version>${project.version}</version>
-      <scope>test</scope>
-      <classifier>tests</classifier>
-    </dependency>
-
-    <dependency>
-      <groupId>org.mindrot</groupId>
-      <artifactId>jbcrypt</artifactId>
-    </dependency>
-
-  </dependencies>
->>>>>>> 6d962b7f
 
 </project>