/*
 * Licensed to the Apache Software Foundation (ASF) under one or more
 * contributor license agreements.  See the NOTICE file distributed with
 * this work for additional information regarding copyright ownership.
 * The ASF licenses this file to You under the Apache License, Version 2.0
 * (the "License"); you may not use this file except in compliance with
 * the License.  You may obtain a copy of the License at
 *
 *      http://www.apache.org/licenses/LICENSE-2.0
 *
 * Unless required by applicable law or agreed to in writing, software
 * distributed under the License is distributed on an "AS IS" BASIS,
 * WITHOUT WARRANTIES OR CONDITIONS OF ANY KIND, either express or implied.
 * See the License for the specific language governing permissions and
 * limitations under the License.
 */
package org.apache.usergrid.rest.test.resource2point0;


import com.fasterxml.jackson.databind.JsonNode;
import com.fasterxml.jackson.databind.ObjectMapper;
import com.sun.jersey.api.client.UniformInterfaceException;
import com.sun.jersey.api.client.config.ClientConfig;
import com.sun.jersey.api.client.config.DefaultClientConfig;
import com.sun.jersey.api.json.JSONConfiguration;
import com.sun.jersey.test.framework.AppDescriptor;
import com.sun.jersey.test.framework.JerseyTest;
import com.sun.jersey.test.framework.WebAppDescriptor;
import com.sun.jersey.test.framework.spi.container.TestContainerFactory;
import org.apache.usergrid.rest.TomcatRuntime;
import org.apache.usergrid.rest.test.resource2point0.endpoints.ApplicationsResource;
import org.apache.usergrid.rest.test.resource2point0.endpoints.NamedResource;
import org.apache.usergrid.rest.test.resource2point0.endpoints.OrganizationResource;
import org.apache.usergrid.rest.test.resource2point0.endpoints.mgmt.ManagementResource;
import org.apache.usergrid.rest.test.resource2point0.model.Token;
import org.apache.usergrid.rest.test.resource2point0.state.ClientContext;
import org.junit.Rule;

import java.net.URI;
import java.net.URISyntaxException;
import java.net.URLClassLoader;
import java.util.Arrays;

import static org.junit.Assert.assertEquals;



/**
 * Base class for REST tests.
 */
//@RunWith( Arquillian.class )
public class AbstractRestIT extends JerseyTest {

    private static ClientConfig clientConfig = new DefaultClientConfig();

    public static TomcatRuntime tomcatRuntime = TomcatRuntime.getInstance();

    @Rule
    public ClientSetup clientSetup = new ClientSetup( this.getBaseURI().toString() );

    protected static final AppDescriptor descriptor;

    public AbstractRestIT() {
        super( descriptor );
    }


    protected ObjectMapper mapper = new ObjectMapper();

    static {
        clientConfig.getFeatures().put( JSONConfiguration.FEATURE_POJO_MAPPING, Boolean.TRUE );
        descriptor = new WebAppDescriptor.Builder( "org.apache.usergrid.rest" )
                .clientConfig( clientConfig ).build();
        dumpClasspath( AbstractRestIT.class.getClassLoader() );
    }


//    //We set testable = false so we deploy the archive to the server and test it locally
//    @Deployment( testable = false )
//    public static WebArchive createTestArchive() {
//
//        //we use the MavenImporter from shrinkwrap to just produce whatever maven would build then test with it
//
//        //set maven to be in offline mode
//
//        System.setProperty( "org.apache.maven.offline", "true" );
//
//        return ShrinkWrap.create( MavenImporter.class ).loadPomFromFile( "pom.xml", "arquillian-tomcat" )
//                         .importBuildOutput().as( WebArchive.class );
//    }

    public static void dumpClasspath( ClassLoader loader ) {
        System.out.println( "Classloader " + loader + ":" );

        if ( loader instanceof URLClassLoader ) {
            URLClassLoader ucl = ( URLClassLoader ) loader;
            System.out.println( "\t" + Arrays.toString( ucl.getURLs() ) );
        }
        else {
            System.out.println( "\t(cannot display components as not a URLClassLoader)" );
        }

        if ( loader.getParent() != null ) {
            dumpClasspath( loader.getParent() );
        }
    }

    @Override
    protected URI getBaseURI() {
        try {
            return new URI("http://localhost:" + tomcatRuntime.getPort());
        } catch (URISyntaxException e) {
            throw new RuntimeException("Error determining baseURI", e);
        }
    }

    @Override
    protected TestContainerFactory getTestContainerFactory() {
        return new com.sun.jersey.test.framework.spi.container.external.ExternalTestContainerFactory();
    }

    ///myorg/
    protected OrganizationResource org(){
        return clientSetup.restClient.org( clientSetup.getOrganization().getName() );
    }

    //myorg/myapp
    protected ApplicationsResource app(){
        return clientSetup.restClient.org(clientSetup.getOrganization().getName()).app(clientSetup.getAppName());

    }

    protected ManagementResource management(){
        return clientSetup.restClient.management();
    }

    protected NamedResource pathResource(String path){ return clientSetup.restClient.pathResource(path);}

    protected NamedResource pathResource(String path, Token token){ return clientSetup.restClient.pathResource(path,token);}

    protected String getOrgAppPath(String additionalPath){
        return clientSetup.orgName + "/" + clientSetup.appName + "/" + (additionalPath !=null ? additionalPath : "");
    }

    protected String getManagementUsersPath(String additionalPath){
        return "management/users/"+clientSetup.getUsername()
            + (additionalPath !=null ? ("/" + additionalPath) : "");
    }

    protected ClientContext context(){
        return this.clientSetup.getRestClient().getContext();
    }


    protected Token getAppUserToken(String username, String password){
        return this.app().token().post(new Token(username,password));
    }

    public void refreshIndex() {
        //TODO: add error checking and logging
        clientSetup.refreshIndex();
    }


    /**
     * Takes in the expectedStatus message and the expectedErrorMessage then compares it to the UniformInterfaceException
     * to make sure that we got what we expected.
     * @param expectedStatus
     * @param expectedErrorMessage
     * @param uie
     */
    public void errorParse(int expectedStatus, String expectedErrorMessage, UniformInterfaceException uie){
        assertEquals(expectedStatus,uie.getResponse().getStatus());
        JsonNode errorJson = uie.getResponse().getEntity( JsonNode.class );
        assertEquals( expectedErrorMessage, errorJson.get( "error" ).asText() );

    }


    protected Token getAdminToken(String username, String password){
<<<<<<< HEAD
        //needs to be a post with a payload.
        return this.clientSetup.getRestClient().pathResource( "management/token" ).post( Token.class,new Token(username, password),null);
//        return this.clientSetup.getRestClient().management().token().post(false,Token.class,
//                new Token(username, password),null
//        );
=======
        return this.clientSetup.getRestClient().management().token().post(false,Token.class,
                new Token(username, password),null,false
        );
>>>>>>> 30ba024a
    }

    //TODO: add ability to pass in or use existing tokens
    protected Token getAdminToken(){
<<<<<<< HEAD
        return this.clientSetup.getRestClient().pathResource( "management/token" )
                               .post( Token.class,
                                   new Token( this.clientSetup.getUsername(), this.clientSetup.getUsername() ), null );

        //        return this.clientSetup.getRestClient().management().token().post(false,Token.class,
//                new Token(this.clientSetup.getUsername(),this.clientSetup.getUsername()),null
//        );
=======
        return this.clientSetup.getRestClient().management().token().post(false,Token.class,
                new Token(this.clientSetup.getUsername(),this.clientSetup.getUsername()),null,false
        );
>>>>>>> 30ba024a
    }
}<|MERGE_RESOLUTION|>--- conflicted
+++ resolved
@@ -178,22 +178,16 @@
 
 
     protected Token getAdminToken(String username, String password){
-<<<<<<< HEAD
         //needs to be a post with a payload.
         return this.clientSetup.getRestClient().pathResource( "management/token" ).post( Token.class,new Token(username, password),null);
 //        return this.clientSetup.getRestClient().management().token().post(false,Token.class,
 //                new Token(username, password),null
 //        );
-=======
-        return this.clientSetup.getRestClient().management().token().post(false,Token.class,
-                new Token(username, password),null,false
-        );
->>>>>>> 30ba024a
+
     }
 
     //TODO: add ability to pass in or use existing tokens
     protected Token getAdminToken(){
-<<<<<<< HEAD
         return this.clientSetup.getRestClient().pathResource( "management/token" )
                                .post( Token.class,
                                    new Token( this.clientSetup.getUsername(), this.clientSetup.getUsername() ), null );
@@ -201,10 +195,6 @@
         //        return this.clientSetup.getRestClient().management().token().post(false,Token.class,
 //                new Token(this.clientSetup.getUsername(),this.clientSetup.getUsername()),null
 //        );
-=======
-        return this.clientSetup.getRestClient().management().token().post(false,Token.class,
-                new Token(this.clientSetup.getUsername(),this.clientSetup.getUsername()),null,false
-        );
->>>>>>> 30ba024a
+
     }
 }