/*
 * Licensed to the Apache Software Foundation (ASF) under one or more
 * contributor license agreements.  See the NOTICE file distributed with
 * this work for additional information regarding copyright ownership.
 * The ASF licenses this file to You under the Apache License, Version 2.0
 * (the "License"); you may not use this file except in compliance with
 * the License.  You may obtain a copy of the License at
 *
 *      http://www.apache.org/licenses/LICENSE-2.0
 *
 * Unless required by applicable law or agreed to in writing, software
 * distributed under the License is distributed on an "AS IS" BASIS,
 * WITHOUT WARRANTIES OR CONDITIONS OF ANY KIND, either express or implied.
 * See the License for the specific language governing permissions and
 * limitations under the License.
 */
package org.apache.usergrid.rest.test.resource2point0.endpoints;


import org.apache.usergrid.rest.test.resource2point0.model.ApiResponse;
import org.apache.usergrid.rest.test.resource2point0.model.Entity;
import org.apache.usergrid.rest.test.resource2point0.model.QueryParameters;
import org.apache.usergrid.rest.test.resource2point0.model.Token;
import org.apache.usergrid.rest.test.resource2point0.state.ClientContext;

import com.sun.jersey.api.client.GenericType;
import com.sun.jersey.api.client.WebResource;

import java.util.HashMap;
import java.util.Iterator;
import java.util.Map;
import java.util.Set;
import java.util.UUID;

import javax.ws.rs.core.MediaType;

import com.sun.jersey.api.client.filter.HTTPBasicAuthFilter;
import com.sun.jersey.api.representation.Form;
import org.jclouds.openstack.v2_0.domain.Extension;


/**
 * Base class that is extended by named endpoints.
 * The NamedResource stores the parent of the class, the context in which the class operates and then Name of this resource
 */
public class NamedResource implements UrlResource {

    protected final String name;
    protected final ClientContext context;
    /* Stores the path of the parent that called it.
    i.e If we had a ApplicationResource ( an instance of a namedResource ) this would contain the OrganizationResource.
     */
    protected final UrlResource parent;

    protected final Token token;


    public NamedResource( final String name, final ClientContext context, final UrlResource parent ) {
        this.name = name;
        this.context = context;
        this.parent = parent;
        this.token = null;

    }

    public NamedResource (final Token token, final String name, final UrlResource parent,String emptyForSignatureReasons) {
        this.name = name;
        this.token=token;
        this.parent=parent;
        this.context=null;

    }


    public WebResource appendAccessTokenToCall(){
        WebResource resource = parent.getResource().path( getPath() );
        if ( token == null )
            return resource;
        else
            return resource.queryParam("access_token",token.getAccessToken());
    }



    @Override
    public String getPath() {
        return name + getMatrix();
    }

    @Override
    public WebResource getResource() {
        return getResource(false);
    }
    public WebResource getResource(boolean useToken) {
        return getResource(useToken,null);
    }
    public WebResource getResource(boolean useToken,Token token) {
        WebResource resource = parent.getResource().path( getPath() );
        token = token !=null ? token : this.context.getToken();
        //error checking
        if(token == null)
            return resource;
        return  useToken    ? resource.queryParam("access_token",token.getAccessToken()) :  resource;
    }

    protected WebResource addParametersToResource(WebResource resource, final QueryParameters parameters){

        if(parameters == null){
            return resource;
        }
        if ( parameters.getQuery() != null ) {
            resource = resource.queryParam( "ql", parameters.getQuery() );
        }

        if ( parameters.getCursor() != null ) {
           resource = resource.queryParam( "cursor", parameters.getCursor() );
        }

        if ( parameters.getStart() != null ) {
            resource = resource.queryParam("start", parameters.getStart().toString());
        }

        if ( parameters.getLimit() != null ) {
             resource = resource.queryParam("limit", parameters.getLimit().toString());
        }
        //We can also post the params as queries
        if ( parameters.getFormPostData().size() > 0){
            Map<String,String> formData = parameters.getFormPostData();
            Set<String> keySet = formData.keySet();
            Iterator<String> keyIterator = keySet.iterator();


            while(keyIterator.hasNext()){
                String key = keyIterator.next();
                String value = formData.get( key );
                resource = resource.queryParam( key, value );
            }
        }
        return resource;
    }

    protected String getMatrixValue(final QueryParameters parameters) {

        StringBuilder sb = new StringBuilder();
        if (parameters == null) {
            return null;
        }
        if (parameters.getQuery() != null) {
            sb.append(";");
            sb.append("ql").append("=").append(parameters.getQuery());
        }

        if (parameters.getCursor() != null) {
            sb.append(";");
            sb.append("cursor").append("=").append(parameters.getCursor());
        }
        if (parameters.getStart() != null) {
            sb.append(";");
            sb.append("start").append("=").append(parameters.getStart());
        }
        if (parameters.getLimit() != null) {
            sb.append(";");
            sb.append("limit").append("=").append(parameters.getLimit());
        }
        //We can also post the params as queries
        if (parameters.getFormPostData().size() > 0) {
            Map<String, String> formData = parameters.getFormPostData();
            Set<String> keySet = formData.keySet();
            Iterator<String> keyIterator = keySet.iterator();


            while (keyIterator.hasNext()) {
                if (sb.length() > 0)
                    sb.append(";");
                String key = keyIterator.next();
                String value = formData.get(key);
                sb.append(key).append("=").append(value);
            }
        }
        return sb.toString();
    }

    /**
     * Need to refactor all instances of tokens to either be passed in or manually set during the test.
     * There isn't any reason we would want a rest forwarding framework to set something on behave of the user.
     * @param map
     * @return
     */
    //For edge cases like Organizations and Tokens
    public ApiResponse  post(Map map) {
<<<<<<< HEAD
        return post(ApiResponse.class,map,null);
=======
        return post(true,ApiResponse.class,map,null,false);
>>>>>>> 30ba024a

    }
    //For edge cases like Organizations and Tokens
    public ApiResponse  post(boolean useToken, Map map, QueryParameters queryParameters) {
<<<<<<< HEAD
        return post(ApiResponse.class,map,queryParameters);
=======
        return post(useToken,ApiResponse.class,map,queryParameters,false);
>>>>>>> 30ba024a

    }
    /**
     * Need to refactor all instances of tokens to either be passed in or manually set during the test.
     * There isn't any reason we would want a rest forwarding framework to set something on behave of the user.
     * @param type
     * @param <T>
     * @return
     */
    //For edge cases like Organizations and Tokens
    public <T> T post(Class<T> type) {
<<<<<<< HEAD
        return post(type,null,null);
=======
        return post(true,type,null,null,false);
>>>>>>> 30ba024a

    }

    /**
     * Need to refactor all instances of tokens to either be passed in or manually set during the test.
     * There isn't any reason we would want a rest forwarding framework to set something on behave of the user.
     * @param type
     * @param requestEntity
     * @param <T>
     * @return
     */
    //For edge cases like Organizations and Tokens
    public <T> T post(Class<T> type, Entity requestEntity) {
<<<<<<< HEAD
        return post(type,requestEntity,null);
=======
        return post(true,type,requestEntity,null,false);
>>>>>>> 30ba024a

    }

    /**
     * Need to refactor all instances of tokens to either be passed in or manually set during the test.
     * There isn't any reason we would want a rest forwarding framework to set something on behave of the user.
     * @param type
     * @param requestEntity
     * @param <T>
     * @return
     */
    //For edge cases like Organizations and Tokens
    public <T> T post(Class<T> type, Map requestEntity) {
<<<<<<< HEAD
        return post(type,requestEntity,null);
=======
        return post(true,type,requestEntity,null,false);
>>>>>>> 30ba024a

    }

    /**
     * Used to test POST using form payloads.
     * @param type
     * @param requestEntity
     * @param <T>
     * @return
     */
    public <T> T post(Class<T> type, Form requestEntity) {
        GenericType<T> gt = new GenericType<>((Class) type);
        return getResource()
            .accept(MediaType.APPLICATION_JSON)
            .type(MediaType.APPLICATION_FORM_URLENCODED_TYPE)
            .entity(requestEntity, MediaType.APPLICATION_FORM_URLENCODED_TYPE)
            .post(gt.getRawClass());

    }


<<<<<<< HEAD
    //Can be used for both emmpty and non empty posts
//    public <T> T post( boolean useToken, Class<T> type, Map entity, final QueryParameters queryParameters ) {
//        WebResource resource = getResource(useToken);
//        resource = addParametersToResource(resource, queryParameters);
//        WebResource.Builder builder = resource
//            .type(MediaType.APPLICATION_JSON_TYPE)
//            .accept( MediaType.APPLICATION_JSON );
//
//        if(entity!=null){
//            builder.entity(entity);
//        }
//        GenericType<T> gt = new GenericType<>((Class) type);
//        return builder
//            .post(gt.getRawClass());
//
//    }


    public <T> T post( Class<T> type, Map entity, final QueryParameters queryParameters ) {
        WebResource resource = appendAccessTokenToCall();
=======
    //Used for empty posts
    public <T> T post( boolean useToken, Class<T> type, Map entity, final QueryParameters queryParameters) {
        WebResource resource = getResource(useToken);
>>>>>>> 30ba024a
        resource = addParametersToResource(resource, queryParameters);
        WebResource.Builder builder = resource
            .type(MediaType.APPLICATION_JSON_TYPE)
            .accept( MediaType.APPLICATION_JSON );

        if(entity!=null){
            builder.entity(entity);
        }
        GenericType<T> gt = new GenericType<>((Class) type);
        return builder
            .post(gt.getRawClass());

    }

<<<<<<< HEAD
=======
    //Used for empty posts
    public <T> T post( boolean useToken, Class<T> type, Map entity, final QueryParameters queryParameters, boolean useBasicAuthentication ) {
        WebResource resource = getResource(useToken);
        resource = addParametersToResource(resource, queryParameters);
        WebResource.Builder builder = resource
            .type(MediaType.APPLICATION_JSON_TYPE)
            .accept( MediaType.APPLICATION_JSON );

        if(entity!=null){
            builder.entity(entity);
        }

        if(useBasicAuthentication){
            //added httpBasicauth filter to all setup calls because they all do verification this way.
            HTTPBasicAuthFilter httpBasicAuthFilter = new HTTPBasicAuthFilter( "superuser","superpassword" );
            resource.addFilter( httpBasicAuthFilter );
        }

        GenericType<T> gt = new GenericType<>((Class) type);
        return builder
            .post(gt.getRawClass());

    }

>>>>>>> 30ba024a
    //For edge cases like Organizations and Tokens without any payload
    public <T> T get(Class<T> type) {
        return get(type,null,true);

    }

    //For edge cases like Organizations and Tokens without any payload
    public <T> T get(Class<T> type, boolean useToken) {
        return get(type,null,useToken);

    }


    public <T> T get(Class<T> type,QueryParameters queryParameters) {
        WebResource resource = appendAccessTokenToCall();
        if(queryParameters!=null) {
            resource = addParametersToResource(resource, queryParameters);
        }
        GenericType<T> gt = new GenericType<>((Class) type);
        return resource.type(MediaType.APPLICATION_JSON_TYPE)
                       .accept( MediaType.APPLICATION_JSON )
                       .get( gt.getRawClass() );

    }

    public <T> T get(Class<T> type,QueryParameters queryParameters, boolean useToken) {
        WebResource resource = getResource(useToken);
        if(queryParameters!=null) {
            resource = addParametersToResource(resource, queryParameters);
        }
        GenericType<T> gt = new GenericType<>((Class) type);
        return resource.type(MediaType.APPLICATION_JSON_TYPE)
            .accept( MediaType.APPLICATION_JSON )
            .get( gt.getRawClass() );

    }


    public String getMatrix() {
        return "";
    }
}<|MERGE_RESOLUTION|>--- conflicted
+++ resolved
@@ -188,20 +188,14 @@
      */
     //For edge cases like Organizations and Tokens
     public ApiResponse  post(Map map) {
-<<<<<<< HEAD
         return post(ApiResponse.class,map,null);
-=======
-        return post(true,ApiResponse.class,map,null,false);
->>>>>>> 30ba024a
+
 
     }
     //For edge cases like Organizations and Tokens
     public ApiResponse  post(boolean useToken, Map map, QueryParameters queryParameters) {
-<<<<<<< HEAD
         return post(ApiResponse.class,map,queryParameters);
-=======
-        return post(useToken,ApiResponse.class,map,queryParameters,false);
->>>>>>> 30ba024a
+
 
     }
     /**
@@ -213,11 +207,8 @@
      */
     //For edge cases like Organizations and Tokens
     public <T> T post(Class<T> type) {
-<<<<<<< HEAD
         return post(type,null,null);
-=======
-        return post(true,type,null,null,false);
->>>>>>> 30ba024a
+
 
     }
 
@@ -231,11 +222,8 @@
      */
     //For edge cases like Organizations and Tokens
     public <T> T post(Class<T> type, Entity requestEntity) {
-<<<<<<< HEAD
         return post(type,requestEntity,null);
-=======
-        return post(true,type,requestEntity,null,false);
->>>>>>> 30ba024a
+
 
     }
 
@@ -249,11 +237,8 @@
      */
     //For edge cases like Organizations and Tokens
     public <T> T post(Class<T> type, Map requestEntity) {
-<<<<<<< HEAD
         return post(type,requestEntity,null);
-=======
-        return post(true,type,requestEntity,null,false);
->>>>>>> 30ba024a
+
 
     }
 
@@ -275,7 +260,6 @@
     }
 
 
-<<<<<<< HEAD
     //Can be used for both emmpty and non empty posts
 //    public <T> T post( boolean useToken, Class<T> type, Map entity, final QueryParameters queryParameters ) {
 //        WebResource resource = getResource(useToken);
@@ -293,14 +277,28 @@
 //
 //    }
 
-
-    public <T> T post( Class<T> type, Map entity, final QueryParameters queryParameters ) {
+    public <T> T post( Class<T> type,Boolean superUser) {
         WebResource resource = appendAccessTokenToCall();
-=======
-    //Used for empty posts
-    public <T> T post( boolean useToken, Class<T> type, Map entity, final QueryParameters queryParameters) {
-        WebResource resource = getResource(useToken);
->>>>>>> 30ba024a
+
+        if(superUser) {
+            //added httpBasicauth filter to all setup calls because they all do verification this way.
+            HTTPBasicAuthFilter httpBasicAuthFilter = new HTTPBasicAuthFilter( "superuser", "superpassword" );
+            resource.addFilter( httpBasicAuthFilter );
+        }
+
+        WebResource.Builder builder = resource
+            .type(MediaType.APPLICATION_JSON_TYPE)
+            .accept( MediaType.APPLICATION_JSON );
+
+        GenericType<T> gt = new GenericType<>((Class) type);
+        return builder
+            .post(gt.getRawClass());
+    }
+
+
+        public <T> T post( Class<T> type, Map entity, final QueryParameters queryParameters ) {
+        WebResource resource = appendAccessTokenToCall();
+
         resource = addParametersToResource(resource, queryParameters);
         WebResource.Builder builder = resource
             .type(MediaType.APPLICATION_JSON_TYPE)
@@ -315,33 +313,7 @@
 
     }
 
-<<<<<<< HEAD
-=======
-    //Used for empty posts
-    public <T> T post( boolean useToken, Class<T> type, Map entity, final QueryParameters queryParameters, boolean useBasicAuthentication ) {
-        WebResource resource = getResource(useToken);
-        resource = addParametersToResource(resource, queryParameters);
-        WebResource.Builder builder = resource
-            .type(MediaType.APPLICATION_JSON_TYPE)
-            .accept( MediaType.APPLICATION_JSON );
-
-        if(entity!=null){
-            builder.entity(entity);
-        }
-
-        if(useBasicAuthentication){
-            //added httpBasicauth filter to all setup calls because they all do verification this way.
-            HTTPBasicAuthFilter httpBasicAuthFilter = new HTTPBasicAuthFilter( "superuser","superpassword" );
-            resource.addFilter( httpBasicAuthFilter );
-        }
-
-        GenericType<T> gt = new GenericType<>((Class) type);
-        return builder
-            .post(gt.getRawClass());
-
-    }
-
->>>>>>> 30ba024a
+
     //For edge cases like Organizations and Tokens without any payload
     public <T> T get(Class<T> type) {
         return get(type,null,true);
