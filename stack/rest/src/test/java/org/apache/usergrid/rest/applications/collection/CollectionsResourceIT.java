/*
 * Licensed to the Apache Software Foundation (ASF) under one or more
 * contributor license agreements.  See the NOTICE file distributed with
 * this work for additional information regarding copyright ownership.
 * The ASF licenses this file to You under the Apache License, Version 2.0
 * (the "License"); you may not use this file except in compliance with
 * the License.  You may obtain a copy of the License at
 *
 *      http://www.apache.org/licenses/LICENSE-2.0
 *
 * Unless required by applicable law or agreed to in writing, software
 * distributed under the License is distributed on an "AS IS" BASIS,
 * WITHOUT WARRANTIES OR CONDITIONS OF ANY KIND, either express or implied.
 * See the License for the specific language governing permissions and
 * limitations under the License.
 */
package org.apache.usergrid.rest.applications.collection;


import java.io.IOException;
import java.util.NoSuchElementException;
import com.fasterxml.jackson.databind.JsonNode;
import com.sun.jersey.api.client.UniformInterfaceException;
import org.apache.usergrid.rest.test.resource2point0.AbstractRestIT;
import org.apache.usergrid.rest.test.resource2point0.model.Collection;
import org.apache.usergrid.rest.test.resource2point0.model.Entity;

import org.apache.usergrid.rest.test.resource2point0.model.QueryParameters;
import org.junit.Ignore;
import org.junit.Test;
import org.slf4j.Logger;
import org.slf4j.LoggerFactory;
<<<<<<< HEAD

import org.apache.usergrid.rest.AbstractRestIT;
import org.apache.usergrid.utils.UUIDUtils;
=======
import org.apache.usergrid.cassandra.Concurrent;
>>>>>>> b4727f1d

import static org.junit.Assert.*;


/**
 * @author zznate
 * @author tnine
 * @author rockerston
 *
 *  misc tests for collections
 */

public class CollectionsResourceIT extends AbstractRestIT {

    private static Logger log = LoggerFactory.getLogger( CollectionsResourceIT.class );


    /***
     *
     * Test to make sure we get a 400 back when posting to a bad path
     *
     */
    @Test
    public void postToBadPath() throws IOException {

        String app = "fakeapp";
        String org = this.clientSetup.getOrganizationName();
        String entity = "fakeentity";
        //try to do a GET on a bad path
        try {
            this.clientSetup.getRestClient().org(org).app(app).collection("cities").get();
            fail("Call to bad path exists, but it should not");
        } catch (UniformInterfaceException e) {
            //verify the correct error was returned
            JsonNode node = mapper.readTree( e.getResponse().getEntity( String.class ));
            assertEquals( "organization_application_not_found", node.get( "error" ).textValue() );
        }

        //try to do a POST on a bad path
        Entity payload = new Entity();
        payload.put("name", "Austin");
        payload.put("state", "TX");
        try {
            this.clientSetup.getRestClient().org(org).app(app).collection("cities").post(payload);
            fail("Call to bad path exists, but it should not");
        } catch (UniformInterfaceException e) {
            //verify the correct error was returned
            JsonNode node = mapper.readTree( e.getResponse().getEntity( String.class ));
            assertEquals( "organization_application_not_found", node.get( "error" ).textValue() );
        }

        //try to do a PUT on a bad path
        try {
            this.clientSetup.getRestClient().org(org).app(app).collection("cities").entity(entity).put(payload);
            fail("Call to bad path exists, but it should not");
        } catch (UniformInterfaceException e) {
            //verify the correct error was returned
            JsonNode node = mapper.readTree( e.getResponse().getEntity( String.class ));
            assertEquals( "organization_application_not_found", node.get( "error" ).textValue() );
        }

        //try to do a delete on a bad path
        try {
            this.clientSetup.getRestClient().org(org).app(app).collection("cities").entity(entity).delete();
            fail("Call to bad path exists, but it should not");
        } catch (UniformInterfaceException e) {
            //verify the correct error was returned
            JsonNode node = mapper.readTree( e.getResponse().getEntity( String.class ));
            assertEquals( "organization_application_not_found", node.get( "error" ).textValue() );
        }

    }

    @Ignore("Not sure that this test makes any sense")
    @Test
    public void postToEmptyCollection() throws IOException {
/*
        Entity payload = new Entity();
        Entity entity = this.app().collection("cities").post(payload);
        assertNull(entity.get("name"));


        Map<String, String> payload = new HashMap<String, String>();

        JsonNode node = mapper.readTree( resource().path( "/test-organization/test-app/cities" ).queryParam( "access_token", access_token )
                        .accept( MediaType.APPLICATION_JSON ).type( MediaType.APPLICATION_JSON_TYPE )
                        .post( String.class, payload ));
        assertNull( getEntity( node, 0 ) );
        assertNull( node.get( "count" ) );
*/
    }


    /**
     * Test posts with a user level token on a path with permissions
     */
    @Test
    public void permissionWithMeInString() throws Exception {

        // create user
        String username = "sumeet.agarwal@usergrid.com";
        String email = "sumeet.agarwal@usergrid.com";
        String password = "secret";
        String name = "Sumeet Agarwal";
        Entity payload = new Entity();
        payload.put("username", username);
        payload.put("email", email);
        payload.put("password", password);
        payload.put("name", name);
        Entity user = this.app().collection("users").post(payload);
        assertEquals(user.get("username"), username);
        assertEquals(user.get("email"), email);
        this.refreshIndex();

        //create a permission with the path "me" in it
        payload = new Entity();
        payload.put( "permission", "get,post,put,delete:/users/sumeet.agarwal@usergrid.com/**" );
        //POST to /users/sumeet.agarwal@usergrid.com/permissions
        Entity permission = this.app().collection("users").entity(user).collection("permissions").post(payload);
        assertEquals(permission.get("data"), "get,post,put,delete:/users/sumeet.agarwal@usergrid.com/**");

        //delete the default role, which would allow all authenticated requests
        this.app().collection("role").uniqueID("Default").delete();

        //log our new user in
        this.getAppUserToken(username, password);

        //now post data
        payload = new Entity();
        String profileName = "profile-sumeet";
        payload.put( "name", profileName );
        payload.put( "firstname", "sumeet" );
        payload.put( "lastname", "agarwal" );
        payload.put( "mobile", "122" );
        Entity nestProfile = this.app().collection("nestprofiles").post(payload);
        assertEquals(nestProfile.get("name"), profileName);

        this.refreshIndex();

        Entity nestprofileReturned = this.app().collection("nestprofiles").entity(nestProfile).get();
        assertEquals(nestprofileReturned.get("name"), name);

    }


    @Test
    public void stringWithSpaces() throws IOException {

        // create entity with a property with spaces
        String collection = "calendarlists";
        String summaryOverview = "My Summary";
        String calType = "personal";
        Entity payload = new Entity();
        payload.put("summaryOverview", summaryOverview);
        payload.put("caltype", calType);
        Entity calendarlistOne = this.app().collection(collection).post(payload);
        assertEquals(calendarlistOne.get("summaryOverview"), summaryOverview);
        assertEquals(calendarlistOne.get("caltype"), calType);
        String calendarlistOneUUID = calendarlistOne.getString("uuid");
        this.refreshIndex();

        //post a second entity
        payload = new Entity();
        String summaryOverviewTwo = "Your Summary";
        String calTypeTwo = "personal";
        payload.put("summaryOverview", summaryOverviewTwo);
        payload.put("caltype", calTypeTwo);
        Entity calendarlistTwo = this.app().collection(collection).post(payload);
        assertEquals(calendarlistTwo.get("summaryOverview"), summaryOverviewTwo);
        assertEquals(calendarlistTwo.get("caltype"), calTypeTwo);


        //query for the first entity
        String query = "summaryOverview = 'My Summary'";
        QueryParameters queryParameters = new QueryParameters().setQuery(query);
        Collection calendarListCollection = this.app().collection(collection).get(queryParameters);
        assertEquals(calendarListCollection.hasNext(), false);

    }


    /**
     * Test to verify "name property returns twice in AppServices response" is fixed.
     */
    @Test
    public void testNoDuplicateFields() throws Exception {

        // create user
        String name = "fred";
        Entity payload = new Entity();
        payload.put("name", name);
        Entity user = this.app().collection("app_users").post(payload);
        assertEquals(user.get("name"), name);
        this.refreshIndex();

        Entity user2 = this.app().collection("app_users").entity(user).get();

/*
        // check REST API response for duplicate name property
        // have to look at raw response data, Jackson will remove dups
        String s = resource().path( "/test-organization/test-app/app_users/fred" )
                .queryParam( "access_token", access_token ).accept( MediaType.APPLICATION_JSON )
                .type( MediaType.APPLICATION_JSON_TYPE ).get( String.class );

        int firstFred = s.indexOf( "fred" );
        int secondFred = s.indexOf( "fred", firstFred + 4 );
        Assert.assertEquals( "Should not be more than one name property", -1, secondFred );
  */
    }
}<|MERGE_RESOLUTION|>--- conflicted
+++ resolved
@@ -23,20 +23,13 @@
 import com.sun.jersey.api.client.UniformInterfaceException;
 import org.apache.usergrid.rest.test.resource2point0.AbstractRestIT;
 import org.apache.usergrid.rest.test.resource2point0.model.Collection;
+
 import org.apache.usergrid.rest.test.resource2point0.model.Entity;
-
 import org.apache.usergrid.rest.test.resource2point0.model.QueryParameters;
 import org.junit.Ignore;
 import org.junit.Test;
 import org.slf4j.Logger;
 import org.slf4j.LoggerFactory;
-<<<<<<< HEAD
-
-import org.apache.usergrid.rest.AbstractRestIT;
-import org.apache.usergrid.utils.UUIDUtils;
-=======
-import org.apache.usergrid.cassandra.Concurrent;
->>>>>>> b4727f1d
 
 import static org.junit.Assert.*;
 
@@ -195,7 +188,7 @@
         Entity calendarlistOne = this.app().collection(collection).post(payload);
         assertEquals(calendarlistOne.get("summaryOverview"), summaryOverview);
         assertEquals(calendarlistOne.get("caltype"), calType);
-        String calendarlistOneUUID = calendarlistOne.getString("uuid");
+        String calendarlistOneUUID = calendarlistOne.getAsString("uuid");
         this.refreshIndex();
 
         //post a second entity
