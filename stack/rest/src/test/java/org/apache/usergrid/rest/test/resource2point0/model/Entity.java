/**
 * Created by ApigeeCorporation on 12/4/14.
 */
/*
 * Licensed to the Apache Software Foundation (ASF) under one or more
 * contributor license agreements.  See the NOTICE file distributed with
 * this work for additional information regarding copyright ownership.
 * The ASF licenses this file to You under the Apache License, Version 2.0
 * (the "License"); you may not use this file except in compliance with
 * the License.  You may obtain a copy of the License at
 *
 *      http://www.apache.org/licenses/LICENSE-2.0
 *
 * Unless required by applicable law or agreed to in writing, software
 * distributed under the License is distributed on an "AS IS" BASIS,
 * WITHOUT WARRANTIES OR CONDITIONS OF ANY KIND, either express or implied.
 * See the License for the specific language governing permissions and
 * limitations under the License.
 */


package org.apache.usergrid.rest.test.resource2point0.model;


import java.io.Serializable;
import java.util.*;

import javax.xml.bind.annotation.XmlRootElement;
import com.fasterxml.jackson.annotation.JsonAnyGetter;
import com.fasterxml.jackson.annotation.JsonAnySetter;
import com.fasterxml.jackson.annotation.JsonIgnore;
import com.fasterxml.jackson.databind.annotation.JsonSerialize;

import static org.apache.usergrid.persistence.Schema.PROPERTY_NAME;


/**
 * Contains a model that can be deconstructed from the api response. This is a base level value that contains the bare
 * minumum of what other classes use. Such as . users or groups.
 */

public class Entity implements Serializable, Map<String,Object> {


    protected Map<String, Object> dynamic_properties = new TreeMap<String, Object>( String.CASE_INSENSITIVE_ORDER );

    ApiResponse response;

    public Entity(){}

    public Entity (Map<String,Object> payload){
        this.putAll(payload);
    }

    public Entity(ApiResponse response){
        this.response = response;

        if(response.getEntities() != null &&  response.getEntities().size()>=1){
            List<Entity>  entities =  response.getEntities();
            Map<String,Object> entity = entities.get(0);
            this.putAll(entity);
        }
        else if (response.getData() != null){

            if(response.getData() instanceof  LinkedHashMap) {
                LinkedHashMap dataResponse = ( LinkedHashMap ) response.getData();

                if(dataResponse.get( "user" )!=null){
                    this.putAll( ( Map<? extends String, ?> ) dataResponse.get( "user" ) );
                }
                else{
                    this.putAll( dataResponse );
                }
            }
            else if (response.getData() instanceof ArrayList){
                ArrayList<String> data = ( ArrayList<String> ) response.getData();
                Entity entity = new Entity();
                entity.put( "data", data.get( 0 ) );
                this.putAll( entity );
            }
        }
        //TODO: added bit for import tests and other tests that only put a single thing into properties
        else if (response.getProperties() != null){
            this.putAll( response.getProperties() );
        }
    }

    //For the owner , should have different cases that looks at the different types it could be
    protected Entity setResponse(final ApiResponse response, String key) {
        LinkedHashMap linkedHashMap = (LinkedHashMap) response.getData();

        if(linkedHashMap == null){
            linkedHashMap =  new LinkedHashMap( response.getProperties());
        }

        this.putAll((Map<? extends String, ?>) linkedHashMap.get(key));

        return this;
    }

    public void setProperties( Map<String, Object> properties ) {
        putAll( properties );
    }

    public Map<String, Object> getDynamicProperties() {
        return dynamic_properties;
    }

    @Override
    public int size() {
        return getDynamicProperties().size();
    }


    @Override
    public boolean isEmpty() {
        return getDynamicProperties().isEmpty();
    }


    @Override
    public boolean containsKey( final Object key ) {
        return getDynamicProperties().containsKey( key );
    }


    @Override
    public boolean containsValue( final Object value ) {
        return getDynamicProperties().containsValue( value );
    }


    @Override
    public Object get( final Object key ) {
        //All values are strings , so doing the cast here saves doing the cast elsewhere
        return getDynamicProperties().get( key );
    }
<<<<<<< HEAD
    public Map<String, Map<String, Object>> getMap(Object key){
        return (LinkedHashMap<String, Map<String, Object>>) getDynamicProperties().get( key );
    }
    public String getString( final Object key ) {
=======
    public String getAsString( final Object key ) {
>>>>>>> b4727f1d
        //All values are strings , so doing the cast here saves doing the cast elsewhere
        return (String) getDynamicProperties().get( key );
    }

    public String getError () {
        return (String) this.get("error");
    }

    public String getErrorCode () {
        return (String)this.get("errorCode");
    }

    public String getErrorDescription () {
        return (String) this.get("errorDescription");
    }

    @Override
    public Object put( final String key, final Object value ) {
        return getDynamicProperties().put( key,value );
    }


    @Override
    public Object remove( final Object key ) {
        return getDynamicProperties().remove( key );
    }


    @Override
    public void putAll( final Map<? extends String, ?> m ) {
        getDynamicProperties().putAll( m );
    }


    @Override
    public void clear() {
        getDynamicProperties().clear();
    }


    @Override
    public Set<String> keySet() {
        return getDynamicProperties().keySet();
    }


    @Override
    public java.util.Collection<Object> values() {
        return getDynamicProperties().values();
    }


    @Override
    public Set<Entry<String, Object>> entrySet() {
        return getDynamicProperties().entrySet();
    }

    public UUID getUuid(){
        return UUID.fromString( ( String ) get( "uuid" ) );
    }

    public Entity chainPut(final String key, final Object value){
        put(key,value);
        return this;
    }

    public Entity withProp(final String key, final Object value){
        put(key,value);
        return this;
    }

    public ApiResponse getResponse(){
        return response;
    }
}<|MERGE_RESOLUTION|>--- conflicted
+++ resolved
@@ -135,14 +135,12 @@
         //All values are strings , so doing the cast here saves doing the cast elsewhere
         return getDynamicProperties().get( key );
     }
-<<<<<<< HEAD
+
     public Map<String, Map<String, Object>> getMap(Object key){
         return (LinkedHashMap<String, Map<String, Object>>) getDynamicProperties().get( key );
     }
-    public String getString( final Object key ) {
-=======
+
     public String getAsString( final Object key ) {
->>>>>>> b4727f1d
         //All values are strings , so doing the cast here saves doing the cast elsewhere
         return (String) getDynamicProperties().get( key );
     }
