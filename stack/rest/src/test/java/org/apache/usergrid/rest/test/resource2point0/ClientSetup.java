/**
 * Created by ApigeeCorporation on 12/4/14.
 */
/*
 * Licensed to the Apache Software Foundation (ASF) under one or more
 * contributor license agreements.  See the NOTICE file distributed with
 * this work for additional information regarding copyright ownership.
 * The ASF licenses this file to You under the Apache License, Version 2.0
 * (the "License"); you may not use this file except in compliance with
 * the License.  You may obtain a copy of the License at
 *
 *      http://www.apache.org/licenses/LICENSE-2.0
 *
 * Unless required by applicable law or agreed to in writing, software
 * distributed under the License is distributed on an "AS IS" BASIS,
 * WITHOUT WARRANTIES OR CONDITIONS OF ANY KIND, either express or implied.
 * See the License for the specific language governing permissions and
 * limitations under the License.
 */

package org.apache.usergrid.rest.test.resource2point0;


import java.io.IOException;

import org.apache.usergrid.rest.test.resource2point0.model.Application;
import org.apache.usergrid.rest.test.resource2point0.model.Token;
import org.junit.rules.TestRule;
import org.junit.runner.Description;
import org.junit.runners.model.Statement;

import org.apache.usergrid.persistence.index.utils.UUIDUtils;
import org.apache.usergrid.rest.test.resource2point0.model.Organization;

import javax.ws.rs.core.MediaType;


/**
 * This class is used to setup the client rule that will setup the RestClient and create default applications.
 */
public class ClientSetup implements TestRule {

    RestClient restClient;
<<<<<<< HEAD
    protected String username, password,orgName, appName;
=======
    //TODO: store the password as a string here as well
    protected String username, orgName, appName;
>>>>>>> bcabda26
    protected Organization organization;
    protected Application application;


    public ClientSetup (String serverUrl) {

        restClient = new RestClient( serverUrl );
    }

    public Statement apply( Statement base, Description description ) {
        return statement( base, description );
    }


    private Statement statement( final Statement base, final Description description ) {
        return new Statement() {
            @Override
            public void evaluate() throws Throwable {
                before( description );
                try {
                    base.evaluate();
                }
                finally {
                    cleanup();
                }
            }
        };
    }


    protected void cleanup() {
        // might want to do something here later
    }


    protected void before( Description description ) throws IOException {
        String testClass = description.getTestClass().getName();
        String methodName = description.getMethodName();
        String name = testClass + "." + methodName;

        Token test = restClient.management().token().post( new Token("superuser","superpassword") );

        username = "user_"+name + UUIDUtils.newTimeUUID();
        password = username;
        orgName = "org_"+name+UUIDUtils.newTimeUUID();
        appName = "app_"+name+UUIDUtils.newTimeUUID();

        organization = restClient.management().orgs().post(new Organization( orgName,username,username+"@usergrid.com",username,username, null  ));

        restClient.management().token().post(new Token(username,username));

        restClient.management().orgs().organization(organization.getName()).app().post(new Application(appName));

    }

    public String getUsername(){return username;}

    public String getPassword(){return password;}

    public Organization getOrganization(){return organization;}

    public String getOrganizationName(){return orgName;}

    public String getAppName() {return appName;}

    public void refreshIndex() {
        this.restClient.refreshIndex(getOrganizationName(),getAppName());
    }

    public RestClient getRestClient(){
        return restClient;
    }
}<|MERGE_RESOLUTION|>--- conflicted
+++ resolved
@@ -41,12 +41,8 @@
 public class ClientSetup implements TestRule {
 
     RestClient restClient;
-<<<<<<< HEAD
+
     protected String username, password,orgName, appName;
-=======
-    //TODO: store the password as a string here as well
-    protected String username, orgName, appName;
->>>>>>> bcabda26
     protected Organization organization;
     protected Application application;
 
