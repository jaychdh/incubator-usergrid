/*
 * Licensed to the Apache Software Foundation (ASF) under one or more
 * contributor license agreements.  See the NOTICE file distributed with
 * this work for additional information regarding copyright ownership.
 * The ASF licenses this file to You under the Apache License, Version 2.0
 * (the "License"); you may not use this file except in compliance with
 * the License.  You may obtain a copy of the License at
 *
 *      http://www.apache.org/licenses/LICENSE-2.0
 *
 * Unless required by applicable law or agreed to in writing, software
 * distributed under the License is distributed on an "AS IS" BASIS,
 * WITHOUT WARRANTIES OR CONDITIONS OF ANY KIND, either express or implied.
 * See the License for the specific language governing permissions and
 * limitations under the License.
 */
package org.apache.usergrid.rest.applications.assets;


import java.io.IOException;
import java.io.InputStream;
import java.util.HashMap;
import java.util.Map;
import java.util.UUID;
import java.util.concurrent.TimeoutException;

import javax.ws.rs.core.MediaType;

import com.fasterxml.jackson.databind.JsonNode;
import org.apache.usergrid.rest.test.resource2point0.AbstractRestIT;
import org.junit.Assert;
import org.junit.Before;
import org.junit.Ignore;
import org.junit.Test;
import org.slf4j.Logger;
import org.slf4j.LoggerFactory;

import org.apache.usergrid.rest.applications.utils.UserRepo;
import org.apache.usergrid.services.assets.data.AssetUtils;

import org.apache.commons.io.IOUtils;

import com.sun.jersey.multipart.FormDataMultiPart;

import static org.apache.usergrid.management.AccountCreationProps.PROPERTIES_ADMIN_USERS_REQUIRE_CONFIRMATION;
import static org.apache.usergrid.utils.MapUtils.hashMap;
import static org.junit.Assert.*;



public class AssetResourceIT extends AbstractRestIT {

    private String access_token;
    private Logger LOG = LoggerFactory.getLogger( AssetResourceIT.class );
    UserRepo userRepo;

    @Before
    public void setup(){
        userRepo = new UserRepo(this.clientSetup);
        access_token = this.getAdminToken().getAccessToken();
    }


    /** @Deprecated Tests legacy API */
    @Test
    public void verifyBinaryCrud() throws Exception {

        UUID userId = userRepo.getByUserName( "user1" );
        Map<String, String> payload =
                hashMap( "path", "my/clean/path" ).map( "owner", userId.toString() ).map( "someprop", "somevalue" );

        JsonNode node =
                mapper.readTree( resource().path( "/test-organization/test-app/assets" ).queryParam( "access_token", access_token )
                        .accept( MediaType.APPLICATION_JSON ).type( MediaType.APPLICATION_JSON_TYPE )
                        .post( String.class, payload ));
        JsonNode idNode = node.get( "entities" ).get( 0 ).get( "uuid" );
        UUID id = UUID.fromString( idNode.textValue() );
        assertNotNull(idNode.textValue());

        byte[] data = IOUtils.toByteArray( this.getClass().getResourceAsStream( "/cassandra_eye.jpg" ) );
        resource().path( "/test-organization/test-app/assets/" + id.toString() + "/data" )
                .queryParam( "access_token", access_token ).type( MediaType.APPLICATION_OCTET_STREAM_TYPE ).put( data );

        InputStream is = resource().path( "/test-organization/test-app/assets/" + id.toString() + "/data" )
                .queryParam( "access_token", access_token ).get( InputStream.class );

        byte[] foundData = IOUtils.toByteArray( is );
        assertEquals( 7979, foundData.length );

        refreshIndex();

        node = mapper.readTree( resource().path( "/test-organization/test-app/assets/my/clean/path" )
                .queryParam( "access_token", access_token ).accept( MediaType.APPLICATION_JSON_TYPE )
                .get( String.class ));

        idNode = node.get( "entities" ).get( 0 ).get( "uuid" );
        assertEquals( id.toString(), idNode.textValue() );
    }


    @Test
    public void octetStreamOnDynamicEntity() throws Exception {

        Map<String, String> payload = hashMap( "name", "assetname" );

        JsonNode node = mapper.readTree( resource().path( "/test-organization/test-app/foos" ).queryParam( "access_token", access_token )
                .accept( MediaType.APPLICATION_JSON ).type( MediaType.APPLICATION_JSON_TYPE )
                .post( String.class, payload ));

        JsonNode idNode = node.get( "entities" ).get( 0 ).get( "uuid" );
        String uuid = idNode.textValue();
        assertNotNull(uuid);

        byte[] data = IOUtils.toByteArray( this.getClass().getResourceAsStream( "/cassandra_eye.jpg" ) );
        resource().path( "/test-organization/test-app/foos/" + uuid ).queryParam( "access_token", access_token )
                .type( MediaType.APPLICATION_OCTET_STREAM_TYPE ).put( data );

        // get entity
        node = mapper.readTree( resource().path( "/test-organization/test-app/foos/" + uuid ).queryParam( "access_token", access_token )
                .accept( MediaType.APPLICATION_JSON_TYPE ).get( String.class ));
        Assert.assertEquals( "image/jpeg", node.findValue( AssetUtils.CONTENT_TYPE ).textValue() );
        Assert.assertEquals( 7979, node.findValue( "content-length" ).intValue() );
        idNode = node.get( "entities" ).get( 0 ).get( "uuid" );
        assertEquals( uuid, idNode.textValue() );

        // get data by UUID
        InputStream is =
                resource().path( "/test-organization/test-app/foos/" + uuid ).queryParam( "access_token", access_token )
                        .accept( MediaType.APPLICATION_OCTET_STREAM_TYPE ).get( InputStream.class );

        byte[] foundData = IOUtils.toByteArray( is );
        assertEquals( 7979, foundData.length );

        refreshIndex();

        // get data by name
        is = resource().path( "/test-organization/test-app/foos/assetname" ).queryParam( "access_token", access_token )
                .accept( MediaType.APPLICATION_OCTET_STREAM_TYPE ).get( InputStream.class );

        foundData = IOUtils.toByteArray( is );
        assertEquals( 7979, foundData.length );
    }


    @Test
    public void multipartPostFormOnDynamicEntity() throws Exception {

        byte[] data = IOUtils.toByteArray( this.getClass().getResourceAsStream( "/file-bigger-than-5M" ) );

<<<<<<< HEAD
        JsonNode node = mapper.readTree( resource().path( "/test-organization/test-app/foos" ).queryParam( "access_token", access_token )
                .accept( MediaType.APPLICATION_JSON ).type( MediaType.MULTIPART_FORM_DATA )
                .post( String.class, form ));
=======
        FormDataMultiPart form = new FormDataMultiPart()
                .field( "file", data, MediaType.MULTIPART_FORM_DATA_TYPE );

        JsonNode node = resource().path( "/test-organization/test-app/foos" )
                .queryParam( "access_token", access_token )
                .accept( MediaType.APPLICATION_JSON )
                .type( MediaType.MULTIPART_FORM_DATA )
                .post( JsonNode.class, form );
>>>>>>> 49ae4ac5

        JsonNode idNode = node.get( "entities" ).get( 0 ).get( "uuid" );
        String uuid = idNode.textValue();
        assertNotNull(uuid);

        // get entity
<<<<<<< HEAD
        node = mapper.readTree( resource().path( "/test-organization/test-app/foos/" + uuid ).queryParam( "access_token", access_token )
                .accept( MediaType.APPLICATION_JSON_TYPE ).get( String.class ));
        assertEquals( "application/octet-stream", node.findValue( AssetUtils.CONTENT_TYPE ).textValue() );
        assertEquals( 5324800, node.findValue( AssetUtils.CONTENT_LENGTH ).intValue() );
=======
        node = resource().path( "/test-organization/test-app/foos/" + uuid )
                .queryParam( "access_token", access_token )
                .accept( MediaType.APPLICATION_JSON_TYPE )
                .get( JsonNode.class );

        logNode( node );
        assertEquals( "application/octet-stream", node.findValue( AssetUtils.CONTENT_TYPE ).getTextValue() );
        assertEquals( 5324800, node.findValue( AssetUtils.CONTENT_LENGTH ).getIntValue() );
>>>>>>> 49ae4ac5
        idNode = node.get( "entities" ).get( 0 ).get( "uuid" );
        assertEquals( uuid, idNode.textValue() );

        int retries = 0;
        boolean done = false;
        byte[] foundData = new byte[0];

        // retry until upload complete
        while ( !done && retries < 30 ) {

            // get data
            try {
                InputStream is = resource().path( "/test-organization/test-app/foos/" + uuid )
                        .queryParam( "access_token", access_token )
                        .accept( MediaType.APPLICATION_OCTET_STREAM_TYPE )
                        .get( InputStream.class );

                foundData = IOUtils.toByteArray( is );
                done = true;

            } catch ( Exception intentiallyIgnored ) {}

            Thread.sleep(1000);
            retries++;
        }

        assertEquals( 5324800, foundData.length );

        // delete
<<<<<<< HEAD
        node = mapper.readTree( resource().path( "/test-organization/test-app/foos/" + uuid ).queryParam( "access_token", access_token )
                .accept( MediaType.APPLICATION_JSON_TYPE ).delete( String.class ));
=======
        node = resource().path( "/test-organization/test-app/foos/" + uuid )
                .queryParam( "access_token", access_token )
                .accept( MediaType.APPLICATION_JSON_TYPE )
                .delete( JsonNode.class );
>>>>>>> 49ae4ac5
    }


    @Test
    public void multipartPutFormOnDynamicEntity() throws Exception {

        Map<String, String> payload = hashMap( "foo", "bar" );

        JsonNode node = mapper.readTree( resource().path( "/test-organization/test-app/foos" ).queryParam( "access_token", access_token )
                .accept( MediaType.APPLICATION_JSON ).type( MediaType.APPLICATION_JSON_TYPE )
                .post( String.class, payload ));

        JsonNode idNode = node.get( "entities" ).get( 0 ).get( "uuid" );
        String uuid = idNode.textValue();
        assertNotNull(uuid);

        // set file & assetname
        byte[] data = IOUtils.toByteArray( this.getClass().getResourceAsStream( "/cassandra_eye.jpg" ) );
        FormDataMultiPart form = new FormDataMultiPart().field( "foo", "bar2" )
                                                        .field( "file", data, MediaType.MULTIPART_FORM_DATA_TYPE );

        long created = System.currentTimeMillis();
        node = mapper.readTree( resource().path( "/test-organization/test-app/foos/" + uuid ).queryParam( "access_token", access_token )
                .accept( MediaType.APPLICATION_JSON ).type( MediaType.MULTIPART_FORM_DATA ).put( String.class, form ));

        // get entity
        node = mapper.readTree( resource().path( "/test-organization/test-app/foos/" + uuid ).queryParam( "access_token", access_token )
                .accept( MediaType.APPLICATION_JSON_TYPE ).get( String.class ));
        assertEquals( "image/jpeg", node.findValue( AssetUtils.CONTENT_TYPE ).textValue() );
        assertEquals( 7979, node.findValue( AssetUtils.CONTENT_LENGTH ).intValue() );
        idNode = node.get( "entities" ).get( 0 ).get( "uuid" );
        assertEquals( uuid, idNode.textValue() );
        JsonNode nameNode = node.get( "entities" ).get( 0 ).get( "foo" );
        assertEquals( "bar2", nameNode.textValue() );
        long lastModified = node.findValue( AssetUtils.LAST_MODIFIED ).longValue();
        Assert.assertEquals( created, lastModified, 500 );

        // get data
        InputStream is =
                resource().path( "/test-organization/test-app/foos/" + uuid ).queryParam( "access_token", access_token )
                        .accept( "image/jpeg" ).get( InputStream.class );

        byte[] foundData = IOUtils.toByteArray( is );
        assertEquals( 7979, foundData.length );

        // post new data
<<<<<<< HEAD
        node = mapper.readTree( resource().path( "/test-organization/test-app/foos/" + uuid ).queryParam( "access_token", access_token )
                .accept( MediaType.APPLICATION_JSON ).type( MediaType.MULTIPART_FORM_DATA ).put( String.class, form ));
        Assert.assertTrue( lastModified != node.findValue( AssetUtils.LAST_MODIFIED ).longValue() );
=======
        node = resource().path( "/test-organization/test-app/foos/" + uuid ).queryParam( "access_token", access_token )
                .accept( MediaType.APPLICATION_JSON ).type( MediaType.MULTIPART_FORM_DATA ).put( JsonNode.class, form );
        logNode( node );
        assertTrue( lastModified != node.findValue( AssetUtils.LAST_MODIFIED ).getLongValue() );
>>>>>>> 49ae4ac5
    }


    @Test
    public void largeFileInS3() throws Exception {

        byte[] data = IOUtils.toByteArray( this.getClass().getResourceAsStream( "/file-bigger-than-5M" ) );
        FormDataMultiPart form = new FormDataMultiPart().field( "file", data, MediaType.MULTIPART_FORM_DATA_TYPE );

        // send data
        JsonNode node = mapper.readTree( resource().path( "/test-organization/test-app/foos" ).queryParam( "access_token", access_token )
                .accept( MediaType.APPLICATION_JSON ).type( MediaType.MULTIPART_FORM_DATA )
                .post( String.class, form ));
        JsonNode idNode = node.get( "entities" ).get( 0 ).get( "uuid" );
        String uuid = idNode.textValue();

        // get entity
        long timeout = System.currentTimeMillis() + 60000;
        while ( true ) {
            LOG.info("Waiting for upload to finish...");
            Thread.sleep( 2000 );
            node = mapper.readTree( resource().path( "/test-organization/test-app/foos/" + uuid )
                    .queryParam( "access_token", access_token ).accept( MediaType.APPLICATION_JSON_TYPE )
                    .get( String.class ));

            // poll for the upload to complete
            if ( node.findValue( AssetUtils.E_TAG ) != null ) {
                break;
            }
            if ( System.currentTimeMillis() > timeout ) {
                throw new TimeoutException();
            }
        }
        LOG.info( "Upload complete!" );

        // get data
        InputStream is =
                resource().path( "/test-organization/test-app/foos/" + uuid ).queryParam( "access_token", access_token )
                        .accept( MediaType.APPLICATION_OCTET_STREAM_TYPE ).get( InputStream.class );

        byte[] foundData = IOUtils.toByteArray( is );
        assertEquals( 5324800, foundData.length );

        // delete
        node = mapper.readTree( resource().path( "/test-organization/test-app/foos/" + uuid ).queryParam( "access_token", access_token )
                .accept( MediaType.APPLICATION_JSON_TYPE ).delete( String.class ));
    }

    @Test
    public void fileTooLargeShouldResultInError() throws Exception {

        Map<String, String> props = new HashMap<String, String>();
        props.put( "usergrid.binary.max-size-mb", "6" );
        resource().path( "/testproperties" )
                .queryParam( "access_token", access_token )
                .accept( MediaType.APPLICATION_JSON )
                .type( MediaType.APPLICATION_JSON_TYPE ).post( props );

        try {

            UserRepo.INSTANCE.load( resource(), access_token );

            byte[] data = IOUtils.toByteArray( this.getClass().getResourceAsStream( "/cat-larger-than-6mb.jpg" ) );
            FormDataMultiPart form = new FormDataMultiPart().field( "file", data, MediaType.MULTIPART_FORM_DATA_TYPE );

            // send data
            JsonNode node = resource().path( "/test-organization/test-app/bars" ).queryParam( "access_token", access_token )
                    .accept( MediaType.APPLICATION_JSON ).type( MediaType.MULTIPART_FORM_DATA )
                    .post( JsonNode.class, form );
            //logNode( node );
            JsonNode idNode = node.get( "entities" ).get( 0 ).get( "uuid" );
            String uuid = idNode.getTextValue();

            // get entity
            String errorMessage = null;
            long timeout = System.currentTimeMillis() + 60000;
            while (true) {
                LOG.info( "Waiting for upload to finish..." );
                Thread.sleep( 2000 );
                node = resource().path( "/test-organization/test-app/bars/" + uuid )
                        .queryParam( "access_token", access_token ).accept( MediaType.APPLICATION_JSON_TYPE )
                        .get( JsonNode.class );
                //logNode( node );

                // poll for the error to happen
                if (node.findValue( "error" ) != null) {
                    errorMessage = node.findValue("error").asText();
                    break;
                }
                if (System.currentTimeMillis() > timeout) {
                    throw new TimeoutException();
                }
            }

            assertTrue( errorMessage.startsWith("Asset size "));

        } finally {
            props = new HashMap<String, String>();
            props.put( "usergrid.binary.max-size-mb", "25" );
            resource().path( "/testproperties" )
                    .queryParam( "access_token", access_token )
                    .accept( MediaType.APPLICATION_JSON )
                    .type( MediaType.APPLICATION_JSON_TYPE ).post( props );
        }
    }

    /**
     * Deleting a connection to an asset should not delete the asset or the asset's data
     */
    @Test
    public void deleteConnectionToAsset() throws IOException {

        userRepo.load();

        final String uuid;

        // create the entity that will be the asset, an image

        Map<String, String> payload = hashMap("name", "cassandra_eye.jpg");

        JsonNode node = resource().path("/test-organization/test-app/bars")
                .queryParam("access_token", access_token)
                .accept(MediaType.APPLICATION_JSON)
                .type(MediaType.APPLICATION_JSON_TYPE)
                .post(JsonNode.class, payload);
        JsonNode idNode = node.get("entities").get(0).get("uuid");
        uuid = idNode.textValue();

        // post image data to the asset entity

        byte[] data = IOUtils.toByteArray(this.getClass().getResourceAsStream("/cassandra_eye.jpg"));
        resource().path("/test-organization/test-app/foos/" + uuid)
                .queryParam("access_token", access_token)
                .type(MediaType.APPLICATION_OCTET_STREAM_TYPE)
                .put(data);

        // create an imagegallery entity

        Map<String, String> imageGalleryPayload = hashMap("name", "my image gallery");

        JsonNode imageGalleryNode = resource().path("/test-organization/test-app/imagegalleries")
                .queryParam("access_token", access_token)
                .accept(MediaType.APPLICATION_JSON)
                .type(MediaType.APPLICATION_JSON_TYPE)
                .post(JsonNode.class, imageGalleryPayload);

        JsonNode imageGalleryIdNode = imageGalleryNode.get("entities").get(0).get("uuid");
        String imageGalleryId = imageGalleryIdNode.textValue();

        // connect imagegallery to asset

        JsonNode connectNode = resource()
                .path("/test-organization/test-app/imagegalleries/" + imageGalleryId + "/contains/" + uuid)
                .queryParam("access_token", access_token)
                .accept(MediaType.APPLICATION_JSON)
                .type(MediaType.APPLICATION_JSON_TYPE)
                .post(JsonNode.class);

        // verify connection from imagegallery to asset

        JsonNode listConnectionsNode = resource()
                .path("/test-organization/test-app/imagegalleries/" + imageGalleryId + "/contains/")
                .queryParam("access_token", access_token)
                .accept(MediaType.APPLICATION_JSON)
                .type(MediaType.APPLICATION_JSON_TYPE)
                .get(JsonNode.class);
        assertEquals(uuid, listConnectionsNode.get("entities").get(0).get("uuid").textValue());

        // delete the connection

        resource().path("/test-organization/test-app/imagegalleries/" + imageGalleryId + "/contains/" + uuid)
                .queryParam("access_token", access_token)
                .accept(MediaType.APPLICATION_JSON)
                .type(MediaType.APPLICATION_JSON_TYPE)
                .delete();

        // verify that connection is gone

        listConnectionsNode = resource()
                .path("/test-organization/test-app/imagegalleries/" + imageGalleryId + "/contains/")
                .queryParam("access_token", access_token)
                .accept(MediaType.APPLICATION_JSON)
                .type(MediaType.APPLICATION_JSON_TYPE)
                .get(JsonNode.class);
        assertFalse(listConnectionsNode.get("entities").elements().hasNext());

        // asset should still be there

        JsonNode assetNode = resource().path("/test-organization/test-app/foos/" + uuid)
                .queryParam("access_token", access_token)
                .accept(MediaType.APPLICATION_JSON_TYPE)
                .get(JsonNode.class);

        Assert.assertEquals("image/jpeg", assetNode.findValue(AssetUtils.CONTENT_TYPE).textValue());
        Assert.assertEquals(7979, assetNode.findValue("content-length").intValue());
        JsonNode assetIdNode = assetNode.get("entities").get(0).get("uuid");
        assertEquals(uuid, assetIdNode.textValue());

        // asset data should still be there

        InputStream assetIs = resource().path("/test-organization/test-app/foos/" + uuid)
                .queryParam("access_token", access_token)
                .accept(MediaType.APPLICATION_OCTET_STREAM_TYPE)
                .get(InputStream.class);

        byte[] foundData = IOUtils.toByteArray(assetIs);
        assertEquals(7979, foundData.length);
    }
}<|MERGE_RESOLUTION|>--- conflicted
+++ resolved
@@ -17,6 +17,19 @@
 package org.apache.usergrid.rest.applications.assets;
 
 
+import com.fasterxml.jackson.databind.JsonNode;
+import com.sun.jersey.multipart.FormDataMultiPart;
+import org.apache.commons.io.IOUtils;
+import org.apache.usergrid.rest.applications.utils.UserRepo;
+import org.apache.usergrid.rest.test.resource2point0.AbstractRestIT;
+import org.apache.usergrid.services.assets.data.AssetUtils;
+import org.junit.Assert;
+import org.junit.Before;
+import org.junit.Test;
+import org.slf4j.Logger;
+import org.slf4j.LoggerFactory;
+
+import javax.ws.rs.core.MediaType;
 import java.io.IOException;
 import java.io.InputStream;
 import java.util.HashMap;
@@ -24,28 +37,9 @@
 import java.util.UUID;
 import java.util.concurrent.TimeoutException;
 
-import javax.ws.rs.core.MediaType;
-
-import com.fasterxml.jackson.databind.JsonNode;
-import org.apache.usergrid.rest.test.resource2point0.AbstractRestIT;
-import org.junit.Assert;
-import org.junit.Before;
-import org.junit.Ignore;
-import org.junit.Test;
-import org.slf4j.Logger;
-import org.slf4j.LoggerFactory;
-
-import org.apache.usergrid.rest.applications.utils.UserRepo;
-import org.apache.usergrid.services.assets.data.AssetUtils;
-
-import org.apache.commons.io.IOUtils;
-
-import com.sun.jersey.multipart.FormDataMultiPart;
-
-import static org.apache.usergrid.management.AccountCreationProps.PROPERTIES_ADMIN_USERS_REQUIRE_CONFIRMATION;
+import static org.apache.usergrid.utils.JsonUtils.mapToFormattedJsonString;
 import static org.apache.usergrid.utils.MapUtils.hashMap;
 import static org.junit.Assert.*;
-
 
 
 public class AssetResourceIT extends AbstractRestIT {
@@ -65,23 +59,29 @@
     @Test
     public void verifyBinaryCrud() throws Exception {
 
+        userRepo.load();
+
+        this.refreshIndex();
+
         UUID userId = userRepo.getByUserName( "user1" );
         Map<String, String> payload =
                 hashMap( "path", "my/clean/path" ).map( "owner", userId.toString() ).map( "someprop", "somevalue" );
 
+        String orgAppPath = clientSetup.getOrganizationName() + "/" + clientSetup.getAppName();
+
         JsonNode node =
-                mapper.readTree( resource().path( "/test-organization/test-app/assets" ).queryParam( "access_token", access_token )
-                        .accept( MediaType.APPLICATION_JSON ).type( MediaType.APPLICATION_JSON_TYPE )
-                        .post( String.class, payload ));
+                mapper.readTree( resource().path( orgAppPath + "/assets" ).queryParam( "access_token", access_token )
+                    .accept( MediaType.APPLICATION_JSON ).type( MediaType.APPLICATION_JSON_TYPE )
+                    .post( String.class, payload ) );
         JsonNode idNode = node.get( "entities" ).get( 0 ).get( "uuid" );
         UUID id = UUID.fromString( idNode.textValue() );
-        assertNotNull(idNode.textValue());
+        assertNotNull( idNode.textValue() );
 
         byte[] data = IOUtils.toByteArray( this.getClass().getResourceAsStream( "/cassandra_eye.jpg" ) );
-        resource().path( "/test-organization/test-app/assets/" + id.toString() + "/data" )
+        resource().path( orgAppPath + "/assets/" + id.toString() + "/data" )
                 .queryParam( "access_token", access_token ).type( MediaType.APPLICATION_OCTET_STREAM_TYPE ).put( data );
 
-        InputStream is = resource().path( "/test-organization/test-app/assets/" + id.toString() + "/data" )
+        InputStream is = resource().path( orgAppPath + "/assets/" + id.toString() + "/data" )
                 .queryParam( "access_token", access_token ).get( InputStream.class );
 
         byte[] foundData = IOUtils.toByteArray( is );
@@ -89,9 +89,9 @@
 
         refreshIndex();
 
-        node = mapper.readTree( resource().path( "/test-organization/test-app/assets/my/clean/path" )
-                .queryParam( "access_token", access_token ).accept( MediaType.APPLICATION_JSON_TYPE )
-                .get( String.class ));
+        node = mapper.readTree( resource().path( orgAppPath + "/assets/my/clean/path" )
+            .queryParam( "access_token", access_token ).accept( MediaType.APPLICATION_JSON_TYPE )
+            .get( String.class ) );
 
         idNode = node.get( "entities" ).get( 0 ).get( "uuid" );
         assertEquals( id.toString(), idNode.textValue() );
@@ -101,22 +101,26 @@
     @Test
     public void octetStreamOnDynamicEntity() throws Exception {
 
+        this.refreshIndex();
+
         Map<String, String> payload = hashMap( "name", "assetname" );
 
-        JsonNode node = mapper.readTree( resource().path( "/test-organization/test-app/foos" ).queryParam( "access_token", access_token )
-                .accept( MediaType.APPLICATION_JSON ).type( MediaType.APPLICATION_JSON_TYPE )
-                .post( String.class, payload ));
+        String orgAppPath = clientSetup.getOrganizationName() + "/" + clientSetup.getAppName();
+
+        JsonNode node = mapper.readTree( resource().path( orgAppPath + "/foos" ).queryParam( "access_token", access_token )
+            .accept( MediaType.APPLICATION_JSON ).type( MediaType.APPLICATION_JSON_TYPE )
+            .post( String.class, payload ) );
 
         JsonNode idNode = node.get( "entities" ).get( 0 ).get( "uuid" );
         String uuid = idNode.textValue();
-        assertNotNull(uuid);
+        assertNotNull( uuid );
 
         byte[] data = IOUtils.toByteArray( this.getClass().getResourceAsStream( "/cassandra_eye.jpg" ) );
-        resource().path( "/test-organization/test-app/foos/" + uuid ).queryParam( "access_token", access_token )
+        resource().path( orgAppPath + "/foos/" + uuid ).queryParam( "access_token", access_token )
                 .type( MediaType.APPLICATION_OCTET_STREAM_TYPE ).put( data );
 
         // get entity
-        node = mapper.readTree( resource().path( "/test-organization/test-app/foos/" + uuid ).queryParam( "access_token", access_token )
+        node = mapper.readTree( resource().path( orgAppPath + "/foos/" + uuid ).queryParam( "access_token", access_token )
                 .accept( MediaType.APPLICATION_JSON_TYPE ).get( String.class ));
         Assert.assertEquals( "image/jpeg", node.findValue( AssetUtils.CONTENT_TYPE ).textValue() );
         Assert.assertEquals( 7979, node.findValue( "content-length" ).intValue() );
@@ -125,7 +129,7 @@
 
         // get data by UUID
         InputStream is =
-                resource().path( "/test-organization/test-app/foos/" + uuid ).queryParam( "access_token", access_token )
+                resource().path( orgAppPath + "/foos/" + uuid ).queryParam( "access_token", access_token )
                         .accept( MediaType.APPLICATION_OCTET_STREAM_TYPE ).get( InputStream.class );
 
         byte[] foundData = IOUtils.toByteArray( is );
@@ -134,7 +138,7 @@
         refreshIndex();
 
         // get data by name
-        is = resource().path( "/test-organization/test-app/foos/assetname" ).queryParam( "access_token", access_token )
+        is = resource().path( orgAppPath + "/foos/assetname" ).queryParam( "access_token", access_token )
                 .accept( MediaType.APPLICATION_OCTET_STREAM_TYPE ).get( InputStream.class );
 
         foundData = IOUtils.toByteArray( is );
@@ -145,45 +149,24 @@
     @Test
     public void multipartPostFormOnDynamicEntity() throws Exception {
 
+        this.refreshIndex();
+
         byte[] data = IOUtils.toByteArray( this.getClass().getResourceAsStream( "/file-bigger-than-5M" ) );
-
-<<<<<<< HEAD
-        JsonNode node = mapper.readTree( resource().path( "/test-organization/test-app/foos" ).queryParam( "access_token", access_token )
-                .accept( MediaType.APPLICATION_JSON ).type( MediaType.MULTIPART_FORM_DATA )
-                .post( String.class, form ));
-=======
-        FormDataMultiPart form = new FormDataMultiPart()
-                .field( "file", data, MediaType.MULTIPART_FORM_DATA_TYPE );
-
-        JsonNode node = resource().path( "/test-organization/test-app/foos" )
-                .queryParam( "access_token", access_token )
-                .accept( MediaType.APPLICATION_JSON )
-                .type( MediaType.MULTIPART_FORM_DATA )
-                .post( JsonNode.class, form );
->>>>>>> 49ae4ac5
+        FormDataMultiPart form = new FormDataMultiPart().field( "file", data, MediaType.MULTIPART_FORM_DATA_TYPE );
+
+        String orgAppPath = clientSetup.getOrganizationName() + "/" + clientSetup.getAppName();
+
+        JsonNode node = mapper.readTree( resource().path( orgAppPath + "/foos" )
+            .queryParam( "access_token", access_token )
+            .accept( MediaType.APPLICATION_JSON )
+            .type( MediaType.MULTIPART_FORM_DATA )
+            .post( String.class, form ));
 
         JsonNode idNode = node.get( "entities" ).get( 0 ).get( "uuid" );
         String uuid = idNode.textValue();
         assertNotNull(uuid);
 
-        // get entity
-<<<<<<< HEAD
-        node = mapper.readTree( resource().path( "/test-organization/test-app/foos/" + uuid ).queryParam( "access_token", access_token )
-                .accept( MediaType.APPLICATION_JSON_TYPE ).get( String.class ));
-        assertEquals( "application/octet-stream", node.findValue( AssetUtils.CONTENT_TYPE ).textValue() );
-        assertEquals( 5324800, node.findValue( AssetUtils.CONTENT_LENGTH ).intValue() );
-=======
-        node = resource().path( "/test-organization/test-app/foos/" + uuid )
-                .queryParam( "access_token", access_token )
-                .accept( MediaType.APPLICATION_JSON_TYPE )
-                .get( JsonNode.class );
-
-        logNode( node );
-        assertEquals( "application/octet-stream", node.findValue( AssetUtils.CONTENT_TYPE ).getTextValue() );
-        assertEquals( 5324800, node.findValue( AssetUtils.CONTENT_LENGTH ).getIntValue() );
->>>>>>> 49ae4ac5
-        idNode = node.get( "entities" ).get( 0 ).get( "uuid" );
-        assertEquals( uuid, idNode.textValue() );
+        this.refreshIndex();
 
         int retries = 0;
         boolean done = false;
@@ -194,7 +177,7 @@
 
             // get data
             try {
-                InputStream is = resource().path( "/test-organization/test-app/foos/" + uuid )
+                InputStream is = resource().path( orgAppPath + "/foos/" + uuid )
                         .queryParam( "access_token", access_token )
                         .accept( MediaType.APPLICATION_OCTET_STREAM_TYPE )
                         .get( InputStream.class );
@@ -211,30 +194,27 @@
         assertEquals( 5324800, foundData.length );
 
         // delete
-<<<<<<< HEAD
-        node = mapper.readTree( resource().path( "/test-organization/test-app/foos/" + uuid ).queryParam( "access_token", access_token )
+        node = mapper.readTree( resource().path( orgAppPath + "/foos/" + uuid ).queryParam( "access_token", access_token )
                 .accept( MediaType.APPLICATION_JSON_TYPE ).delete( String.class ));
-=======
-        node = resource().path( "/test-organization/test-app/foos/" + uuid )
-                .queryParam( "access_token", access_token )
-                .accept( MediaType.APPLICATION_JSON_TYPE )
-                .delete( JsonNode.class );
->>>>>>> 49ae4ac5
     }
 
 
     @Test
     public void multipartPutFormOnDynamicEntity() throws Exception {
 
+        this.refreshIndex();
+
         Map<String, String> payload = hashMap( "foo", "bar" );
 
-        JsonNode node = mapper.readTree( resource().path( "/test-organization/test-app/foos" ).queryParam( "access_token", access_token )
+        String orgAppPath = clientSetup.getOrganizationName() + "/" + clientSetup.getAppName();
+
+        JsonNode node = mapper.readTree( resource().path( orgAppPath + "/foos" ).queryParam( "access_token", access_token )
                 .accept( MediaType.APPLICATION_JSON ).type( MediaType.APPLICATION_JSON_TYPE )
                 .post( String.class, payload ));
 
         JsonNode idNode = node.get( "entities" ).get( 0 ).get( "uuid" );
         String uuid = idNode.textValue();
-        assertNotNull(uuid);
+        assertNotNull( uuid );
 
         // set file & assetname
         byte[] data = IOUtils.toByteArray( this.getClass().getResourceAsStream( "/cassandra_eye.jpg" ) );
@@ -242,12 +222,21 @@
                                                         .field( "file", data, MediaType.MULTIPART_FORM_DATA_TYPE );
 
         long created = System.currentTimeMillis();
-        node = mapper.readTree( resource().path( "/test-organization/test-app/foos/" + uuid ).queryParam( "access_token", access_token )
-                .accept( MediaType.APPLICATION_JSON ).type( MediaType.MULTIPART_FORM_DATA ).put( String.class, form ));
+        node = mapper.readTree( resource().path( orgAppPath + "/foos/" + uuid )
+            .queryParam( "access_token", access_token )
+            .accept( MediaType.APPLICATION_JSON )
+            .type( MediaType.MULTIPART_FORM_DATA )
+            .put( String.class, form ));
+
+        this.refreshIndex();
 
         // get entity
-        node = mapper.readTree( resource().path( "/test-organization/test-app/foos/" + uuid ).queryParam( "access_token", access_token )
-                .accept( MediaType.APPLICATION_JSON_TYPE ).get( String.class ));
+        node = mapper.readTree( resource().path( orgAppPath + "/foos/" + uuid )
+            .queryParam( "access_token", access_token )
+            .accept( MediaType.APPLICATION_JSON_TYPE )
+            .get( String.class ));
+        LOG.debug( mapToFormattedJsonString(node) );
+
         assertEquals( "image/jpeg", node.findValue( AssetUtils.CONTENT_TYPE ).textValue() );
         assertEquals( 7979, node.findValue( AssetUtils.CONTENT_LENGTH ).intValue() );
         idNode = node.get( "entities" ).get( 0 ).get( "uuid" );
@@ -258,48 +247,52 @@
         Assert.assertEquals( created, lastModified, 500 );
 
         // get data
-        InputStream is =
-                resource().path( "/test-organization/test-app/foos/" + uuid ).queryParam( "access_token", access_token )
-                        .accept( "image/jpeg" ).get( InputStream.class );
+        InputStream is = resource().path( orgAppPath + "/foos/" + uuid )
+            .queryParam( "access_token", access_token )
+            .accept( "image/jpeg" )
+            .get( InputStream.class );
 
         byte[] foundData = IOUtils.toByteArray( is );
         assertEquals( 7979, foundData.length );
 
         // post new data
-<<<<<<< HEAD
-        node = mapper.readTree( resource().path( "/test-organization/test-app/foos/" + uuid ).queryParam( "access_token", access_token )
-                .accept( MediaType.APPLICATION_JSON ).type( MediaType.MULTIPART_FORM_DATA ).put( String.class, form ));
+        node = mapper.readTree( resource().path( orgAppPath + "/foos/" + uuid )
+            .queryParam( "access_token", access_token )
+            .accept( MediaType.APPLICATION_JSON )
+            .type( MediaType.MULTIPART_FORM_DATA )
+            .put( String.class, form ) );
         Assert.assertTrue( lastModified != node.findValue( AssetUtils.LAST_MODIFIED ).longValue() );
-=======
-        node = resource().path( "/test-organization/test-app/foos/" + uuid ).queryParam( "access_token", access_token )
-                .accept( MediaType.APPLICATION_JSON ).type( MediaType.MULTIPART_FORM_DATA ).put( JsonNode.class, form );
-        logNode( node );
-        assertTrue( lastModified != node.findValue( AssetUtils.LAST_MODIFIED ).getLongValue() );
->>>>>>> 49ae4ac5
     }
 
 
     @Test
     public void largeFileInS3() throws Exception {
+
+        this.refreshIndex();
 
         byte[] data = IOUtils.toByteArray( this.getClass().getResourceAsStream( "/file-bigger-than-5M" ) );
         FormDataMultiPart form = new FormDataMultiPart().field( "file", data, MediaType.MULTIPART_FORM_DATA_TYPE );
 
+        String orgAppPath = clientSetup.getOrganizationName() + "/" + clientSetup.getAppName();
+
         // send data
-        JsonNode node = mapper.readTree( resource().path( "/test-organization/test-app/foos" ).queryParam( "access_token", access_token )
-                .accept( MediaType.APPLICATION_JSON ).type( MediaType.MULTIPART_FORM_DATA )
-                .post( String.class, form ));
+        JsonNode node = mapper.readTree( resource().path( orgAppPath + "/foos" )
+            .queryParam( "access_token", access_token )
+            .accept( MediaType.APPLICATION_JSON )
+            .type( MediaType.MULTIPART_FORM_DATA )
+            .post( String.class, form ) );
         JsonNode idNode = node.get( "entities" ).get( 0 ).get( "uuid" );
         String uuid = idNode.textValue();
 
         // get entity
         long timeout = System.currentTimeMillis() + 60000;
         while ( true ) {
-            LOG.info("Waiting for upload to finish...");
+            LOG.info( "Waiting for upload to finish..." );
             Thread.sleep( 2000 );
-            node = mapper.readTree( resource().path( "/test-organization/test-app/foos/" + uuid )
-                    .queryParam( "access_token", access_token ).accept( MediaType.APPLICATION_JSON_TYPE )
-                    .get( String.class ));
+            node = mapper.readTree( resource().path( orgAppPath + "/foos/" + uuid )
+                .queryParam( "access_token", access_token )
+                .accept( MediaType.APPLICATION_JSON_TYPE )
+                .get( String.class ) );
 
             // poll for the upload to complete
             if ( node.findValue( AssetUtils.E_TAG ) != null ) {
@@ -312,20 +305,25 @@
         LOG.info( "Upload complete!" );
 
         // get data
-        InputStream is =
-                resource().path( "/test-organization/test-app/foos/" + uuid ).queryParam( "access_token", access_token )
-                        .accept( MediaType.APPLICATION_OCTET_STREAM_TYPE ).get( InputStream.class );
+        InputStream is = resource().path( orgAppPath + "/foos/" + uuid )
+            .queryParam( "access_token", access_token )
+            .accept( MediaType.APPLICATION_OCTET_STREAM_TYPE )
+            .get( InputStream.class );
 
         byte[] foundData = IOUtils.toByteArray( is );
-        assertEquals( 5324800, foundData.length );
+        assertEquals( data.length, foundData.length );
 
         // delete
-        node = mapper.readTree( resource().path( "/test-organization/test-app/foos/" + uuid ).queryParam( "access_token", access_token )
-                .accept( MediaType.APPLICATION_JSON_TYPE ).delete( String.class ));
+        node = mapper.readTree( resource().path( orgAppPath + "/foos/" + uuid )
+            .queryParam( "access_token", access_token )
+            .accept( MediaType.APPLICATION_JSON_TYPE )
+            .delete( String.class ) );
     }
 
     @Test
     public void fileTooLargeShouldResultInError() throws Exception {
+
+        this.refreshIndex();
 
         Map<String, String> props = new HashMap<String, String>();
         props.put( "usergrid.binary.max-size-mb", "6" );
@@ -336,18 +334,20 @@
 
         try {
 
-            UserRepo.INSTANCE.load( resource(), access_token );
+            //UserRepo.INSTANCE.load( resource(), access_token );
 
             byte[] data = IOUtils.toByteArray( this.getClass().getResourceAsStream( "/cat-larger-than-6mb.jpg" ) );
             FormDataMultiPart form = new FormDataMultiPart().field( "file", data, MediaType.MULTIPART_FORM_DATA_TYPE );
 
+            String orgAppPath = clientSetup.getOrganizationName() + "/" + clientSetup.getAppName();
+
             // send data
-            JsonNode node = resource().path( "/test-organization/test-app/bars" ).queryParam( "access_token", access_token )
+            JsonNode node = resource().path( orgAppPath + "/bars" ).queryParam( "access_token", access_token )
                     .accept( MediaType.APPLICATION_JSON ).type( MediaType.MULTIPART_FORM_DATA )
                     .post( JsonNode.class, form );
             //logNode( node );
             JsonNode idNode = node.get( "entities" ).get( 0 ).get( "uuid" );
-            String uuid = idNode.getTextValue();
+            String uuid = idNode.textValue();
 
             // get entity
             String errorMessage = null;
@@ -355,7 +355,7 @@
             while (true) {
                 LOG.info( "Waiting for upload to finish..." );
                 Thread.sleep( 2000 );
-                node = resource().path( "/test-organization/test-app/bars/" + uuid )
+                node = resource().path( orgAppPath + "/bars/" + uuid )
                         .queryParam( "access_token", access_token ).accept( MediaType.APPLICATION_JSON_TYPE )
                         .get( JsonNode.class );
                 //logNode( node );
@@ -388,26 +388,30 @@
     @Test
     public void deleteConnectionToAsset() throws IOException {
 
-        userRepo.load();
+        this.refreshIndex();
 
         final String uuid;
 
+        access_token = this.getAdminToken().getAccessToken();
+
+        String orgAppPath = clientSetup.getOrganizationName() + "/" + clientSetup.getAppName();
+
         // create the entity that will be the asset, an image
 
         Map<String, String> payload = hashMap("name", "cassandra_eye.jpg");
-
-        JsonNode node = resource().path("/test-organization/test-app/bars")
-                .queryParam("access_token", access_token)
-                .accept(MediaType.APPLICATION_JSON)
-                .type(MediaType.APPLICATION_JSON_TYPE)
-                .post(JsonNode.class, payload);
+        JsonNode node = resource().path(orgAppPath + "/foos")
+            .header( "Authorization", "Bearer " + access_token )
+            //.queryParam("access_token", access_token)
+            .accept( MediaType.APPLICATION_JSON )
+            .type( MediaType.APPLICATION_JSON_TYPE )
+            .post(JsonNode.class, payload);
         JsonNode idNode = node.get("entities").get(0).get("uuid");
         uuid = idNode.textValue();
 
         // post image data to the asset entity
 
         byte[] data = IOUtils.toByteArray(this.getClass().getResourceAsStream("/cassandra_eye.jpg"));
-        resource().path("/test-organization/test-app/foos/" + uuid)
+        resource().path(orgAppPath + "/foos/" + uuid)
                 .queryParam("access_token", access_token)
                 .type(MediaType.APPLICATION_OCTET_STREAM_TYPE)
                 .put(data);
@@ -416,7 +420,7 @@
 
         Map<String, String> imageGalleryPayload = hashMap("name", "my image gallery");
 
-        JsonNode imageGalleryNode = resource().path("/test-organization/test-app/imagegalleries")
+        JsonNode imageGalleryNode = resource().path(orgAppPath + "/imagegalleries")
                 .queryParam("access_token", access_token)
                 .accept(MediaType.APPLICATION_JSON)
                 .type(MediaType.APPLICATION_JSON_TYPE)
@@ -428,34 +432,40 @@
         // connect imagegallery to asset
 
         JsonNode connectNode = resource()
-                .path("/test-organization/test-app/imagegalleries/" + imageGalleryId + "/contains/" + uuid)
+                .path(orgAppPath + "/imagegalleries/" + imageGalleryId + "/contains/" + uuid)
                 .queryParam("access_token", access_token)
                 .accept(MediaType.APPLICATION_JSON)
                 .type(MediaType.APPLICATION_JSON_TYPE)
                 .post(JsonNode.class);
+        LOG.debug( mapToFormattedJsonString(connectNode) );
+
+        this.refreshIndex();
 
         // verify connection from imagegallery to asset
 
         JsonNode listConnectionsNode = resource()
-                .path("/test-organization/test-app/imagegalleries/" + imageGalleryId + "/contains/")
+                .path(orgAppPath + "/imagegalleries/" + imageGalleryId + "/contains/")
                 .queryParam("access_token", access_token)
                 .accept(MediaType.APPLICATION_JSON)
                 .type(MediaType.APPLICATION_JSON_TYPE)
                 .get(JsonNode.class);
+        LOG.debug( mapToFormattedJsonString(listConnectionsNode) );
         assertEquals(uuid, listConnectionsNode.get("entities").get(0).get("uuid").textValue());
 
         // delete the connection
 
-        resource().path("/test-organization/test-app/imagegalleries/" + imageGalleryId + "/contains/" + uuid)
+        resource().path(orgAppPath + "/imagegalleries/" + imageGalleryId + "/contains/" + uuid)
                 .queryParam("access_token", access_token)
                 .accept(MediaType.APPLICATION_JSON)
                 .type(MediaType.APPLICATION_JSON_TYPE)
                 .delete();
 
+        this.refreshIndex();
+
         // verify that connection is gone
 
         listConnectionsNode = resource()
-                .path("/test-organization/test-app/imagegalleries/" + imageGalleryId + "/contains/")
+                .path(orgAppPath + "/imagegalleries/" + imageGalleryId + "/contains/")
                 .queryParam("access_token", access_token)
                 .accept(MediaType.APPLICATION_JSON)
                 .type(MediaType.APPLICATION_JSON_TYPE)
@@ -464,7 +474,7 @@
 
         // asset should still be there
 
-        JsonNode assetNode = resource().path("/test-organization/test-app/foos/" + uuid)
+        JsonNode assetNode = resource().path(orgAppPath + "/foos/" + uuid)
                 .queryParam("access_token", access_token)
                 .accept(MediaType.APPLICATION_JSON_TYPE)
                 .get(JsonNode.class);
@@ -476,7 +486,7 @@
 
         // asset data should still be there
 
-        InputStream assetIs = resource().path("/test-organization/test-app/foos/" + uuid)
+        InputStream assetIs = resource().path(orgAppPath + "/foos/" + uuid)
                 .queryParam("access_token", access_token)
                 .accept(MediaType.APPLICATION_OCTET_STREAM_TYPE)
                 .get(InputStream.class);
