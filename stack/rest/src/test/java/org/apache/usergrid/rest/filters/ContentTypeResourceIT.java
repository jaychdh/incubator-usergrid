/*
 * Licensed to the Apache Software Foundation (ASF) under one or more
 * contributor license agreements.  See the NOTICE file distributed with
 * this work for additional information regarding copyright ownership.
 * The ASF licenses this file to You under the Apache License, Version 2.0
 * (the "License"); you may not use this file except in compliance with
 * the License.  You may obtain a copy of the License at
 *
 *      http://www.apache.org/licenses/LICENSE-2.0
 *
 * Unless required by applicable law or agreed to in writing, software
 * distributed under the License is distributed on an "AS IS" BASIS,
 * WITHOUT WARRANTIES OR CONDITIONS OF ANY KIND, either express or implied.
 * See the License for the specific language governing permissions and
 * limitations under the License.
 */
package org.apache.usergrid.rest.filters;


<<<<<<< HEAD
import java.io.IOException;
import java.util.ArrayList;
import java.util.List;
import java.util.Map;

import javax.ws.rs.core.HttpHeaders;
import javax.ws.rs.core.MediaType;

import org.apache.usergrid.rest.test.resource2point0.endpoints.TokenResource;
import org.apache.usergrid.rest.test.resource2point0.model.Token;
import org.apache.usergrid.rest.test.resource2point0.model.User;
import org.junit.Ignore;
import org.junit.Rule;
import org.junit.Test;

import org.apache.usergrid.rest.AbstractRestIT;
import org.apache.usergrid.rest.TestContextSetup;
=======
import com.sun.jersey.api.client.ClientResponse;
import com.sun.jersey.api.client.WebResource;
import com.sun.jersey.api.representation.Form;
import org.apache.usergrid.rest.test.resource2point0.AbstractRestIT;
>>>>>>> a7840164
import org.apache.usergrid.utils.JsonUtils;
import org.apache.usergrid.utils.UUIDUtils;
import org.junit.Ignore;
import org.junit.Test;

import javax.ws.rs.core.MediaType;
import javax.ws.rs.core.MultivaluedMap;
import java.util.List;

import static org.apache.usergrid.utils.MapUtils.hashMap;
import static org.junit.Assert.assertEquals;


/**
 * @author tnine
 */

// @Ignore("Client login is causing tests to fail due to socket closure by grizzly.  Need to re-enable once we're not
// using grizzly to test")
public class ContentTypeResourceIT extends org.apache.usergrid.rest.test.resource2point0.AbstractRestIT {


<<<<<<< HEAD


=======
>>>>>>> a7840164
    /**
     * Creates a simple entity of type game. Does not set the content type. The type should be set to json to match the
     * body
     */
    @Test
    public void correctHeaders() throws Exception {

<<<<<<< HEAD
        User user = new User("shawn","shawn","shawn@email.com","aliensquirrel");
        this.app().collection("users").post(user);
        Token token = this.app().token().post(new Token("shawn","aliensquirrel"));
=======
        String json = JsonUtils.mapToFormattedJsonString(hashMap("name", "Solitaire1"));
>>>>>>> a7840164

        WebResource.Builder builder = app().collection("games").getResource(true)
            .queryParam("access_token", this.getAdminToken().getAccessToken())
            .type(MediaType.APPLICATION_JSON_TYPE)
            .accept(MediaType.APPLICATION_JSON);

<<<<<<< HEAD
        String json = JsonUtils.mapToFormattedJsonString(data);
=======
        ClientResponse clientResponse = builder.post(ClientResponse.class, json);
>>>>>>> a7840164

        assertEquals(200, clientResponse.getStatus());

        MultivaluedMap<String, String> headers = clientResponse.getHeaders();

<<<<<<< HEAD
        HttpPost post = new HttpPost( String.format("/%s/%s/games", this.clientSetup.getOrganization().getName(), this.clientSetup.getAppName()) );
        post.setEntity(new StringEntity(json));
        post.setHeader(HttpHeaders.AUTHORIZATION, "Bearer " + token.getAccessToken());
        post.setHeader(HttpHeaders.ACCEPT, MediaType.APPLICATION_JSON);
        post.setHeader(HttpHeaders.CONTENT_TYPE, "*/*");

        HttpResponse rsp = client.execute( host, post );

        printResponse( rsp );

        assertEquals( 200, rsp.getStatusLine().getStatusCode() );

        Header[] headers = rsp.getHeaders( HttpHeaders.CONTENT_TYPE );

        assertEquals( 1, headers.length );

        assertEquals( MediaType.APPLICATION_JSON, headers[0].getValue() );
=======
        List<String> contentType = headers.get("Content-Type");
        assertEquals(1, contentType.size());
        assertEquals(MediaType.APPLICATION_JSON, contentType.get(0));
>>>>>>> a7840164
    }


    /**
     * Creates a simple entity of type game. Does not set the content type. The type should be set to json to match the
     * body
     */
    @Test
    public void textPlainContentType() throws Exception {
<<<<<<< HEAD
        User user = new User("shawn","shawn","shawn@email.com","aliensquirrel");
        this.app().collection("users").post(user);
        Token token = this.app().token().post(new Token("shawn","aliensquirrel"));
        Map<String, String> data = hashMap( "name", "Solitaire2" );

        String json = JsonUtils.mapToFormattedJsonString( data );

        DefaultHttpClient client = new DefaultHttpClient();
=======
        String json = JsonUtils.mapToFormattedJsonString(hashMap("name", "Solitaire2"));
        WebResource.Builder builder = app().getResource(true)
            .queryParam("access_token", this.getAdminToken().getAccessToken())
            .accept(MediaType.APPLICATION_JSON)
            .type(MediaType.TEXT_PLAIN_TYPE);
>>>>>>> a7840164

        ClientResponse clientResponse = builder.post(ClientResponse.class, json);

<<<<<<< HEAD
        HttpPost post = new HttpPost( String.format("/%s/%s/games", this.clientSetup.getOrganization().getName(), this.clientSetup.getAppName()) );

        post.setEntity( new StringEntity( json ) );
        post.setHeader( HttpHeaders.AUTHORIZATION, "Bearer " + token.getAccessToken() );
        post.setHeader( HttpHeaders.ACCEPT, MediaType.APPLICATION_JSON );
        post.setHeader( HttpHeaders.CONTENT_TYPE, MediaType.TEXT_PLAIN );
=======
        assertEquals(200, clientResponse.getStatus());
>>>>>>> a7840164

        MultivaluedMap<String, String> headers = clientResponse.getHeaders();

        List<String> contentType = headers.get("Content-Type");
        assertEquals(1, contentType.size());
        assertEquals(MediaType.APPLICATION_JSON, contentType.get(0));

    }


    /**
     * Tests that application/x-www-url-form-encoded works correctly
     */
    @Test
    public void formEncodedContentType() throws Exception {


        Form payload = new Form();
        payload.add("organization", "formContentOrg");
        payload.add("username", "formContentOrg");
        payload.add("name", "Test User");
        payload.add("email", UUIDUtils.newTimeUUID() + "@usergrid.org");
        payload.add("password", "foobar");

        WebResource.Builder builder = app().getResource(true, this.getAdminToken(clientSetup.getSuperuserName(), clientSetup.getSuperuserPassword()))
            .accept(MediaType.APPLICATION_JSON)
            .type(MediaType.APPLICATION_FORM_URLENCODED_TYPE);

        ClientResponse clientResponse = builder.post(ClientResponse.class, payload);

        assertEquals(200, clientResponse.getStatus());

        MultivaluedMap<String, String> headers = clientResponse.getHeaders();

        List<String> contentType = headers.get("Content-Type");
        assertEquals(1, contentType.size());
        assertEquals(MediaType.APPLICATION_JSON, contentType.get(0));
    }


    /**
     * Tests that application/x-www-url-form-encoded works correctly
     */
    @Test
    @Ignore("This will only pass in tomcat, and shouldn't pass in grizzly")
    public void formEncodedUrlContentType() throws Exception {
        String orgName = clientSetup.getOrganizationName().toLowerCase();
        String appName = clientSetup.getAppName().toLowerCase();

        WebResource.Builder builder = resource().path(String.format("/%s/%s", orgName, appName))
            .queryParam("organization", "formUrlContentOrg")
            .queryParam("username", "formUrlContentOrg")
            .queryParam("name", "Test User")
            .queryParam("email", UUIDUtils.newTimeUUID() + "@usergrid.org")
            .queryParam("password", "foobar")
            .queryParam("grant_type", "password")
            .type(MediaType.APPLICATION_FORM_URLENCODED_TYPE);

        ClientResponse clientResponse = builder.post(ClientResponse.class);

        assertEquals(200, clientResponse.getStatus());

        MultivaluedMap<String, String> headers = clientResponse.getHeaders();

        List<String> contentType = headers.get("Content-Type");
        assertEquals(1, contentType.size());
        assertEquals(MediaType.APPLICATION_JSON, contentType.get(0));

    }


    /**
     * Creates a simple entity of type game. Does not set the content type or accept. The type should be set to json to
     * match the body
     */
    @Test
    public void missingAcceptAndContent() throws Exception {
<<<<<<< HEAD
        User user = new User("shawn","shawn","shawn@email.com","aliensquirrel");
        this.app().collection("users").post(user);
        Token token = this.app().token().post(new Token("shawn","aliensquirrel"));
        Map<String, String> data = hashMap( "name", "Solitaire3" );

        String json = JsonUtils.mapToFormattedJsonString( data );

        DefaultHttpClient client = new DefaultHttpClient();

        HttpHost host = new HttpHost( super.getBaseURI().getHost(), super.getBaseURI().getPort() );

        HttpPost post = new HttpPost( String.format("/%s/%s/games", this.clientSetup.getOrganization().getName(), this.clientSetup.getAppName()) );

        post.setEntity( new StringEntity( json ) );
        post.setHeader( HttpHeaders.AUTHORIZATION, "Bearer " + token.getAccessToken() );
=======

        WebResource.Builder builder = app().collection("games").getResource(true)
            .queryParam("access_token", this.getAdminToken().getAccessToken())
            .type(MediaType.APPLICATION_JSON_TYPE);
>>>>>>> a7840164

        ClientResponse clientResponse = builder.post(ClientResponse.class, JsonUtils.mapToJsonString(hashMap("name", "bar")));

        assertEquals(200, clientResponse.getStatus());

        MultivaluedMap<String, String> headers = clientResponse.getHeaders();

        List<String> contentType = headers.get("Content-Type");
        assertEquals(1, contentType.size());
        assertEquals(MediaType.APPLICATION_JSON, contentType.get(0));
    }


    /**
     * Creates a simple entity of type game. Does not set the Accepts header. The type should be set to json to match the
     * body.  Then does a get without Accept type, it should return application/json, not text/csv
     */
    @Test
    public void noAcceptGet() throws Exception {
<<<<<<< HEAD
        User user = new User("shawn","shawn","shawn@email.com","aliensquirrel");
        this.app().collection("users").post(user);
        Token token = this.app().token().post(new Token("shawn", "aliensquirrel"));
        Map<String, String> data = hashMap("name", "bar");

        String json = JsonUtils.mapToFormattedJsonString( data );

        DefaultHttpClient client = new DefaultHttpClient();

        HttpHost host = new HttpHost( super.getBaseURI().getHost(), super.getBaseURI().getPort() );

        HttpPost post = new HttpPost( String.format("/%s/%s/games", this.clientSetup.getOrganization().getName(), this.clientSetup.getAppName()) );

        post.setEntity( new StringEntity( json ) );
        post.setHeader( HttpHeaders.AUTHORIZATION, "Bearer " + token.getAccessToken() );
        post.setHeader( HttpHeaders.ACCEPT, MediaType.APPLICATION_JSON );
        post.setHeader( HttpHeaders.CONTENT_TYPE, "*/*" );

        HttpResponse rsp = client.execute( host, post );
=======
>>>>>>> a7840164

        WebResource.Builder builder = app().collection("games").getResource(true)
            .queryParam("access_token", this.getAdminToken().getAccessToken())
            .type(MediaType.APPLICATION_JSON_TYPE);

        ClientResponse clientResponse = builder.post(ClientResponse.class, JsonUtils.mapToJsonString(hashMap("name", "bar")));

        assertEquals(200, clientResponse.getStatus());

        MultivaluedMap<String, String> headers = clientResponse.getHeaders();

        List<String> contentType = headers.get("Content-Type");
        assertEquals(1, contentType.size());
        assertEquals(MediaType.APPLICATION_JSON, contentType.get(0));

        //do the get with no content type, it should get set to application/json
<<<<<<< HEAD
        HttpPost get = new HttpPost( String.format("/%s/%s/games", this.clientSetup.getOrganization().getName(), this.clientSetup.getAppName()) );

        get.setHeader( HttpHeaders.AUTHORIZATION, "Bearer " + token.getAccessToken() );
=======
        clientResponse = builder.get(ClientResponse.class);
>>>>>>> a7840164

        assertEquals(200, clientResponse.getStatus());

        headers = clientResponse.getHeaders();

        contentType = headers.get("Content-Type");
        assertEquals(1, contentType.size());
        assertEquals(MediaType.APPLICATION_JSON, contentType.get(0));
    }


}<|MERGE_RESOLUTION|>--- conflicted
+++ resolved
@@ -17,38 +17,31 @@
 package org.apache.usergrid.rest.filters;
 
 
-<<<<<<< HEAD
-import java.io.IOException;
-import java.util.ArrayList;
-import java.util.List;
-import java.util.Map;
-
-import javax.ws.rs.core.HttpHeaders;
-import javax.ws.rs.core.MediaType;
-
-import org.apache.usergrid.rest.test.resource2point0.endpoints.TokenResource;
-import org.apache.usergrid.rest.test.resource2point0.model.Token;
-import org.apache.usergrid.rest.test.resource2point0.model.User;
-import org.junit.Ignore;
-import org.junit.Rule;
-import org.junit.Test;
-
-import org.apache.usergrid.rest.AbstractRestIT;
-import org.apache.usergrid.rest.TestContextSetup;
-=======
 import com.sun.jersey.api.client.ClientResponse;
 import com.sun.jersey.api.client.WebResource;
 import com.sun.jersey.api.representation.Form;
-import org.apache.usergrid.rest.test.resource2point0.AbstractRestIT;
->>>>>>> a7840164
+import org.apache.http.Header;
+import org.apache.http.HttpEntity;
+import org.apache.http.HttpHost;
+import org.apache.http.HttpResponse;
+import org.apache.http.client.methods.HttpPost;
+import org.apache.http.entity.StringEntity;
+import org.apache.http.impl.client.DefaultHttpClient;
+import org.apache.http.util.EntityUtils;
+import org.apache.usergrid.rest.test.resource2point0.model.Token;
+import org.apache.usergrid.rest.test.resource2point0.model.User;
 import org.apache.usergrid.utils.JsonUtils;
 import org.apache.usergrid.utils.UUIDUtils;
 import org.junit.Ignore;
 import org.junit.Test;
 
+import javax.ws.rs.core.HttpHeaders;
 import javax.ws.rs.core.MediaType;
 import javax.ws.rs.core.MultivaluedMap;
+import java.io.IOException;
+import java.text.ParseException;
 import java.util.List;
+import java.util.Map;
 
 import static org.apache.usergrid.utils.MapUtils.hashMap;
 import static org.junit.Assert.assertEquals;
@@ -63,11 +56,6 @@
 public class ContentTypeResourceIT extends org.apache.usergrid.rest.test.resource2point0.AbstractRestIT {
 
 
-<<<<<<< HEAD
-
-
-=======
->>>>>>> a7840164
     /**
      * Creates a simple entity of type game. Does not set the content type. The type should be set to json to match the
      * body
@@ -75,30 +63,18 @@
     @Test
     public void correctHeaders() throws Exception {
 
-<<<<<<< HEAD
         User user = new User("shawn","shawn","shawn@email.com","aliensquirrel");
         this.app().collection("users").post(user);
         Token token = this.app().token().post(new Token("shawn","aliensquirrel"));
-=======
-        String json = JsonUtils.mapToFormattedJsonString(hashMap("name", "Solitaire1"));
->>>>>>> a7840164
-
-        WebResource.Builder builder = app().collection("games").getResource(true)
-            .queryParam("access_token", this.getAdminToken().getAccessToken())
-            .type(MediaType.APPLICATION_JSON_TYPE)
-            .accept(MediaType.APPLICATION_JSON);
-
-<<<<<<< HEAD
+
+        Map<String, String> data = hashMap( "name", "Solitaire1" );
+
         String json = JsonUtils.mapToFormattedJsonString(data);
-=======
-        ClientResponse clientResponse = builder.post(ClientResponse.class, json);
->>>>>>> a7840164
-
-        assertEquals(200, clientResponse.getStatus());
-
-        MultivaluedMap<String, String> headers = clientResponse.getHeaders();
-
-<<<<<<< HEAD
+
+        DefaultHttpClient client = new DefaultHttpClient();
+
+        HttpHost host = new HttpHost( super.getBaseURI().getHost(), super.getBaseURI().getPort() );
+
         HttpPost post = new HttpPost( String.format("/%s/%s/games", this.clientSetup.getOrganization().getName(), this.clientSetup.getAppName()) );
         post.setEntity(new StringEntity(json));
         post.setHeader(HttpHeaders.AUTHORIZATION, "Bearer " + token.getAccessToken());
@@ -116,11 +92,7 @@
         assertEquals( 1, headers.length );
 
         assertEquals( MediaType.APPLICATION_JSON, headers[0].getValue() );
-=======
-        List<String> contentType = headers.get("Content-Type");
-        assertEquals(1, contentType.size());
-        assertEquals(MediaType.APPLICATION_JSON, contentType.get(0));
->>>>>>> a7840164
+
     }
 
 
@@ -130,7 +102,6 @@
      */
     @Test
     public void textPlainContentType() throws Exception {
-<<<<<<< HEAD
         User user = new User("shawn","shawn","shawn@email.com","aliensquirrel");
         this.app().collection("users").post(user);
         Token token = this.app().token().post(new Token("shawn","aliensquirrel"));
@@ -139,32 +110,21 @@
         String json = JsonUtils.mapToFormattedJsonString( data );
 
         DefaultHttpClient client = new DefaultHttpClient();
-=======
-        String json = JsonUtils.mapToFormattedJsonString(hashMap("name", "Solitaire2"));
-        WebResource.Builder builder = app().getResource(true)
-            .queryParam("access_token", this.getAdminToken().getAccessToken())
-            .accept(MediaType.APPLICATION_JSON)
-            .type(MediaType.TEXT_PLAIN_TYPE);
->>>>>>> a7840164
-
-        ClientResponse clientResponse = builder.post(ClientResponse.class, json);
-
-<<<<<<< HEAD
+
+        HttpHost host = new HttpHost( super.getBaseURI().getHost(), super.getBaseURI().getPort() );
+
         HttpPost post = new HttpPost( String.format("/%s/%s/games", this.clientSetup.getOrganization().getName(), this.clientSetup.getAppName()) );
 
         post.setEntity( new StringEntity( json ) );
         post.setHeader( HttpHeaders.AUTHORIZATION, "Bearer " + token.getAccessToken() );
         post.setHeader( HttpHeaders.ACCEPT, MediaType.APPLICATION_JSON );
         post.setHeader( HttpHeaders.CONTENT_TYPE, MediaType.TEXT_PLAIN );
-=======
-        assertEquals(200, clientResponse.getStatus());
->>>>>>> a7840164
-
-        MultivaluedMap<String, String> headers = clientResponse.getHeaders();
-
-        List<String> contentType = headers.get("Content-Type");
-        assertEquals(1, contentType.size());
-        assertEquals(MediaType.APPLICATION_JSON, contentType.get(0));
+
+        HttpResponse rsp = client.execute( host, post );
+
+        printResponse( rsp );
+
+        assertEquals( 200, rsp.getStatusLine().getStatusCode() );
 
     }
 
@@ -236,7 +196,6 @@
      */
     @Test
     public void missingAcceptAndContent() throws Exception {
-<<<<<<< HEAD
         User user = new User("shawn","shawn","shawn@email.com","aliensquirrel");
         this.app().collection("users").post(user);
         Token token = this.app().token().post(new Token("shawn","aliensquirrel"));
@@ -252,22 +211,18 @@
 
         post.setEntity( new StringEntity( json ) );
         post.setHeader( HttpHeaders.AUTHORIZATION, "Bearer " + token.getAccessToken() );
-=======
-
-        WebResource.Builder builder = app().collection("games").getResource(true)
-            .queryParam("access_token", this.getAdminToken().getAccessToken())
-            .type(MediaType.APPLICATION_JSON_TYPE);
->>>>>>> a7840164
-
-        ClientResponse clientResponse = builder.post(ClientResponse.class, JsonUtils.mapToJsonString(hashMap("name", "bar")));
-
-        assertEquals(200, clientResponse.getStatus());
-
-        MultivaluedMap<String, String> headers = clientResponse.getHeaders();
-
-        List<String> contentType = headers.get("Content-Type");
-        assertEquals(1, contentType.size());
-        assertEquals(MediaType.APPLICATION_JSON, contentType.get(0));
+
+        HttpResponse rsp = client.execute( host, post );
+
+        printResponse( rsp );
+
+        assertEquals( 200, rsp.getStatusLine().getStatusCode() );
+
+        Header[] headers = rsp.getHeaders( HttpHeaders.CONTENT_TYPE );
+
+        assertEquals( 1, headers.length );
+
+        assertEquals( MediaType.APPLICATION_JSON, headers[0].getValue() );
     }
 
 
@@ -277,7 +232,6 @@
      */
     @Test
     public void noAcceptGet() throws Exception {
-<<<<<<< HEAD
         User user = new User("shawn","shawn","shawn@email.com","aliensquirrel");
         this.app().collection("users").post(user);
         Token token = this.app().token().post(new Token("shawn", "aliensquirrel"));
@@ -297,8 +251,7 @@
         post.setHeader( HttpHeaders.CONTENT_TYPE, "*/*" );
 
         HttpResponse rsp = client.execute( host, post );
-=======
->>>>>>> a7840164
+
 
         WebResource.Builder builder = app().collection("games").getResource(true)
             .queryParam("access_token", this.getAdminToken().getAccessToken())
@@ -315,13 +268,10 @@
         assertEquals(MediaType.APPLICATION_JSON, contentType.get(0));
 
         //do the get with no content type, it should get set to application/json
-<<<<<<< HEAD
         HttpPost get = new HttpPost( String.format("/%s/%s/games", this.clientSetup.getOrganization().getName(), this.clientSetup.getAppName()) );
 
         get.setHeader( HttpHeaders.AUTHORIZATION, "Bearer " + token.getAccessToken() );
-=======
         clientResponse = builder.get(ClientResponse.class);
->>>>>>> a7840164
 
         assertEquals(200, clientResponse.getStatus());
 
@@ -333,4 +283,20 @@
     }
 
 
+    private void printResponse( HttpResponse rsp ) throws ParseException, IOException {
+        HttpEntity entity = rsp.getEntity();
+
+        System.out.println( "----------------------------------------" );
+        System.out.println( rsp.getStatusLine() );
+
+        Header[] headers = rsp.getAllHeaders();
+        for ( int i = 0; i < headers.length; i++ ) {
+            System.out.println( headers[i] );
+        }
+        System.out.println( "----------------------------------------" );
+
+        if ( entity != null ) {
+            System.out.println( EntityUtils.toString( entity ) );
+        }
+    }
 }