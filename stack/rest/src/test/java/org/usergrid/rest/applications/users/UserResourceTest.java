/*******************************************************************************
 * Copyright 2012 Apigee Corporation
 * 
 * Licensed under the Apache License, Version 2.0 (the "License");
 * you may not use this file except in compliance with the License.
 * You may obtain a copy of the License at
 * 
 *   http://www.apache.org/licenses/LICENSE-2.0
 * 
 * Unless required by applicable law or agreed to in writing, software
 * distributed under the License is distributed on an "AS IS" BASIS,
 * WITHOUT WARRANTIES OR CONDITIONS OF ANY KIND, either express or implied.
 * See the License for the specific language governing permissions and
 * limitations under the License.
 ******************************************************************************/
package org.usergrid.rest.applications.users;

import static org.junit.Assert.assertEquals;
import static org.junit.Assert.assertNotNull;
import static org.junit.Assert.assertNull;
import static org.junit.Assert.assertTrue;
import static org.usergrid.rest.applications.utils.TestUtils.getIdFromSearchResults;

import java.util.ArrayList;
import java.util.LinkedHashMap;
import java.util.List;
import java.util.Map;
import java.util.UUID;

import javax.ws.rs.core.MediaType;

import org.codehaus.jackson.JsonNode;
import org.junit.Test;
import org.slf4j.Logger;
import org.slf4j.LoggerFactory;
import org.usergrid.java.client.Client.Query;
import org.usergrid.java.client.entities.Activity;
import org.usergrid.java.client.entities.Activity.ActivityObject;
import org.usergrid.java.client.entities.Entity;
import org.usergrid.java.client.entities.User;
import org.usergrid.java.client.response.ApiResponse;
import org.usergrid.management.ApplicationInfo;
import org.usergrid.management.OrganizationInfo;
import org.usergrid.rest.AbstractRestTest;
import org.usergrid.rest.applications.utils.UserRepo;
import org.usergrid.utils.UUIDUtils;

import com.sun.jersey.api.client.UniformInterfaceException;

/**
 * @author zznate
 * @author tnine
 */
public class UserResourceTest extends AbstractRestTest {

	private static Logger log = LoggerFactory.getLogger(UserResourceTest.class);

	@Test
	public void usernameQuery() {

		UserRepo.INSTANCE.load(resource(), access_token);

		String ql = "username = 'user*'";

		JsonNode node = resource().path("/test-organization/test-app/users")
				.queryParam("ql", ql).queryParam("access_token", access_token)
				.accept(MediaType.APPLICATION_JSON)
				.type(MediaType.APPLICATION_JSON_TYPE).get(JsonNode.class);

		assertEquals(UserRepo.INSTANCE.getByUserName("user1"),
				getIdFromSearchResults(node, 0));
		assertEquals(UserRepo.INSTANCE.getByUserName("user2"),
				getIdFromSearchResults(node, 1));
		assertEquals(UserRepo.INSTANCE.getByUserName("user3"),
				getIdFromSearchResults(node, 2));

	}

	@Test
	public void nameQuery() {

		UserRepo.INSTANCE.load(resource(), access_token);

		String ql = "name = 'John*'";

		JsonNode node = resource().path("/test-organization/test-app/users")
				.queryParam("ql", ql).queryParam("access_token", access_token)
				.accept(MediaType.APPLICATION_JSON)
				.type(MediaType.APPLICATION_JSON_TYPE).get(JsonNode.class);

		assertEquals(UserRepo.INSTANCE.getByUserName("user2"),
				getIdFromSearchResults(node, 0));
		assertEquals(UserRepo.INSTANCE.getByUserName("user3"),
				getIdFromSearchResults(node, 1));

	}

	@Test
	public void nameQueryByUUIDs() throws Exception {
		UserRepo.INSTANCE.load(resource(), access_token);

		String ql = "name = 'John*'";

		ApplicationInfo appInfo = managementService
				.getApplicationInfo("test-organization/test-app");
		OrganizationInfo orgInfo = managementService
				.getOrganizationByName("test-organization");

		resource()
				.path("/" + orgInfo.getUuid() + "/" + appInfo.getId()
						+ "/users").queryParam("ql", ql)
				.queryParam("access_token", access_token)
				.accept(MediaType.APPLICATION_JSON)
				.type(MediaType.APPLICATION_JSON_TYPE).get(JsonNode.class);

	}

	@Test
	public void nameFullTextQuery() {

		UserRepo.INSTANCE.load(resource(), access_token);

		String ql = "name contains 'Smith' order by name ";

		JsonNode node = resource().path("/test-organization/test-app/users")
				.queryParam("ql", ql).queryParam("access_token", access_token)
				.accept(MediaType.APPLICATION_JSON)
				.type(MediaType.APPLICATION_JSON_TYPE).get(JsonNode.class);

		assertEquals(UserRepo.INSTANCE.getByUserName("user1"),
				getIdFromSearchResults(node, 0));
		assertEquals(UserRepo.INSTANCE.getByUserName("user2"),
				getIdFromSearchResults(node, 1));
		assertEquals(UserRepo.INSTANCE.getByUserName("user3"),
				getIdFromSearchResults(node, 2));

	}

	/**
	 * Tests that when a full text index is run on a field that isn't full text
	 * indexed an error is thrown
	 */
	@Test(expected = UniformInterfaceException.class)
	public void fullTextQueryNotFullTextIndexed() {

		UserRepo.INSTANCE.load(resource(), access_token);

		String ql = "username contains 'user' ";

		resource().path("/test-organization/test-app/users")
				.queryParam("ql", ql).queryParam("access_token", access_token)
				.accept(MediaType.APPLICATION_JSON)
				.type(MediaType.APPLICATION_JSON_TYPE).get(JsonNode.class);

	}

	/**
	 * Tests that when a full text index is run on a field that isn't full text
	 * indexed an error is thrown
	 */
	@Test(expected = UniformInterfaceException.class)
	public void fullQueryNotIndexed() {

		UserRepo.INSTANCE.load(resource(), access_token);

		String ql = "picture = 'foo' ";

		resource().path("/test-organization/test-app/users")
				.queryParam("ql", ql).queryParam("access_token", access_token)
				.accept(MediaType.APPLICATION_JSON)
				.type(MediaType.APPLICATION_JSON_TYPE).get(JsonNode.class);

	}

	/**
	 * Test that when activity is pushed with not actor, it's set to the user
	 * who created it
	 */
	@Test
	public void emtpyActorActivity() {
		UserRepo.INSTANCE.load(resource(), access_token);
		UUID userId = UserRepo.INSTANCE.getByUserName("user1");

		Activity activity = new Activity();
		activity.setProperty("email", "rod@rodsimpson.com");
		activity.setProperty("verb", "POST");
		activity.setProperty("content", "Look! more new content");

		ApiResponse response = client.postUserActivity(userId.toString(),
				activity);

		assertNull("Error was: " + response.getErrorDescription(),
				response.getError());

		Entity entity = response.getEntities().get(0);

		UUID activityId = entity.getUuid();

		assertNotNull(activityId);

		JsonNode actor = getActor(entity);

		UUID actorId = UUIDUtils.tryGetUUID(actor.get("uuid").getTextValue());

		assertEquals(userId, actorId);

		assertEquals("user1@apigee.com", actor.get("email").asText());
	}

	/**
	 * Insert the uuid and email if they're empty in the request
	 */
	@Test
	public void noUUIDorEmail() {

		UserRepo.INSTANCE.load(resource(), access_token);
		UUID userId = UserRepo.INSTANCE.getByUserName("user1");

		Activity activity = new Activity();
		activity.setProperty("email", "rod@rodsimpson.com");
		activity.setProperty("verb", "POST");
		activity.setProperty("content", "Look! more new content");

		// same as above, but with actor partially filled out

		ActivityObject actorPost = new ActivityObject();
		actorPost.setDisplayName("Dino");

		activity.setActor(actorPost);

		ApiResponse response = client.postUserActivity(userId.toString(),
				activity);

		assertNull("Error was: " + response.getErrorDescription(),
				response.getError());

		Entity entity = response.getEntities().get(0);

		UUID activityId = entity.getUuid();

		assertNotNull(activityId);

		JsonNode actor = getActor(entity);

		UUID actorId = UUIDUtils.tryGetUUID(actor.get("uuid").getTextValue());

		assertEquals(userId, actorId);

		assertEquals("user1@apigee.com", actor.get("email").asText());

	}

	/**
	 * Don't touch the UUID when it's already set in the JSON
	 */
	@Test
	public void ignoreUUIDandEmail() {
		UserRepo.INSTANCE.load(resource(), access_token);
		UUID userId = UserRepo.INSTANCE.getByUserName("user1");

		UUID testUUID = UUIDUtils.newTimeUUID();
		String testEmail = "foo@bar.com";

		// same as above, but with actor partially filled out
		Activity activity = new Activity();
		activity.setProperty("email", "rod@rodsimpson.com");
		activity.setProperty("verb", "POST");
		activity.setProperty("content", "Look! more new content");

		// same as above, but with actor partially filled out

		ActivityObject actorPost = new ActivityObject();
		actorPost.setDisplayName("Dino");
		actorPost.setUuid(testUUID);
		actorPost.setDynamicProperty("email", testEmail);

		activity.setActor(actorPost);

		ApiResponse response = client.postUserActivity(userId.toString(),
				activity);

		assertNull("Error was: " + response.getErrorDescription(),
				response.getError());

		Entity entity = response.getEntities().get(0);

		UUID activityId = entity.getUuid();

		assertNotNull(activityId);

		JsonNode actor = getActor(entity);

		UUID actorId = UUIDUtils.tryGetUUID(actor.get("uuid").getTextValue());

		assertEquals(testUUID, actorId);

		assertEquals(testEmail, actor.get("email").asText());

	}

	/**
	 * Test that when activity is pushed with not actor, it's set to the user
	 * who created it
	 */
	@Test
	public void userActivitiesDefaultOrder() {
		UserRepo.INSTANCE.load(resource(), access_token);
		UUID userId = UserRepo.INSTANCE.getByUserName("user1");

		Activity activity = new Activity();
		activity.setProperty("email", "rod@rodsimpson.com");
		activity.setProperty("verb", "POST");
		activity.setProperty("content", "activity 1");

		ApiResponse response = client.postUserActivity(userId.toString(),
				activity);

		assertNull("Error was: " + response.getErrorDescription(),
				response.getError());

		Entity entity = response.getFirstEntity();

		UUID firstActivityId = entity.getUuid();

		activity = new Activity();
		activity.setProperty("email", "rod@rodsimpson.com");
		activity.setProperty("verb", "POST");
		activity.setProperty("content", "activity 2");

		response = client.postUserActivity(userId.toString(), activity);

		assertNull("Error was: " + response.getErrorDescription(),
				response.getError());

		entity = response.getFirstEntity();

		UUID secondActivityId = entity.getUuid();

		Query query = client.queryActivity();

		entity = query.getResponse().getEntities().get(0);

		assertEquals(secondActivityId, entity.getUuid());

		entity = query.getResponse().getEntities().get(1);

		assertEquals(firstActivityId, entity.getUuid());

	}

	/**
	 * Tests that when querying all users, we get the same result size when
	 * using "order by"
	 */
	@Test
	public void resultSizeSame() {
		UserRepo.INSTANCE.load(resource(), access_token);
		UUID userId1 = UserRepo.INSTANCE.getByUserName("user1");
		UUID userId2 = UserRepo.INSTANCE.getByUserName("user2");
		UUID userId3 = UserRepo.INSTANCE.getByUserName("user3");

		Query query = client.queryUsers();

		ApiResponse response = query.getResponse();

		assertNull("Error was: " + response.getErrorDescription(),
				response.getError());

		int nonOrderedSize = response.getEntities().size();

		query = client.queryUsers("order by username");

		response = query.getResponse();

		int orderedSize = response.getEntities().size();

		assertEquals("Sizes match", nonOrderedSize, orderedSize);

		int firstEntityIndex = getEntityIndex(userId1, response);

		int secondEntityIndex = getEntityIndex(userId2, response);

		int thirdEntityIndex = getEntityIndex(userId3, response);

		assertTrue("Ordered correctly", firstEntityIndex < secondEntityIndex);

		assertTrue("Ordered correctly", secondEntityIndex < thirdEntityIndex);

	}

	private int getEntityIndex(UUID entityId, ApiResponse response) {
		List<Entity> entities = response.getEntities();

		for (int i = 0; i < entities.size(); i++) {
			if (entityId.equals(entities.get(i).getUuid())) {
				return i;
			}
		}

		return -1;
	}

	@Test
	public void clientNameQuery() {

		UUID id = UUIDUtils.newTimeUUID();

		String username = "username" + id;
		String name = "name" + id;

		ApiResponse response = client.createUser(username, name, id
				+ "@usergrid.org", "password");

		assertNull("Error was: " + response.getErrorDescription(),
				response.getError());

		UUID createdId = response.getEntities().get(0).getUuid();

		Query results = client.queryUsers(String.format("name = '%s'", name));
		User user = results.getResponse().getEntities(User.class).get(0);

		assertEquals(createdId, user.getUuid());
	}

	@Test
	public void deleteUser() {

		UUID id = UUIDUtils.newTimeUUID();

		String username = "username" + id;
		String name = "name" + id;

		ApiResponse response = client.createUser(username, name, id
				+ "@usergrid.org", "password");

		assertNull("Error was: " + response.getErrorDescription(),
				response.getError());

		UUID createdId = response.getEntities().get(0).getUuid();

		JsonNode node = resource()
				.path("/test-organization/test-app/users/" + createdId)
				.queryParam("access_token", access_token)
				.accept(MediaType.APPLICATION_JSON)
				.type(MediaType.APPLICATION_JSON_TYPE).delete(JsonNode.class);

		assertNull(node.get("errors"));

		Query results = client.queryUsers(String
				.format("username = '%s'", name));
		assertEquals(0, results.getResponse().getEntities(User.class).size());

		// now create that same user again, it should work
		response = client.createUser(username, name, id + "@usergrid.org",
				"password");

		assertNull("Error was: " + response.getErrorDescription(),
				response.getError());

		createdId = response.getEntities().get(0).getUuid();

		assertNotNull(createdId);

	}

	@Test
	public void singularCollectionName() {
		UUID id = UUIDUtils.newTimeUUID();

		String username = "username1" + id;
		String name = "name1" + id;
		String email = "email1" + id + "@usergrid.org";

<<<<<<< HEAD
        assertNull("Error was: " + response.getErrorDescription(),
                response.getError());

        UUID firstCreatedId = response.getEntities().get(0).getUuid();

        username = "username2" + id;
        name = "name2" + id;
        email = "email2" + id + "@usergrid.org";

        response = client.createUser(username, name, email, "password");

        assertNull("Error was: " + response.getErrorDescription(),
                response.getError());

        UUID secondCreatedId = response.getEntities().get(0).getUuid();

        // now create a connection of "likes" between the first user and the
        // second using pluralized form

        // plural collection name
        String path = String.format(
                "/test-organization/test-app/users/%s/conn1/%s",
                firstCreatedId, secondCreatedId);

        JsonNode node = resource().path(path)
                .queryParam("access_token", access_token)
                .accept(MediaType.APPLICATION_JSON)
                .type(MediaType.APPLICATION_JSON_TYPE).post(JsonNode.class);

        
        assertEquals(secondCreatedId.toString(), getEntity(node, 0).get("uuid").asText());
        
      

        // singular collection name
        path = String.format("/test-organization/test-app/user/%s/conn2/%s",
                firstCreatedId, secondCreatedId);

        node = resource().path(path).queryParam("access_token", access_token)
                .accept(MediaType.APPLICATION_JSON)
                .type(MediaType.APPLICATION_JSON_TYPE).post(JsonNode.class);

        
        assertEquals(secondCreatedId.toString(), getEntity(node, 0).get("uuid").asText());
        
        
        
        path  = String.format(
                "/test-organization/test-app/users/%s/conn1",
                firstCreatedId);
        
        node = resource().path(path)
                .queryParam("access_token", access_token)
                .accept(MediaType.APPLICATION_JSON)
                .type(MediaType.APPLICATION_JSON_TYPE).get(JsonNode.class);
        
        assertEquals(secondCreatedId.toString(), getEntity(node, 0).get("uuid").asText());
        
        
        path  = String.format(
                "/test-organization/test-app/user/%s/conn1",
                firstCreatedId);
        
        node = resource().path(path)
                .queryParam("access_token", access_token)
                .accept(MediaType.APPLICATION_JSON)
                .type(MediaType.APPLICATION_JSON_TYPE).get(JsonNode.class);
        
        assertEquals(secondCreatedId.toString(), getEntity(node, 0).get("uuid").asText());
        
        
        path  = String.format(
                "/test-organization/test-app/users/%s/conn2",
                firstCreatedId);
        
        node = resource().path(path)
                .queryParam("access_token", access_token)
                .accept(MediaType.APPLICATION_JSON)
                .type(MediaType.APPLICATION_JSON_TYPE).get(JsonNode.class);
        
        assertEquals(secondCreatedId.toString(), getEntity(node, 0).get("uuid").asText());
        
        path  = String.format(
                "/test-organization/test-app/user/%s/conn2",
                firstCreatedId);
        
        node = resource().path(path)
                .queryParam("access_token", access_token)
                .accept(MediaType.APPLICATION_JSON)
                .type(MediaType.APPLICATION_JSON_TYPE).get(JsonNode.class);
        
        assertEquals(secondCreatedId.toString(), getEntity(node, 0).get("uuid").asText());
        
        
        

    }
    
    @Test
    public void connectionByNameAndType() {
        UUID id = UUIDUtils.newTimeUUID();

        String username1 = "username1" + id;
        String name1 = "name1" + id;
        String email1 = "email1" + id + "@usergrid.org";

        ApiResponse response = client.createUser(username1, name1, email1,
                "password");

        assertNull("Error was: " + response.getErrorDescription(),
                response.getError());

        UUID firstCreatedId = response.getEntities().get(0).getUuid();

        String username2 = "username2" + id;
        String name2 = "name2" + id;
        String email2 = "email2" + id + "@usergrid.org";

        response = client.createUser(username2, name2, email2, "password");

        assertNull("Error was: " + response.getErrorDescription(),
                response.getError());

        UUID secondCreatedId = response.getEntities().get(0).getUuid();

        // now create a connection of "likes" between the first user and the
        // second using pluralized form

        // named entity in collection name
        String path = String.format(
                "/test-organization/test-app/users/%s/conn1/users/%s",
                firstCreatedId, username2);

        JsonNode node = resource().path(path)
                .queryParam("access_token", access_token)
                .accept(MediaType.APPLICATION_JSON)
                .type(MediaType.APPLICATION_JSON_TYPE).post(JsonNode.class);

        
        assertEquals(secondCreatedId.toString(), getEntity(node, 0).get("uuid").asText());
        
        // named entity in collection name
        path = String.format(
                "/test-organization/test-app/users/%s/conn2/users/%s",
                username1, username2);

        node = resource().path(path)
                .queryParam("access_token", access_token)
                .accept(MediaType.APPLICATION_JSON)
                .type(MediaType.APPLICATION_JSON_TYPE).post(JsonNode.class);

        
        assertEquals(secondCreatedId.toString(), getEntity(node, 0).get("uuid").asText());

    }
    
    
    @Test
    public void connectionByNameAndDynamicType() {
        UUID id = UUIDUtils.newTimeUUID();

        String username1 = "username1" + id;
        String name1 = "name1" + id;
        String email1 = "email1" + id + "@usergrid.org";

        ApiResponse response = client.createUser(username1, name1, email1,
                "password");

        assertNull("Error was: " + response.getErrorDescription(),
                response.getError());

        UUID firstCreatedId = response.getEntities().get(0).getUuid();

        String name = "pepperoni";
        
        Entity pizza = new Entity();
        pizza.setProperty("name", name);
        pizza.setType("pizza");
        
        response = client.createEntity(pizza);

        assertNull("Error was: " + response.getErrorDescription(),
                response.getError());

        UUID secondCreatedId = response.getEntities().get(0).getUuid();

        // now create a connection of "likes" between the first user and the
        // second using pluralized form

        // named entity in collection name
        String path = String.format(
                "/test-organization/test-app/users/%s/conn1/pizzas/%s",
                firstCreatedId, secondCreatedId);

        JsonNode node = resource().path(path)
                .queryParam("access_token", access_token)
                .accept(MediaType.APPLICATION_JSON)
                .type(MediaType.APPLICATION_JSON_TYPE).post(JsonNode.class);

        
        assertEquals(secondCreatedId.toString(), getEntity(node, 0).get("uuid").asText());
        
        // named entity in collection name
        path = String.format(
                "/test-organization/test-app/users/%s/conn2/pizzas/%s",
                username1, name);

        node = resource().path(path)
                .queryParam("access_token", access_token)
                .accept(MediaType.APPLICATION_JSON)
                .type(MediaType.APPLICATION_JSON_TYPE).post(JsonNode.class);

        
        assertEquals(secondCreatedId.toString(), getEntity(node, 0).get("uuid").asText());

    }


    /**
     * 
     * @return
     */
    public JsonNode getActor(Entity entity) {
        return entity.getProperties().get("actor");
    }

    @Test
    public void test_PUT_password_fail() {
        ApiResponse response = client.changePassword("edanuff", "foo", "bar");

        assertEquals("auth_invalid_username_or_password", response.getError());
    }

    @Test
    public void test_GET_user_ok() throws InterruptedException {

        // TODO figure out what is being overridden? why 400?
        JsonNode node = resource().path("/test-organization/test-app/users")
                .queryParam("access_token", access_token)
                .accept(MediaType.APPLICATION_JSON)
                .type(MediaType.APPLICATION_JSON_TYPE).get(JsonNode.class);

        String uuid = node.get("entities").get(0).get("uuid").getTextValue();

        node = resource().path("/test-organization/test-app/users/" + uuid)
                .queryParam("access_token", access_token)
                .accept(MediaType.APPLICATION_JSON)
                .type(MediaType.APPLICATION_JSON_TYPE).get(JsonNode.class);
        logNode(node);
        assertEquals("ed@anuff.com", node.get("entities").get(0).get("email")
                .getTextValue());
    }

    @Test
    public void test_PUT_password_ok() {

        ApiResponse response = client.changePassword("edanuff", "sesame",
                "sesame1");

        assertNull(response.getError());

        response = client.authorizeAppUser("ed@anuff.com", "sesame1");

        assertNull(response.getError());

        // if this was successful, we need to re-set the password for other
        // tests
        response = client.changePassword("edanuff", "sesame1", "sesame");

        assertNull(response.getError());

    }
=======
		ApiResponse response = client.createUser(username, name, email,
				"password");

		assertNull("Error was: " + response.getErrorDescription(),
				response.getError());

		UUID firstCreatedId = response.getEntities().get(0).getUuid();

		username = "username2" + id;
		name = "name2" + id;
		email = "email2" + id + "@usergrid.org";

		response = client.createUser(username, name, email, "password");

		assertNull("Error was: " + response.getErrorDescription(),
				response.getError());

		UUID secondCreatedId = response.getEntities().get(0).getUuid();

		// now create a connection of "likes" between the first user and the
		// second using pluralized form

		// plural collection name
		String path = String.format(
				"/test-organization/test-app/users/%s/conn1/%s",
				firstCreatedId, secondCreatedId);

		JsonNode node = resource().path(path)
				.queryParam("access_token", access_token)
				.accept(MediaType.APPLICATION_JSON)
				.type(MediaType.APPLICATION_JSON_TYPE).post(JsonNode.class);

		assertEquals(secondCreatedId.toString(), getEntity(node, 0).get("uuid")
				.asText());

		// singular collection name
		path = String.format("/test-organization/test-app/user/%s/conn2/%s",
				firstCreatedId, secondCreatedId);

		node = resource().path(path).queryParam("access_token", access_token)
				.accept(MediaType.APPLICATION_JSON)
				.type(MediaType.APPLICATION_JSON_TYPE).post(JsonNode.class);

		assertEquals(secondCreatedId.toString(), getEntity(node, 0).get("uuid")
				.asText());

		path = String.format("/test-organization/test-app/users/%s/conn1",
				firstCreatedId);

		node = resource().path(path).queryParam("access_token", access_token)
				.accept(MediaType.APPLICATION_JSON)
				.type(MediaType.APPLICATION_JSON_TYPE).get(JsonNode.class);

		assertEquals(secondCreatedId.toString(), getEntity(node, 0).get("uuid")
				.asText());

		path = String.format("/test-organization/test-app/user/%s/conn1",
				firstCreatedId);

		node = resource().path(path).queryParam("access_token", access_token)
				.accept(MediaType.APPLICATION_JSON)
				.type(MediaType.APPLICATION_JSON_TYPE).get(JsonNode.class);

		assertEquals(secondCreatedId.toString(), getEntity(node, 0).get("uuid")
				.asText());

		path = String.format("/test-organization/test-app/users/%s/conn2",
				firstCreatedId);

		node = resource().path(path).queryParam("access_token", access_token)
				.accept(MediaType.APPLICATION_JSON)
				.type(MediaType.APPLICATION_JSON_TYPE).get(JsonNode.class);

		assertEquals(secondCreatedId.toString(), getEntity(node, 0).get("uuid")
				.asText());

		path = String.format("/test-organization/test-app/user/%s/conn2",
				firstCreatedId);

		node = resource().path(path).queryParam("access_token", access_token)
				.accept(MediaType.APPLICATION_JSON)
				.type(MediaType.APPLICATION_JSON_TYPE).get(JsonNode.class);

		assertEquals(secondCreatedId.toString(), getEntity(node, 0).get("uuid")
				.asText());

	}

	/**
	 * 
	 * @return
	 */
	public JsonNode getActor(Entity entity) {
		return entity.getProperties().get("actor");
	}

	@Test
	public void test_POST_batch() {
	
		log.info("UserResourceTest.test_POST_batch");
	
		JsonNode node = null;
	
		List<Map<String, Object>> batch = new ArrayList<Map<String, Object>>();
	
		Map<String, Object> properties = new LinkedHashMap<String, Object>();
		properties.put("username", "test_user_1");
		properties.put("email", "user1@test.com");
		batch.add(properties);
	
		properties = new LinkedHashMap<String, Object>();
		properties.put("username", "test_user_2");
		batch.add(properties);
	
		properties = new LinkedHashMap<String, Object>();
		properties.put("username", "test_user_3");
		batch.add(properties);
	
		node = resource().path("/test-organization/test-app/users/")
				.queryParam("access_token", access_token)
				.accept(MediaType.APPLICATION_JSON)
				.type(MediaType.APPLICATION_JSON_TYPE)
				.post(JsonNode.class, batch);
	
		assertNotNull(node);
		logNode(node);
	
	}

	@Test
	public void test_PUT_password_fail() {
		ApiResponse response = client.changePassword("edanuff", "foo", "bar");

		assertEquals("auth_invalid_username_or_password", response.getError());
	}

	@Test
	public void test_GET_user_ok() throws InterruptedException {

		// TODO figure out what is being overridden? why 400?
		JsonNode node = resource().path("/test-organization/test-app/users")
				.queryParam("access_token", access_token)
				.accept(MediaType.APPLICATION_JSON)
				.type(MediaType.APPLICATION_JSON_TYPE).get(JsonNode.class);

		String uuid = node.get("entities").get(0).get("uuid").getTextValue();

		node = resource().path("/test-organization/test-app/users/" + uuid)
				.queryParam("access_token", access_token)
				.accept(MediaType.APPLICATION_JSON)
				.type(MediaType.APPLICATION_JSON_TYPE).get(JsonNode.class);
		logNode(node);
		assertEquals("ed@anuff.com", node.get("entities").get(0).get("email")
				.getTextValue());
	}

	@Test
	public void test_PUT_password_ok() {

		ApiResponse response = client.changePassword("edanuff", "sesame",
				"sesame1");

		assertNull(response.getError());

		response = client.authorizeAppUser("ed@anuff.com", "sesame1");

		assertNull(response.getError());

		// if this was successful, we need to re-set the password for other
		// tests
		response = client.changePassword("edanuff", "sesame1", "sesame");

		assertNull(response.getError());

	}
>>>>>>> d2640412

}<|MERGE_RESOLUTION|>--- conflicted
+++ resolved
@@ -471,105 +471,95 @@
 		String name = "name1" + id;
 		String email = "email1" + id + "@usergrid.org";
 
-<<<<<<< HEAD
-        assertNull("Error was: " + response.getErrorDescription(),
-                response.getError());
-
-        UUID firstCreatedId = response.getEntities().get(0).getUuid();
-
-        username = "username2" + id;
-        name = "name2" + id;
-        email = "email2" + id + "@usergrid.org";
-
-        response = client.createUser(username, name, email, "password");
-
-        assertNull("Error was: " + response.getErrorDescription(),
-                response.getError());
-
-        UUID secondCreatedId = response.getEntities().get(0).getUuid();
-
-        // now create a connection of "likes" between the first user and the
-        // second using pluralized form
-
-        // plural collection name
-        String path = String.format(
-                "/test-organization/test-app/users/%s/conn1/%s",
-                firstCreatedId, secondCreatedId);
-
-        JsonNode node = resource().path(path)
-                .queryParam("access_token", access_token)
-                .accept(MediaType.APPLICATION_JSON)
-                .type(MediaType.APPLICATION_JSON_TYPE).post(JsonNode.class);
-
-        
-        assertEquals(secondCreatedId.toString(), getEntity(node, 0).get("uuid").asText());
-        
-      
-
-        // singular collection name
-        path = String.format("/test-organization/test-app/user/%s/conn2/%s",
-                firstCreatedId, secondCreatedId);
-
-        node = resource().path(path).queryParam("access_token", access_token)
-                .accept(MediaType.APPLICATION_JSON)
-                .type(MediaType.APPLICATION_JSON_TYPE).post(JsonNode.class);
-
-        
-        assertEquals(secondCreatedId.toString(), getEntity(node, 0).get("uuid").asText());
-        
-        
-        
-        path  = String.format(
-                "/test-organization/test-app/users/%s/conn1",
-                firstCreatedId);
-        
-        node = resource().path(path)
-                .queryParam("access_token", access_token)
-                .accept(MediaType.APPLICATION_JSON)
-                .type(MediaType.APPLICATION_JSON_TYPE).get(JsonNode.class);
-        
-        assertEquals(secondCreatedId.toString(), getEntity(node, 0).get("uuid").asText());
-        
-        
-        path  = String.format(
-                "/test-organization/test-app/user/%s/conn1",
-                firstCreatedId);
-        
-        node = resource().path(path)
-                .queryParam("access_token", access_token)
-                .accept(MediaType.APPLICATION_JSON)
-                .type(MediaType.APPLICATION_JSON_TYPE).get(JsonNode.class);
-        
-        assertEquals(secondCreatedId.toString(), getEntity(node, 0).get("uuid").asText());
-        
-        
-        path  = String.format(
-                "/test-organization/test-app/users/%s/conn2",
-                firstCreatedId);
-        
-        node = resource().path(path)
-                .queryParam("access_token", access_token)
-                .accept(MediaType.APPLICATION_JSON)
-                .type(MediaType.APPLICATION_JSON_TYPE).get(JsonNode.class);
-        
-        assertEquals(secondCreatedId.toString(), getEntity(node, 0).get("uuid").asText());
-        
-        path  = String.format(
-                "/test-organization/test-app/user/%s/conn2",
-                firstCreatedId);
-        
-        node = resource().path(path)
-                .queryParam("access_token", access_token)
-                .accept(MediaType.APPLICATION_JSON)
-                .type(MediaType.APPLICATION_JSON_TYPE).get(JsonNode.class);
-        
-        assertEquals(secondCreatedId.toString(), getEntity(node, 0).get("uuid").asText());
-        
-        
-        
-
-    }
-    
+		ApiResponse response = client.createUser(username, name, email,
+				"password");
+
+		assertNull("Error was: " + response.getErrorDescription(),
+				response.getError());
+
+		UUID firstCreatedId = response.getEntities().get(0).getUuid();
+
+		username = "username2" + id;
+		name = "name2" + id;
+		email = "email2" + id + "@usergrid.org";
+
+		response = client.createUser(username, name, email, "password");
+
+		assertNull("Error was: " + response.getErrorDescription(),
+				response.getError());
+
+		UUID secondCreatedId = response.getEntities().get(0).getUuid();
+
+		// now create a connection of "likes" between the first user and the
+		// second using pluralized form
+
+		// plural collection name
+		String path = String.format(
+				"/test-organization/test-app/users/%s/conn1/%s",
+				firstCreatedId, secondCreatedId);
+
+		JsonNode node = resource().path(path)
+				.queryParam("access_token", access_token)
+				.accept(MediaType.APPLICATION_JSON)
+				.type(MediaType.APPLICATION_JSON_TYPE).post(JsonNode.class);
+
+		assertEquals(secondCreatedId.toString(), getEntity(node, 0).get("uuid")
+				.asText());
+
+		// singular collection name
+		path = String.format("/test-organization/test-app/user/%s/conn2/%s",
+				firstCreatedId, secondCreatedId);
+
+		node = resource().path(path).queryParam("access_token", access_token)
+				.accept(MediaType.APPLICATION_JSON)
+				.type(MediaType.APPLICATION_JSON_TYPE).post(JsonNode.class);
+
+		assertEquals(secondCreatedId.toString(), getEntity(node, 0).get("uuid")
+				.asText());
+
+		path = String.format("/test-organization/test-app/users/%s/conn1",
+				firstCreatedId);
+
+		node = resource().path(path).queryParam("access_token", access_token)
+				.accept(MediaType.APPLICATION_JSON)
+				.type(MediaType.APPLICATION_JSON_TYPE).get(JsonNode.class);
+
+		assertEquals(secondCreatedId.toString(), getEntity(node, 0).get("uuid")
+				.asText());
+
+		path = String.format("/test-organization/test-app/user/%s/conn1",
+				firstCreatedId);
+
+		node = resource().path(path).queryParam("access_token", access_token)
+				.accept(MediaType.APPLICATION_JSON)
+				.type(MediaType.APPLICATION_JSON_TYPE).get(JsonNode.class);
+
+		assertEquals(secondCreatedId.toString(), getEntity(node, 0).get("uuid")
+				.asText());
+
+		path = String.format("/test-organization/test-app/users/%s/conn2",
+				firstCreatedId);
+
+		node = resource().path(path).queryParam("access_token", access_token)
+				.accept(MediaType.APPLICATION_JSON)
+				.type(MediaType.APPLICATION_JSON_TYPE).get(JsonNode.class);
+
+		assertEquals(secondCreatedId.toString(), getEntity(node, 0).get("uuid")
+				.asText());
+
+		path = String.format("/test-organization/test-app/user/%s/conn2",
+				firstCreatedId);
+
+		node = resource().path(path).queryParam("access_token", access_token)
+				.accept(MediaType.APPLICATION_JSON)
+				.type(MediaType.APPLICATION_JSON_TYPE).get(JsonNode.class);
+
+		assertEquals(secondCreatedId.toString(), getEntity(node, 0).get("uuid")
+				.asText());
+
+	}
+
+	 
     @Test
     public void connectionByNameAndType() {
         UUID id = UUIDUtils.newTimeUUID();
@@ -690,149 +680,8 @@
     }
 
 
-    /**
-     * 
-     * @return
-     */
-    public JsonNode getActor(Entity entity) {
-        return entity.getProperties().get("actor");
-    }
-
-    @Test
-    public void test_PUT_password_fail() {
-        ApiResponse response = client.changePassword("edanuff", "foo", "bar");
-
-        assertEquals("auth_invalid_username_or_password", response.getError());
-    }
-
-    @Test
-    public void test_GET_user_ok() throws InterruptedException {
-
-        // TODO figure out what is being overridden? why 400?
-        JsonNode node = resource().path("/test-organization/test-app/users")
-                .queryParam("access_token", access_token)
-                .accept(MediaType.APPLICATION_JSON)
-                .type(MediaType.APPLICATION_JSON_TYPE).get(JsonNode.class);
-
-        String uuid = node.get("entities").get(0).get("uuid").getTextValue();
-
-        node = resource().path("/test-organization/test-app/users/" + uuid)
-                .queryParam("access_token", access_token)
-                .accept(MediaType.APPLICATION_JSON)
-                .type(MediaType.APPLICATION_JSON_TYPE).get(JsonNode.class);
-        logNode(node);
-        assertEquals("ed@anuff.com", node.get("entities").get(0).get("email")
-                .getTextValue());
-    }
-
-    @Test
-    public void test_PUT_password_ok() {
-
-        ApiResponse response = client.changePassword("edanuff", "sesame",
-                "sesame1");
-
-        assertNull(response.getError());
-
-        response = client.authorizeAppUser("ed@anuff.com", "sesame1");
-
-        assertNull(response.getError());
-
-        // if this was successful, we need to re-set the password for other
-        // tests
-        response = client.changePassword("edanuff", "sesame1", "sesame");
-
-        assertNull(response.getError());
-
-    }
-=======
-		ApiResponse response = client.createUser(username, name, email,
-				"password");
-
-		assertNull("Error was: " + response.getErrorDescription(),
-				response.getError());
-
-		UUID firstCreatedId = response.getEntities().get(0).getUuid();
-
-		username = "username2" + id;
-		name = "name2" + id;
-		email = "email2" + id + "@usergrid.org";
-
-		response = client.createUser(username, name, email, "password");
-
-		assertNull("Error was: " + response.getErrorDescription(),
-				response.getError());
-
-		UUID secondCreatedId = response.getEntities().get(0).getUuid();
-
-		// now create a connection of "likes" between the first user and the
-		// second using pluralized form
-
-		// plural collection name
-		String path = String.format(
-				"/test-organization/test-app/users/%s/conn1/%s",
-				firstCreatedId, secondCreatedId);
-
-		JsonNode node = resource().path(path)
-				.queryParam("access_token", access_token)
-				.accept(MediaType.APPLICATION_JSON)
-				.type(MediaType.APPLICATION_JSON_TYPE).post(JsonNode.class);
-
-		assertEquals(secondCreatedId.toString(), getEntity(node, 0).get("uuid")
-				.asText());
-
-		// singular collection name
-		path = String.format("/test-organization/test-app/user/%s/conn2/%s",
-				firstCreatedId, secondCreatedId);
-
-		node = resource().path(path).queryParam("access_token", access_token)
-				.accept(MediaType.APPLICATION_JSON)
-				.type(MediaType.APPLICATION_JSON_TYPE).post(JsonNode.class);
-
-		assertEquals(secondCreatedId.toString(), getEntity(node, 0).get("uuid")
-				.asText());
-
-		path = String.format("/test-organization/test-app/users/%s/conn1",
-				firstCreatedId);
-
-		node = resource().path(path).queryParam("access_token", access_token)
-				.accept(MediaType.APPLICATION_JSON)
-				.type(MediaType.APPLICATION_JSON_TYPE).get(JsonNode.class);
-
-		assertEquals(secondCreatedId.toString(), getEntity(node, 0).get("uuid")
-				.asText());
-
-		path = String.format("/test-organization/test-app/user/%s/conn1",
-				firstCreatedId);
-
-		node = resource().path(path).queryParam("access_token", access_token)
-				.accept(MediaType.APPLICATION_JSON)
-				.type(MediaType.APPLICATION_JSON_TYPE).get(JsonNode.class);
-
-		assertEquals(secondCreatedId.toString(), getEntity(node, 0).get("uuid")
-				.asText());
-
-		path = String.format("/test-organization/test-app/users/%s/conn2",
-				firstCreatedId);
-
-		node = resource().path(path).queryParam("access_token", access_token)
-				.accept(MediaType.APPLICATION_JSON)
-				.type(MediaType.APPLICATION_JSON_TYPE).get(JsonNode.class);
-
-		assertEquals(secondCreatedId.toString(), getEntity(node, 0).get("uuid")
-				.asText());
-
-		path = String.format("/test-organization/test-app/user/%s/conn2",
-				firstCreatedId);
-
-		node = resource().path(path).queryParam("access_token", access_token)
-				.accept(MediaType.APPLICATION_JSON)
-				.type(MediaType.APPLICATION_JSON_TYPE).get(JsonNode.class);
-
-		assertEquals(secondCreatedId.toString(), getEntity(node, 0).get("uuid")
-				.asText());
-
-	}
-
+ 
+    
 	/**
 	 * 
 	 * @return
@@ -920,6 +769,5 @@
 		assertNull(response.getError());
 
 	}
->>>>>>> d2640412
 
 }