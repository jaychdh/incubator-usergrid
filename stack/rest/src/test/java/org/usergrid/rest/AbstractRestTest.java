--- conflicted
+++ resolved
@@ -16,14 +16,6 @@
 package org.usergrid.rest;
 
 import static org.junit.Assert.assertNull;
-<<<<<<< HEAD
-
-import com.sun.jersey.api.core.ResourceContext;
-import com.sun.jersey.api.spring.Autowire;
-import com.sun.jersey.spi.inject.Inject;
-import me.prettyprint.hector.testutils.EmbeddedServerHelper;
-=======
->>>>>>> 7271b643
 import static org.usergrid.utils.JsonUtils.mapToFormattedJsonString;
 import static org.usergrid.utils.MapUtils.hashMap;
 
@@ -39,11 +31,6 @@
 import org.junit.BeforeClass;
 import org.slf4j.Logger;
 import org.slf4j.LoggerFactory;
-<<<<<<< HEAD
-import org.springframework.beans.factory.annotation.Autowired;
-import org.springframework.test.context.ContextConfiguration;
-=======
->>>>>>> 7271b643
 import org.springframework.web.context.ContextLoader;
 import org.springframework.web.context.ContextLoaderListener;
 import org.springframework.web.context.WebApplicationContext;
@@ -64,13 +51,6 @@
 import com.sun.jersey.test.framework.spi.container.TestContainerException;
 import com.sun.jersey.test.framework.spi.container.TestContainerFactory;
 
-<<<<<<< HEAD
-import javax.ws.rs.core.Context;
-import javax.ws.rs.core.MediaType;
-import java.util.Map;
-
-=======
->>>>>>> 7271b643
 /**
  * Base class for testing Usergrid Jersey-based REST API. Implementations should
  * model the paths mapped, not the method names. For example, to test the the
@@ -78,76 +58,6 @@
  * test method(s) should following the following naming convention: test_[HTTP
  * verb]_[action mapping]_[ok|fail][_[specific failure condition if multiple]
  */
-<<<<<<< HEAD
-//@Autowire
-public abstract class AbstractRestTest extends JerseyTest {
-
-	private static Logger logger = LoggerFactory
-			.getLogger(AbstractRestTest.class);
-
-	static EmbeddedServerHelper embedded = null;
-  static boolean usersSetup = false;
-
-  protected static String access_token;
-
-  private ManagementService managementService;
-
-	static ClientConfig clientConfig = new DefaultClientConfig();
-	static {
-		clientConfig.getFeatures().put(JSONConfiguration.FEATURE_POJO_MAPPING,
-				Boolean.TRUE);
-	}
-
-
-
-	public AbstractRestTest() throws TestContainerException {
-		super(
-				new WebAppDescriptor.Builder("org.usergrid.rest")
-						.contextParam("contextConfigLocation",
-								"classpath:testApplicationContext.xml")
-						.servletClass(SpringServlet.class)
-						.contextListenerClass(ContextLoaderListener.class)
-						.requestListenerClass(RequestContextListener.class)
-						.initParam("com.sun.jersey.config.property.packages",
-								"org.usergrid.rest")
-						.initParam(
-								"com.sun.jersey.api.json.POJOMappingFeature",
-								"true")
-						.initParam(
-								"com.sun.jersey.spi.container.ContainerRequestFilters",
-								"org.usergrid.rest.filters.MeteringFilter,org.usergrid.rest.security.shiro.filters.OAuth2AccessTokenSecurityFilter,org.usergrid.rest.security.shiro.filters.BasicAuthSecurityFilter")
-						.initParam(
-								"com.sun.jersey.spi.container.ContainerResponseFilters",
-								"org.usergrid.rest.security.CrossOriginRequestFilter,org.usergrid.rest.filters.MeteringFilter")
-						.initParam(
-								"com.sun.jersey.spi.container.ResourceFilters",
-								"org.usergrid.rest.security.SecuredResourceFilterFactory,com.sun.jersey.api.container.filter.RolesAllowedResourceFilterFactory")
-						.initParam("com.sun.jersey.config.feature.DisableWADL",
-								"true")
-						.initParam(
-								"com.sun.jersey.config.property.JSPTemplatesBasePath",
-								"/WEB-INF/jsp")
-						.initParam(
-								"com.sun.jersey.config.property.WebPageContentRegex",
-								"/(((images|css|js|jsp|WEB-INF/jsp)/.*)|(favicon\\.ico))")
-						.addFilter(
-								DelegatingFilterProxy.class,
-								"shiroFilter",
-								MapUtils.hashMap("targetFilterLifecycle",
-										"true")).clientConfig(clientConfig)
-						.build());
-    setupUsers();
-	}
-
-  protected void setupUsers() {
-
-    if (usersSetup) return;
-    JsonNode node = resource().path("/management/token")
-        				.queryParam("grant_type", "password")
-        				.queryParam("username", "test@usergrid.com")
-        				.queryParam("password", "test")
-        				.accept(MediaType.APPLICATION_JSON).get(JsonNode.class);
-=======
 // @Autowire
 public abstract class AbstractRestTest extends JerseyTest {
 
@@ -215,7 +125,6 @@
                 .queryParam("username", "test@usergrid.com")
                 .queryParam("password", "test")
                 .accept(MediaType.APPLICATION_JSON).get(JsonNode.class);
->>>>>>> 7271b643
         String mgmToken = node.get("access_token").getTextValue();
 
         Map<String, String> payload = hashMap("email", "ed@anuff.com")
@@ -227,63 +136,6 @@
                 .accept(MediaType.APPLICATION_JSON)
                 .type(MediaType.APPLICATION_JSON_TYPE)
                 .post(JsonNode.class, payload);
-<<<<<<< HEAD
-    usersSetup = true;
-  }
-
-	@Override
-	protected TestContainerFactory getTestContainerFactory() {
-		return new com.sun.jersey.test.framework.spi.container.grizzly2.web.GrizzlyWebTestContainerFactory();
-	}
-
-	@BeforeClass
-	public static void setup() throws Exception {
-		logger.info("setup");
-		assertNull(embedded);
-		embedded = new EmbeddedServerHelper();
-		embedded.setup();
-	}
-
-	@AfterClass
-	public static void teardown() throws Exception {
-		logger.info("teardown");
-		EmbeddedServerHelper.teardown();
-		embedded = null;
-	}
-
-  public static void logNode(JsonNode node) {
-  		logger.info(mapToFormattedJsonString(node));
-  }
-
-  /**
-   * Hook to get the token for our base user
-   */
-  @Before
-  public void acquireToken() throws Exception {
-
-    WebApplicationContext context = ContextLoader.getCurrentWebApplicationContext();
-    managementService = (ManagementService)context.getBean("managementService");
-    ApplicationInfo appInfo = managementService.getApplication("test-app");
-    User user = managementService.getAppUserByIdentifier(appInfo.getId(),Identifier.from("ed@anuff.com"));
-    this.access_token = managementService.getAccessTokenForAppUser(appInfo.getId(), user.getUuid());
-
-  }
-
-  /**
-   * Acquire the management token for the test@usergrid.com user
-   * @return
-   */
-  protected String mgmtToken() {
-    JsonNode node = resource().path("/management/token")
-            .queryParam("grant_type", "password")
-            .queryParam("username", "test@usergrid.com")
-            .queryParam("password", "test")
-            .accept(MediaType.APPLICATION_JSON).get(JsonNode.class);
-    String mgmToken = node.get("access_token").getTextValue();
-    return mgmToken;
-
-  }
-=======
         usersSetup = true;
     }
 
@@ -344,5 +196,4 @@
         return mgmToken;
 
     }
->>>>>>> 7271b643
 }