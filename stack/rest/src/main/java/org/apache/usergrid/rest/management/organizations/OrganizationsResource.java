/*
 * Licensed to the Apache Software Foundation (ASF) under one or more
 * contributor license agreements.  See the NOTICE file distributed with
 * this work for additional information regarding copyright ownership.
 * The ASF licenses this file to You under the Apache License, Version 2.0
 * (the "License"); you may not use this file except in compliance with
 * the License.  You may obtain a copy of the License at
 *
 *      http://www.apache.org/licenses/LICENSE-2.0
 *
 * Unless required by applicable law or agreed to in writing, software
 * distributed under the License is distributed on an "AS IS" BASIS,
 * WITHOUT WARRANTIES OR CONDITIONS OF ANY KIND, either express or implied.
 * See the License for the specific language governing permissions and
 * limitations under the License.
 */
package org.apache.usergrid.rest.management.organizations;


import java.util.Map;
import java.util.UUID;

import javax.ws.rs.Consumes;
import javax.ws.rs.DefaultValue;
import javax.ws.rs.FormParam;
import javax.ws.rs.POST;
import javax.ws.rs.Path;
import javax.ws.rs.PathParam;
import javax.ws.rs.Produces;
import javax.ws.rs.QueryParam;
import javax.ws.rs.core.Context;
import javax.ws.rs.core.MediaType;
import javax.ws.rs.core.UriInfo;

import org.apache.usergrid.rest.RootResource;
import org.apache.usergrid.rest.management.ManagementResource;
import org.slf4j.Logger;
import org.slf4j.LoggerFactory;
import org.springframework.beans.factory.annotation.Autowired;
import org.springframework.context.annotation.Scope;
import org.springframework.stereotype.Component;
import org.apache.usergrid.management.ApplicationCreator;
import org.apache.usergrid.management.OrganizationInfo;
import org.apache.usergrid.management.OrganizationOwnerInfo;
import org.apache.usergrid.management.exceptions.ManagementException;
import org.apache.usergrid.rest.AbstractContextResource;
import org.apache.usergrid.rest.ApiResponse;
import org.apache.usergrid.rest.security.annotations.RequireOrganizationAccess;

import org.apache.commons.lang.StringUtils;

import com.google.common.base.Preconditions;
import com.sun.jersey.api.json.JSONWithPadding;


@Component( "org.apache.usergrid.rest.management.organizations.OrganizationsResource" )
@Scope( "prototype" )
@Produces( {
        MediaType.APPLICATION_JSON, "application/javascript", "application/x-javascript", "text/ecmascript",
        "application/ecmascript", "text/jscript"
} )
public class OrganizationsResource extends AbstractContextResource {

    private static final Logger logger = LoggerFactory.getLogger( OrganizationsResource.class );

    public static final String ORGANIZATION_PROPERTIES = "properties";

    @Autowired
    private ApplicationCreator applicationCreator;


    public OrganizationsResource() {
    }


    @Path(RootResource.ORGANIZATION_ID_PATH)
    @RequireOrganizationAccess
    public OrganizationResource getOrganizationById( @Context UriInfo ui,
                                                     @PathParam( "organizationId" ) String organizationIdStr )
            throws Exception {
        OrganizationInfo organization = management.getOrganizationByUuid( UUID.fromString( organizationIdStr ) );
        if ( organization == null ) {
            throw new ManagementException( "Could not find organization for ID: " + organizationIdStr );
        }
        return getSubResource( OrganizationResource.class ).init( organization );
    }


    @Path( "{organizationName}" )
    @RequireOrganizationAccess
    public OrganizationResource getOrganizationByName( @Context UriInfo ui,
                                                       @PathParam( "organizationName" ) String organizationName )
            throws Exception {
        OrganizationInfo organization = management.getOrganizationByName(organizationName);
        if ( organization == null ) {
            throw new ManagementException( "Could not find organization for name: " + organizationName );
        }
        return getSubResource( OrganizationResource.class ).init(organization);
    }


    @POST
    @Consumes( MediaType.APPLICATION_JSON )
    public JSONWithPadding newOrganization( @Context UriInfo ui, Map<String, Object> json,
                                            @QueryParam( "callback" ) @DefaultValue( "" ) String callback )
            throws Exception {

        logger.debug("newOrganization");

        ApiResponse response = createApiResponse();
        response.setAction( "new organization" );

        if(json==null){
            throw new IllegalArgumentException("missing json post data");
        }
        String organizationName = ( String ) json.remove( "organization" );
        String username = ( String ) json.remove( "username" );
        String name = ( String ) json.remove( "name" );
        String email = ( String ) json.remove( "email" );
        String password = ( String ) json.remove( "password" );
        Map<String, Object> orgProperties = ( Map<String, Object> ) json.remove( ORGANIZATION_PROPERTIES );

<<<<<<< HEAD
        return newOrganization(ui, organizationName, username, name, email, password, json, properties, callback);
=======
        return newOrganization( ui, organizationName, username, name, email, password, json, orgProperties, callback );
>>>>>>> a7840164
    }


    @POST
    @Consumes( MediaType.APPLICATION_FORM_URLENCODED )
    public JSONWithPadding newOrganizationFromForm( @Context UriInfo ui,
                                                    @FormParam( "organization" ) String organizationNameForm,
                                                    @QueryParam( "organization" ) String organizationNameQuery,
                                                    @FormParam( "username" ) String usernameForm,
                                                    @QueryParam( "username" ) String usernameQuery,
                                                    @FormParam( "name" ) String nameForm,
                                                    @QueryParam( "name" ) String nameQuery,
                                                    @FormParam( "email" ) String emailForm,
                                                    @QueryParam( "email" ) String emailQuery,
                                                    @FormParam( "password" ) String passwordForm,
                                                    @QueryParam( "password" ) String passwordQuery,
                                                    @QueryParam( "callback" ) @DefaultValue( "" ) String callback )
            throws Exception {

        logger.debug( "New organization: {}", organizationNameForm );

        String organizationName = organizationNameForm != null ? organizationNameForm : organizationNameQuery;
        String username = usernameForm != null ? usernameForm : usernameQuery;
        String name = nameForm != null ? nameForm : nameQuery;
        String email = emailForm != null ? emailForm : emailQuery;
        String password = passwordForm != null ? passwordForm : passwordQuery;

        return newOrganization( ui, organizationName, username, name, email, password, null, null, callback );
    }


    /** Create a new organization */
    private JSONWithPadding newOrganization( @Context UriInfo ui, String organizationName, String username, String name,
                                             String email, String password, Map<String, Object> userProperties,
                                             Map<String, Object> orgProperties, String callback ) throws Exception {

<<<<<<< HEAD
=======
        final boolean externalTokensEnabled =
                !StringUtils.isEmpty( properties.getProperty( ManagementResource.USERGRID_CENTRAL_URL ) );

        if ( externalTokensEnabled ) {
            throw new IllegalArgumentException( "Organization / Admin Users must be created via " +
                    properties.getProperty( ManagementResource.USERGRID_CENTRAL_URL ) );
        }

        Preconditions
                .checkArgument( StringUtils.isNotBlank( organizationName ), "The organization parameter was missing" );

>>>>>>> a7840164
        Preconditions.checkArgument(
            StringUtils.isNotBlank( organizationName ), "The organization parameter was missing" );

        logger.debug( "New organization: {}", organizationName );

        ApiResponse response = createApiResponse();
        response.setAction( "new organization" );

        OrganizationOwnerInfo organizationOwner = management
                .createOwnerAndOrganization( organizationName, username, name, email, password, false, false,
                        userProperties, orgProperties );

        if ( organizationOwner == null ) {
            logger.info( "organizationOwner is null, returning. organization: {}", organizationName );
            return null;
        }

        applicationCreator.createSampleFor( organizationOwner.getOrganization() );

        response.setData( organizationOwner );
        response.setSuccess();

        logger.info( "New organization complete: {}", organizationName );
        return new JSONWithPadding( response, callback );
    }

    /*
     * @POST
     *
     * @Consumes(MediaType.MULTIPART_FORM_DATA) public JSONWithPadding
     * newOrganizationFromMultipart(@Context UriInfo ui,
     *
     * @FormDataParam("organization") String organization,
     *
     * @FormDataParam("username") String username,
     *
     * @FormDataParam("name") String name,
     *
     * @FormDataParam("email") String email,
     *
     * @FormDataParam("password") String password) throws Exception { return
     * newOrganizationFromForm(ui, organization, username, name, email,
     * password); }
     */
}<|MERGE_RESOLUTION|>--- conflicted
+++ resolved
@@ -120,11 +120,7 @@
         String password = ( String ) json.remove( "password" );
         Map<String, Object> orgProperties = ( Map<String, Object> ) json.remove( ORGANIZATION_PROPERTIES );
 
-<<<<<<< HEAD
-        return newOrganization(ui, organizationName, username, name, email, password, json, properties, callback);
-=======
         return newOrganization( ui, organizationName, username, name, email, password, json, orgProperties, callback );
->>>>>>> a7840164
     }
 
 
@@ -161,8 +157,6 @@
                                              String email, String password, Map<String, Object> userProperties,
                                              Map<String, Object> orgProperties, String callback ) throws Exception {
 
-<<<<<<< HEAD
-=======
         final boolean externalTokensEnabled =
                 !StringUtils.isEmpty( properties.getProperty( ManagementResource.USERGRID_CENTRAL_URL ) );
 
@@ -174,7 +168,6 @@
         Preconditions
                 .checkArgument( StringUtils.isNotBlank( organizationName ), "The organization parameter was missing" );
 
->>>>>>> a7840164
         Preconditions.checkArgument(
             StringUtils.isNotBlank( organizationName ), "The organization parameter was missing" );
 
