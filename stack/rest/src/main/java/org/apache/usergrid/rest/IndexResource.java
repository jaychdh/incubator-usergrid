/*
 *
 *  * Licensed to the Apache Software Foundation (ASF) under one or more
 *  *  contributor license agreements.  The ASF licenses this file to You
 *  * under the Apache License, Version 2.0 (the "License"); you may not
 *  * use this file except in compliance with the License.
 *  * You may obtain a copy of the License at
 *  *
 *  *     http://www.apache.org/licenses/LICENSE-2.0
 *  *
 *  * Unless required by applicable law or agreed to in writing, software
 *  * distributed under the License is distributed on an "AS IS" BASIS,
 *  * WITHOUT WARRANTIES OR CONDITIONS OF ANY KIND, either express or implied.
 *  * See the License for the specific language governing permissions and
 *  * limitations under the License.  For additional information regarding
 *  * copyright in this work, please see the NOTICE file in the top level
 *  * directory of this distribution.
 *
 */

package org.apache.usergrid.rest;


import java.util.HashMap;
import java.util.Map;
import java.util.UUID;

import javax.ws.rs.DefaultValue;
import javax.ws.rs.POST;
import javax.ws.rs.PUT;
import javax.ws.rs.Path;
import javax.ws.rs.PathParam;
import javax.ws.rs.Produces;
import javax.ws.rs.QueryParam;
import javax.ws.rs.core.Context;
import javax.ws.rs.core.MediaType;
import javax.ws.rs.core.UriInfo;

import com.google.common.base.Optional;
import org.apache.usergrid.corepersistence.util.CpNamingUtils;
import org.apache.usergrid.persistence.EntityManager;
import org.apache.usergrid.persistence.index.utils.ConversionUtils;
import org.slf4j.Logger;
import org.slf4j.LoggerFactory;
import org.springframework.context.annotation.Scope;
import org.springframework.stereotype.Component;

import org.apache.usergrid.corepersistence.index.ReIndexRequestBuilder;
import org.apache.usergrid.corepersistence.index.ReIndexRequestBuilderImpl;
import org.apache.usergrid.corepersistence.index.ReIndexService;
import org.apache.usergrid.persistence.index.utils.UUIDUtils;
import org.apache.usergrid.rest.security.annotations.RequireSystemAccess;

import com.google.common.base.Preconditions;
import com.sun.jersey.api.json.JSONWithPadding;


/**
 * system/index/otherstuff
 */
@Component
@Scope( "singleton" )
@Produces( {
    MediaType.APPLICATION_JSON, "application/javascript", "application/x-javascript", "text/ecmascript",
    "application/ecmascript", "text/jscript"
} )
public class IndexResource extends AbstractContextResource {

    private static final Logger logger = LoggerFactory.getLogger( IndexResource.class );
    private static final String UPDATED_FIELD = "updated";



    public IndexResource() {
        super();
    }


    @RequireSystemAccess
    @POST
    @Path( "rebuild" )
    public JSONWithPadding rebuildIndexesPost( @QueryParam( "callback" ) @DefaultValue( "callback" ) String callback )
        throws Exception {


        logger.info( "Rebuilding all applications" );

        final ReIndexRequestBuilder request = createRequest();

        return executeAndCreateResponse( request, callback );
    }


    @RequireSystemAccess
    @PUT
    @Path( "rebuild" )
    public JSONWithPadding rebuildIndexesPut( final Map<String, Object> payload,
                                              @QueryParam( "callback" ) @DefaultValue( "callback" ) String callback )
        throws Exception {


        logger.info( "Resuming rebuilding all applications" );
        final ReIndexRequestBuilder request = createRequest();

        return executeResumeAndCreateResponse( payload, request, callback );
    }


    @RequireSystemAccess
    @POST
    @Path( "rebuild/" + RootResource.APPLICATION_ID_PATH )
    public JSONWithPadding rebuildIndexesPut( @PathParam( "applicationId" ) String applicationIdStr,
                                              @QueryParam( "callback" ) @DefaultValue( "callback" ) String callback,
                                              @QueryParam( "delay" ) @DefaultValue( "10" ) final long delay )

        throws Exception {


        logger.info( "Rebuilding application {}", applicationIdStr );


        final UUID appId = UUIDUtils.tryExtractUUID( applicationIdStr );

        final ReIndexRequestBuilder request = createRequest().withApplicationId( appId );

        return executeAndCreateResponse( request, callback );
    }


    @RequireSystemAccess
    @PUT
    @Path( "rebuild/" + RootResource.APPLICATION_ID_PATH )
    public JSONWithPadding rebuildIndexesPut( final Map<String, Object> payload,
                                              @PathParam( "applicationId" ) String applicationIdStr,
                                              @QueryParam( "callback" ) @DefaultValue( "callback" ) String callback,
                                              @QueryParam( "delay" ) @DefaultValue( "10" ) final long delay )

        throws Exception {

        logger.info( "Resuming rebuilding application {}", applicationIdStr );

        final UUID appId = UUIDUtils.tryExtractUUID( applicationIdStr );

        final ReIndexRequestBuilder request = createRequest().withApplicationId( appId );

        return executeResumeAndCreateResponse( payload, request, callback );
    }


    @RequireSystemAccess
    @POST
    @Path( "rebuild/" + RootResource.APPLICATION_ID_PATH + "/{collectionName}" )
    public JSONWithPadding rebuildIndexesPost( @PathParam( "applicationId" ) final String applicationIdStr,
                                               @PathParam( "collectionName" ) final String collectionName,
                                               @QueryParam( "reverse" ) @DefaultValue( "false" ) final Boolean reverse,
                                               @QueryParam( "callback" ) @DefaultValue( "callback" ) String callback )
        throws Exception {


        logger.info( "Rebuilding collection {} in  application {}", collectionName, applicationIdStr );

        final UUID appId = UUIDUtils.tryExtractUUID( applicationIdStr );

        final ReIndexRequestBuilder request =
            createRequest().withApplicationId( appId ).withCollection( collectionName );

        return executeAndCreateResponse( request, callback );
    }


    @RequireSystemAccess
    @PUT
    @Path( "rebuild/" + RootResource.APPLICATION_ID_PATH + "/{collectionName}" )
    public JSONWithPadding rebuildIndexesPut( final Map<String, Object> payload,
                                              @PathParam( "applicationId" ) final String applicationIdStr,
                                              @PathParam( "collectionName" ) final String collectionName,
                                              @QueryParam( "reverse" ) @DefaultValue( "false" ) final Boolean reverse,
                                              @QueryParam( "callback" ) @DefaultValue( "callback" ) String callback )
        throws Exception {

        logger.info( "Resuming rebuilding collection {} in  application {}", collectionName, applicationIdStr );

        final UUID appId = UUIDUtils.tryExtractUUID( applicationIdStr );

        final ReIndexRequestBuilder request =
            createRequest().withApplicationId( appId ).withCollection( collectionName );

<<<<<<< HEAD
        return executeResumeAndCreateResponse( payload, request, callback );
    }
=======
                logger.info( "Started rebuilding application {} in collection {}", appId, collectionName.toLowerCase() );
>>>>>>> 81082f35


    @RequireSystemAccess
    @POST
    @Path( "rebuild/management" )
    public JSONWithPadding rebuildInternalIndexesPost(
        @QueryParam( "callback" ) @DefaultValue( "callback" ) String callback ) throws Exception {

<<<<<<< HEAD

        final UUID managementAppId = emf.getManagementAppId();
=======
                logger.info( "Completed rebuilding application {} in collection {}", appId, collectionName.toLowerCase() );
            }
        };

        rebuild.setName( String.format( "Index rebuild for app %s and collection %s", appId, collectionName.toLowerCase() ) );
        rebuild.setDaemon( true );
        rebuild.start();
>>>>>>> 81082f35

        logger.info( "Rebuilding management application with id {} ", managementAppId );
        final ReIndexRequestBuilder request = createRequest().withApplicationId( managementAppId );

        return executeAndCreateResponse( request, callback );
    }


    @RequireSystemAccess
    @PUT
    @Path( "rebuild/management" )
    public JSONWithPadding rebuildInternalIndexesPut( final Map<String, Object> payload,
                                                      @QueryParam( "callback" ) @DefaultValue( "callback" )
                                                      String callback ) throws Exception {


        final UUID managementAppId = emf.getManagementAppId();

        logger.info( "Resuming rebuilding management application with id {} ", managementAppId );
        final ReIndexRequestBuilder request = createRequest().withApplicationId( managementAppId );

        return executeResumeAndCreateResponse( payload, request, callback );
    }


    @RequireSystemAccess
    @POST
    @Path(RootResource.APPLICATION_ID_PATH)
    public JSONWithPadding addIndex( @Context UriInfo ui,
                                     @PathParam( "applicationId" ) final String applicationIdStr,
                                     Map<String, Object> config,
                                     @QueryParam( "callback" ) @DefaultValue( "callback" ) String callback )
        throws Exception {

        Preconditions
            .checkNotNull( config, "Payload for config is null, please pass {replicas:int, shards:int} in body" );

        ApiResponse response = createApiResponse();

        if ( !config.containsKey( "replicas" ) || !config.containsKey( "shards" ) ||
            !( config.get( "replicas" ) instanceof Integer ) || !( config.get( "shards" ) instanceof Integer ) ) {
            throw new IllegalArgumentException( "body must contains 'replicas' of type int and 'shards' of type int" );
        }

        if ( !config.containsKey( "indexSuffix" ) ) {
            throw new IllegalArgumentException( "Please add an indexSuffix to your post" );
        }
        final UUID appId = UUIDUtils.tryExtractUUID( applicationIdStr );

        if(appId == null){
            throw new IllegalArgumentException("app id was not parsed");
        }

        EntityManager em = emf.getEntityManager(appId);
        em.addIndex(config.get("indexSuffix").toString(), (int) config.get("shards"),
            (int) config.get("replicas"), (String) config.get("writeConsistency"));
        response.setAction( "Add index to alias" );

        return new JSONWithPadding( response, callback );
    }


    private ReIndexService getReIndexService() {
        return injector.getInstance( ReIndexService.class );
    }


    private ReIndexRequestBuilder createRequest() {
        //TODO: wire this up through spring, and in the future guice.
        return new ReIndexRequestBuilderImpl();
    }


    private JSONWithPadding executeResumeAndCreateResponse( final Map<String, Object> payload,
                                                            final ReIndexRequestBuilder request,
                                                            final String callback ) {

        Map<String,Object> newPayload = payload;
        if(newPayload == null ||  !payload.containsKey( UPDATED_FIELD )){
            newPayload = new HashMap<>(1);
            newPayload.put(UPDATED_FIELD,0);
        }

        Preconditions.checkArgument(newPayload.get(UPDATED_FIELD) instanceof Number,
                "You must specified the field \"updated\" in the payload and it must be a timestamp" );

        //add our updated timestamp to the request
        if ( newPayload.containsKey( UPDATED_FIELD ) ) {
            final long timestamp = ConversionUtils.getLong(newPayload.get(UPDATED_FIELD));
            request.withStartTimestamp( timestamp );
        }

        return executeAndCreateResponse( request, callback );
    }


    /**
     * Execute the request and return the response.
     */
    private JSONWithPadding executeAndCreateResponse( final ReIndexRequestBuilder request, final String callback ) {


        final ReIndexService.ReIndexStatus status = getReIndexService().rebuildIndex( request );

<<<<<<< HEAD
        final ApiResponse response = createApiResponse();

        response.setAction( "rebuild indexes" );
        response.setProperty( "jobId", status.getJobId() );
        response.setProperty( "status", status.getStatus() );
        response.setProperty( "lastUpdatedEpoch", status.getLastUpdated() );
        response.setProperty( "numberQueued", status.getNumberProcessed() );
        response.setSuccess();
=======
        logger.info( "Reindexing for app id: {} and collection {}", applicationId, collectionName.toLowerCase() );

        emf.rebuildCollectionIndex(applicationId, collectionName.toLowerCase(), reverse, po);
        emf.refreshIndex();
    }
>>>>>>> 81082f35

        return new JSONWithPadding( response, callback );
    }
}<|MERGE_RESOLUTION|>--- conflicted
+++ resolved
@@ -21,38 +21,27 @@
 package org.apache.usergrid.rest;
 
 
-import java.util.HashMap;
-import java.util.Map;
-import java.util.UUID;
-
-import javax.ws.rs.DefaultValue;
-import javax.ws.rs.POST;
-import javax.ws.rs.PUT;
-import javax.ws.rs.Path;
-import javax.ws.rs.PathParam;
-import javax.ws.rs.Produces;
-import javax.ws.rs.QueryParam;
-import javax.ws.rs.core.Context;
-import javax.ws.rs.core.MediaType;
-import javax.ws.rs.core.UriInfo;
-
-import com.google.common.base.Optional;
-import org.apache.usergrid.corepersistence.util.CpNamingUtils;
+import com.google.common.base.Preconditions;
+import com.sun.jersey.api.json.JSONWithPadding;
+import org.apache.usergrid.corepersistence.index.ReIndexRequestBuilder;
+import org.apache.usergrid.corepersistence.index.ReIndexRequestBuilderImpl;
+import org.apache.usergrid.corepersistence.index.ReIndexService;
 import org.apache.usergrid.persistence.EntityManager;
 import org.apache.usergrid.persistence.index.utils.ConversionUtils;
+import org.apache.usergrid.persistence.index.utils.UUIDUtils;
+import org.apache.usergrid.rest.security.annotations.RequireSystemAccess;
 import org.slf4j.Logger;
 import org.slf4j.LoggerFactory;
 import org.springframework.context.annotation.Scope;
 import org.springframework.stereotype.Component;
 
-import org.apache.usergrid.corepersistence.index.ReIndexRequestBuilder;
-import org.apache.usergrid.corepersistence.index.ReIndexRequestBuilderImpl;
-import org.apache.usergrid.corepersistence.index.ReIndexService;
-import org.apache.usergrid.persistence.index.utils.UUIDUtils;
-import org.apache.usergrid.rest.security.annotations.RequireSystemAccess;
-
-import com.google.common.base.Preconditions;
-import com.sun.jersey.api.json.JSONWithPadding;
+import javax.ws.rs.*;
+import javax.ws.rs.core.Context;
+import javax.ws.rs.core.MediaType;
+import javax.ws.rs.core.UriInfo;
+import java.util.HashMap;
+import java.util.Map;
+import java.util.UUID;
 
 
 /**
@@ -185,12 +174,8 @@
         final ReIndexRequestBuilder request =
             createRequest().withApplicationId( appId ).withCollection( collectionName );
 
-<<<<<<< HEAD
         return executeResumeAndCreateResponse( payload, request, callback );
     }
-=======
-                logger.info( "Started rebuilding application {} in collection {}", appId, collectionName.toLowerCase() );
->>>>>>> 81082f35
 
 
     @RequireSystemAccess
@@ -199,18 +184,8 @@
     public JSONWithPadding rebuildInternalIndexesPost(
         @QueryParam( "callback" ) @DefaultValue( "callback" ) String callback ) throws Exception {
 
-<<<<<<< HEAD
 
         final UUID managementAppId = emf.getManagementAppId();
-=======
-                logger.info( "Completed rebuilding application {} in collection {}", appId, collectionName.toLowerCase() );
-            }
-        };
-
-        rebuild.setName( String.format( "Index rebuild for app %s and collection %s", appId, collectionName.toLowerCase() ) );
-        rebuild.setDaemon( true );
-        rebuild.start();
->>>>>>> 81082f35
 
         logger.info( "Rebuilding management application with id {} ", managementAppId );
         final ReIndexRequestBuilder request = createRequest().withApplicationId( managementAppId );
@@ -315,7 +290,6 @@
 
         final ReIndexService.ReIndexStatus status = getReIndexService().rebuildIndex( request );
 
-<<<<<<< HEAD
         final ApiResponse response = createApiResponse();
 
         response.setAction( "rebuild indexes" );
@@ -324,13 +298,6 @@
         response.setProperty( "lastUpdatedEpoch", status.getLastUpdated() );
         response.setProperty( "numberQueued", status.getNumberProcessed() );
         response.setSuccess();
-=======
-        logger.info( "Reindexing for app id: {} and collection {}", applicationId, collectionName.toLowerCase() );
-
-        emf.rebuildCollectionIndex(applicationId, collectionName.toLowerCase(), reverse, po);
-        emf.refreshIndex();
-    }
->>>>>>> 81082f35
 
         return new JSONWithPadding( response, callback );
     }
