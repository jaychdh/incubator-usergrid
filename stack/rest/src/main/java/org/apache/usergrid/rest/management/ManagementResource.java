--- conflicted
+++ resolved
@@ -17,43 +17,13 @@
 package org.apache.usergrid.rest.management;
 
 
-<<<<<<< HEAD
-import java.net.URLEncoder;
-import java.util.*;
-
-import javax.ws.rs.*;
-import javax.ws.rs.core.Context;
-import javax.ws.rs.core.MediaType;
-import javax.ws.rs.core.Response;
-import javax.ws.rs.core.UriInfo;
-
 import com.codahale.metrics.Counter;
 import com.codahale.metrics.Timer;
-=======
->>>>>>> 0d1965d1
 import com.sun.jersey.api.client.Client;
 import com.sun.jersey.api.client.config.ClientConfig;
 import com.sun.jersey.api.client.config.DefaultClientConfig;
 import com.sun.jersey.api.json.JSONConfiguration;
-<<<<<<< HEAD
-import org.apache.commons.lang.RandomStringUtils;
-import org.apache.usergrid.exception.NotImplementedException;
-import org.apache.usergrid.management.ApplicationCreator;
-import org.apache.usergrid.management.OrganizationInfo;
-import org.apache.usergrid.management.OrganizationOwnerInfo;
-import org.apache.usergrid.metrics.MetricsFactory;
-import org.apache.usergrid.persistence.entities.User;
-import org.apache.usergrid.persistence.exceptions.EntityNotFoundException;
-import org.codehaus.jackson.JsonNode;
-import org.slf4j.Logger;
-import org.slf4j.LoggerFactory;
-import org.springframework.beans.factory.annotation.Autowired;
-import org.springframework.context.annotation.Scope;
-import org.springframework.stereotype.Component;
-
-=======
 import com.sun.jersey.api.view.Viewable;
->>>>>>> 0d1965d1
 import org.apache.amber.oauth2.common.error.OAuthError;
 import org.apache.amber.oauth2.common.exception.OAuthProblemException;
 import org.apache.amber.oauth2.common.message.OAuthResponse;
@@ -69,6 +39,7 @@
 import org.apache.usergrid.management.exceptions.DisabledAdminUserException;
 import org.apache.usergrid.management.exceptions.UnactivatedAdminUserException;
 import org.apache.usergrid.management.exceptions.UnconfirmedAdminUserException;
+import org.apache.usergrid.metrics.MetricsFactory;
 import org.apache.usergrid.persistence.exceptions.EntityNotFoundException;
 import org.apache.usergrid.rest.AbstractContextResource;
 import org.apache.usergrid.rest.exceptions.RedirectionException;
@@ -612,11 +583,8 @@
 
                 JsonNode orgsNode = userNode.get( "organizations" );
                 Iterator<String> fieldNames = orgsNode.getFieldNames();
-<<<<<<< HEAD
+
                 if ( !fieldNames.hasNext() ) {
-=======
-                if (!fieldNames.hasNext()) {
->>>>>>> 0d1965d1
                     // no organizations for user exist in response from central Usergrid SSO
                     // so create user's personal organization and use username as organization name
                     fieldNames = Collections.singletonList( username ).iterator();
