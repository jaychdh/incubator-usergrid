/*
 * Licensed to the Apache Software Foundation (ASF) under one or more
 * contributor license agreements.  See the NOTICE file distributed with
 * this work for additional information regarding copyright ownership.
 * The ASF licenses this file to You under the Apache License, Version 2.0
 * (the "License"); you may not use this file except in compliance with
 * the License.  You may obtain a copy of the License at
 *
 *      http://www.apache.org/licenses/LICENSE-2.0
 *
 * Unless required by applicable law or agreed to in writing, software
 * distributed under the License is distributed on an "AS IS" BASIS,
 * WITHOUT WARRANTIES OR CONDITIONS OF ANY KIND, either express or implied.
 * See the License for the specific language governing permissions and
 * limitations under the License.
 */
package org.apache.usergrid.rest.management.users;


import java.util.Map;
import java.util.UUID;

import javax.ws.rs.Consumes;
import javax.ws.rs.DefaultValue;
import javax.ws.rs.FormParam;
import javax.ws.rs.GET;
import javax.ws.rs.POST;
import javax.ws.rs.PUT;
import javax.ws.rs.Path;
import javax.ws.rs.Produces;
import javax.ws.rs.QueryParam;
import javax.ws.rs.core.Context;
import javax.ws.rs.core.MediaType;
import javax.ws.rs.core.UriInfo;

import org.apache.commons.lang.StringUtils;
import org.apache.usergrid.rest.management.ManagementResource;
import org.slf4j.Logger;
import org.slf4j.LoggerFactory;
import org.springframework.context.annotation.Scope;
import org.springframework.stereotype.Component;
import org.apache.usergrid.management.ActivationState;
import org.apache.usergrid.management.UserInfo;
import org.apache.usergrid.rest.AbstractContextResource;
import org.apache.usergrid.rest.ApiResponse;
import org.apache.usergrid.rest.exceptions.RedirectionException;
import org.apache.usergrid.rest.management.users.organizations.OrganizationsResource;
import org.apache.usergrid.rest.security.annotations.RequireAdminUserAccess;
import org.apache.usergrid.security.shiro.utils.SubjectUtils;
import org.apache.usergrid.security.tokens.exceptions.TokenException;
import org.apache.usergrid.services.ServiceResults;

import com.sun.jersey.api.json.JSONWithPadding;
import com.sun.jersey.api.view.Viewable;

import net.tanesha.recaptcha.ReCaptchaImpl;
import net.tanesha.recaptcha.ReCaptchaResponse;

import static org.apache.usergrid.security.shiro.utils.SubjectUtils.isServiceAdmin;
import static org.apache.usergrid.utils.ConversionUtils.string;


@Component( "org.apache.usergrid.rest.management.users.UserResource" )
@Scope( "prototype" )
@Produces( {
        MediaType.APPLICATION_JSON, "application/javascript", "application/x-javascript", "text/ecmascript",
        "application/ecmascript", "text/jscript"
} )
public class UserResource extends AbstractContextResource {

    private static final Logger logger = LoggerFactory.getLogger( UserResource.class );

    UserInfo user;

    String errorMsg;

    String token;


    public UserResource() {
    }


    public UserResource init( UserInfo user ) {
        this.user = user;
        return this;
    }


    @RequireAdminUserAccess
    @Path( "organizations" )
    public OrganizationsResource getUserOrganizations( @Context UriInfo ui ) throws Exception {
        return getSubResource( OrganizationsResource.class ).init( user );
    }


    @RequireAdminUserAccess
    @Path( "orgs" )
    public OrganizationsResource getUserOrganizations2( @Context UriInfo ui ) throws Exception {
        return getSubResource( OrganizationsResource.class ).init( user );
    }


    @PUT
    public JSONWithPadding setUserInfo( @Context UriInfo ui, Map<String, Object> json,
                                        @QueryParam( "callback" ) @DefaultValue( "callback" ) String callback )
            throws Exception {

        if ( json == null ) {
            return null;
        }
        if ( string( json.get( "oldpassword" ) ) != null ) {
            setUserPasswordPut( ui, json, callback );
            json.remove( "oldpassword" );
            json.remove( "newpassword" );
        }

        String email = string( json.remove( "email" ) );
        String username = string( json.remove( "username" ) );
        String name = string( json.remove( "name" ) );

        management.updateAdminUser( user, username, name, email, json );

        ApiResponse response = createApiResponse();
        response.setAction( "update user info" );

        return new JSONWithPadding( response, callback );
    }


    @PUT
    @Path( "password" )
    public JSONWithPadding setUserPasswordPut( @Context UriInfo ui, Map<String, Object> json,
                                               @QueryParam( "callback" ) @DefaultValue( "callback" ) String callback )
            throws Exception {

        if ( json == null ) {
            return null;
        }

        String oldPassword = string( json.get( "oldpassword" ) );
        String newPassword = string( json.get( "newpassword" ) );

        if ( isServiceAdmin() ) {
            management.setAdminUserPassword( user.getUuid(), newPassword );
        }
        else {
            management.setAdminUserPassword( user.getUuid(), oldPassword, newPassword );
        }

        ApiResponse response = createApiResponse();
        response.setAction( "set user password" );

        return new JSONWithPadding( response, callback );
    }


    @POST
    @Path( "password" )
    public JSONWithPadding setUserPasswordPost( @Context UriInfo ui, Map<String, Object> json,
                                                @QueryParam( "callback" ) @DefaultValue( "callback" ) String callback )
            throws Exception {
        return setUserPasswordPut( ui, json, callback );
    }


    @RequireAdminUserAccess
    @GET
    @Path( "feed" )
    public JSONWithPadding getFeed( @Context UriInfo ui,
                                    @QueryParam( "callback" ) @DefaultValue( "callback" ) String callback )
            throws Exception {

        ApiResponse response = createApiResponse();
        response.setAction( "get admin user feed" );

        ServiceResults results = management.getAdminUserActivity( user );
        response.setEntities( results.getEntities() );
        response.setSuccess();

        return new JSONWithPadding( response, callback );
    }


    @RequireAdminUserAccess
    @GET
    public JSONWithPadding getUserData( @Context UriInfo ui, @QueryParam( "ttl" ) long ttl,
                                        @QueryParam( "shallow" ) boolean shallow,
                                        @QueryParam( "callback" ) @DefaultValue( "callback" ) String callback )
            throws Exception {

        ApiResponse response = createApiResponse();
        response.setAction( "get admin user" );

        String token = management.getAccessTokenForAdminUser( SubjectUtils.getUser().getUuid(), ttl );
        Map<String, Object> userOrganizationData = management.getAdminUserOrganizationData( user, !shallow );
        userOrganizationData.put( "token", token );
        response.setData( userOrganizationData );
        response.setSuccess();

        return new JSONWithPadding( response, callback );
    }


    @GET
    @Path( "resetpw" )
    @Produces( MediaType.TEXT_HTML )
    public Viewable showPasswordResetForm( @Context UriInfo ui, @QueryParam( "token" ) String token ) {

        final boolean externalTokensEnabled =
                !StringUtils.isEmpty( properties.getProperty( ManagementResource.USERGRID_CENTRAL_URL ) );

        if ( externalTokensEnabled ) {
            throw new IllegalArgumentException( "Admin Users must reset passwords via " +
                    properties.getProperty( ManagementResource.USERGRID_CENTRAL_URL ) );
        }

        try {
            this.token = token;

            if ( management.checkPasswordResetTokenForAdminUser( user.getUuid(), token ) ) {
                return handleViewable( "resetpw_set_form", this );
            }
            else {
                return handleViewable( "resetpw_email_form", this );
            }
        }
        catch ( RedirectionException e ) {
            throw e;
        }
        catch ( Exception e ) {
            return handleViewable( "error", e );
        }
    }


    @POST
    @Path( "resetpw" )
    @Consumes( "application/x-www-form-urlencoded" )
    @Produces( MediaType.TEXT_HTML )
    public Viewable handlePasswordResetForm( @Context UriInfo ui, @FormParam( "token" ) String token,
                                             @FormParam( "password1" ) String password1,
                                             @FormParam( "password2" ) String password2,
                                             @FormParam( "recaptcha_challenge_field" ) String challenge,
                                             @FormParam( "recaptcha_response_field" ) String uresponse ) {

<<<<<<< HEAD
        logger.debug("handlePasswordResetForm");
=======
        final boolean externalTokensEnabled =
                !StringUtils.isEmpty( properties.getProperty( ManagementResource.USERGRID_CENTRAL_URL ) );

        if ( externalTokensEnabled ) {
            throw new IllegalArgumentException( "Admin Users must reset passwords via " +
                    properties.getProperty( ManagementResource.USERGRID_CENTRAL_URL ) );
        }
>>>>>>> 49ae4ac5

        try {
            this.token = token;

            //      if(user == null) {
            //        errorMsg = "Incorrect username entered";
            //        return handleViewable("resetpw_set_form",this);
            //      }

            if ( ( password1 != null ) || ( password2 != null ) ) {
                if ( management.checkPasswordResetTokenForAdminUser( user.getUuid(), token ) ) {
                    if ( ( password1 != null ) && password1.equals( password2 ) ) {
                        management.setAdminUserPassword( user.getUuid(), password1 );
                        management.revokeAccessTokenForAdminUser( user.getUuid(), token );
                        return handleViewable( "resetpw_set_success", this );
                    }
                    else {
                        errorMsg = "Passwords didn't match, let's try again...";
                        return handleViewable( "resetpw_set_form", this );
                    }
                }
                else {
                    errorMsg = "Sorry, you have an invalid token. Let's try again...";
                    return handleViewable( "resetpw_email_form", this );
                }
            }

            if ( !useReCaptcha() ) {
                management.startAdminUserPasswordResetFlow( user );
                return handleViewable( "resetpw_email_success", this );
            }

            ReCaptchaImpl reCaptcha = new ReCaptchaImpl();
            reCaptcha.setPrivateKey( properties.getRecaptchaPrivate() );

            ReCaptchaResponse reCaptchaResponse =
                    reCaptcha.checkAnswer( httpServletRequest.getRemoteAddr(), challenge, uresponse );

            if ( reCaptchaResponse.isValid() ) {
                management.startAdminUserPasswordResetFlow( user );
                return handleViewable( "resetpw_email_success", this );
            }
            else {
                errorMsg = "Incorrect Captcha";
                return handleViewable( "resetpw_email_form", this );
            }
        }
        catch ( RedirectionException e ) {
            throw e;
        }
        catch ( Exception e ) {
            return handleViewable( "error", e );
        }
    }


    public String getErrorMsg() {
        return errorMsg;
    }


    public String getToken() {
        return token;
    }


    public UserInfo getUser() {
        return user;
    }


    @GET
    @Path( "activate" )
    @Produces( MediaType.TEXT_HTML )
    public Viewable activate( @Context UriInfo ui, @QueryParam( "token" ) String token ) {

        final boolean externalTokensEnabled =
                !StringUtils.isEmpty( properties.getProperty( ManagementResource.USERGRID_CENTRAL_URL ) );

        if ( externalTokensEnabled ) {
            throw new IllegalArgumentException( "Admin Users must activate via " +
                    properties.getProperty( ManagementResource.USERGRID_CENTRAL_URL ) );
        }

        try {
            management.handleActivationTokenForAdminUser( user.getUuid(), token );
            return handleViewable( "activate", this );
        }
        catch ( TokenException e ) {
            return handleViewable( "bad_activation_token", this );
        }
        catch ( RedirectionException e ) {
            throw e;
        }
        catch ( Exception e ) {
            return handleViewable( "error", e );
        }
    }


    @GET
    @Path( "confirm" )
    @Produces( MediaType.TEXT_HTML )
    public Viewable confirm( @Context UriInfo ui, @QueryParam( "token" ) String token ) {

        final boolean externalTokensEnabled =
                !StringUtils.isEmpty( properties.getProperty( ManagementResource.USERGRID_CENTRAL_URL ) );

        if ( externalTokensEnabled ) {
            throw new IllegalArgumentException( "Admin Users must confirm via " +
                    properties.getProperty( ManagementResource.USERGRID_CENTRAL_URL ) );
        }

        try {
            ActivationState state = management.handleConfirmationTokenForAdminUser( user.getUuid(), token );
            if ( state == ActivationState.CONFIRMED_AWAITING_ACTIVATION ) {
                return handleViewable( "confirm", this );
            }
            return handleViewable( "activate", this );
        }
        catch ( TokenException e ) {
            return handleViewable( "bad_confirmation_token", this );
        }
        catch ( RedirectionException e ) {
            throw e;
        }
        catch ( Exception e ) {
            return new Viewable( "error", e );
        }
    }


    @GET
    @Path( "reactivate" )
    public JSONWithPadding reactivate( @Context UriInfo ui,
                                       @QueryParam( "callback" ) @DefaultValue( "callback" ) String callback )
            throws Exception {

        final boolean externalTokensEnabled =
                !StringUtils.isEmpty( properties.getProperty( ManagementResource.USERGRID_CENTRAL_URL ) );

        if ( externalTokensEnabled ) {
            throw new IllegalArgumentException( "Admin Users must reactivate via " +
                    properties.getProperty( ManagementResource.USERGRID_CENTRAL_URL ) );
        }

        logger.info( "Send activation email for user: {}" , user.getUuid() );

        ApiResponse response = createApiResponse();

        management.startAdminUserActivationFlow( user );

        response.setAction( "reactivate user" );
        return new JSONWithPadding( response, callback );
    }


    @POST
    @Path( "revoketokens" )
    public JSONWithPadding revokeTokensPost( @Context UriInfo ui,
                                             @QueryParam( "callback" ) @DefaultValue( "callback" ) String callback )
            throws Exception {

        UUID adminId = user.getUuid();

        logger.info( "Revoking user tokens for {}", adminId );

        ApiResponse response = createApiResponse();

        management.revokeAccessTokensForAdminUser( adminId );

        response.setAction( "revoked user tokens" );
        return new JSONWithPadding( response, callback );
    }


    @PUT
    @Path( "revoketokens" )
    public JSONWithPadding revokeTokensPut( @Context UriInfo ui,
                                            @QueryParam( "callback" ) @DefaultValue( "callback" ) String callback )
            throws Exception {
        return revokeTokensPost( ui, callback );
    }


    @POST
    @Path( "revoketoken" )
    public JSONWithPadding revokeTokenPost( @Context UriInfo ui,
                                            @QueryParam( "callback" ) @DefaultValue( "callback" ) String callback,
                                            @QueryParam( "token" ) String token ) throws Exception {

        UUID adminId = user.getUuid();
        this.token = token;

        logger.info( "Revoking user tokens for {}", adminId );

        ApiResponse response = createApiResponse();

        management.revokeAccessTokenForAdminUser( adminId, token );

        response.setAction( "revoked user tokens" );
        return new JSONWithPadding( response, callback );
    }


    @PUT
    @Path( "revoketoken" )
    public JSONWithPadding revokeTokenPut( @Context UriInfo ui,
                                           @QueryParam( "callback" ) @DefaultValue( "callback" ) String callback,
                                           @QueryParam( "token" ) String token ) throws Exception {
        return revokeTokenPost( ui, callback, token );
    }
}<|MERGE_RESOLUTION|>--- conflicted
+++ resolved
@@ -244,9 +244,8 @@
                                              @FormParam( "recaptcha_challenge_field" ) String challenge,
                                              @FormParam( "recaptcha_response_field" ) String uresponse ) {
 
-<<<<<<< HEAD
         logger.debug("handlePasswordResetForm");
-=======
+
         final boolean externalTokensEnabled =
                 !StringUtils.isEmpty( properties.getProperty( ManagementResource.USERGRID_CENTRAL_URL ) );
 
@@ -254,7 +253,6 @@
             throw new IllegalArgumentException( "Admin Users must reset passwords via " +
                     properties.getProperty( ManagementResource.USERGRID_CENTRAL_URL ) );
         }
->>>>>>> 49ae4ac5
 
         try {
             this.token = token;
