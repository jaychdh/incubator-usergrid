/*******************************************************************************
 * Copyright 2012 Apigee Corporation
 * 
 * Licensed under the Apache License, Version 2.0 (the "License");
 * you may not use this file except in compliance with the License.
 * You may obtain a copy of the License at
 * 
 *   http://www.apache.org/licenses/LICENSE-2.0
 * 
 * Unless required by applicable law or agreed to in writing, software
 * distributed under the License is distributed on an "AS IS" BASIS,
 * WITHOUT WARRANTIES OR CONDITIONS OF ANY KIND, either express or implied.
 * See the License for the specific language governing permissions and
 * limitations under the License.
 ******************************************************************************/
package org.usergrid.rest.management.organizations;

import java.util.Map;
import java.util.UUID;

import javax.ws.rs.Consumes;
import javax.ws.rs.DefaultValue;
import javax.ws.rs.FormParam;
import javax.ws.rs.POST;
import javax.ws.rs.Path;
import javax.ws.rs.PathParam;
import javax.ws.rs.Produces;
import javax.ws.rs.QueryParam;
import javax.ws.rs.core.Context;
import javax.ws.rs.core.MediaType;
import javax.ws.rs.core.UriInfo;

import com.google.common.base.Preconditions;
import org.apache.commons.lang.StringUtils;
import org.slf4j.Logger;
import org.slf4j.LoggerFactory;
import org.springframework.beans.factory.annotation.Autowired;
import org.springframework.context.annotation.Scope;
import org.springframework.stereotype.Component;
import org.usergrid.management.ApplicationCreator;
import org.usergrid.management.OrganizationInfo;
import org.usergrid.management.OrganizationOwnerInfo;
import org.usergrid.management.exceptions.ManagementException;
import org.usergrid.rest.AbstractContextResource;
import org.usergrid.rest.ApiResponse;

import com.sun.jersey.api.json.JSONWithPadding;

@Component("org.usergrid.rest.management.organizations.OrganizationsResource")
@Scope("prototype")
@Produces({ MediaType.APPLICATION_JSON, "application/javascript",
		"application/x-javascript", "text/ecmascript",
		"application/ecmascript", "text/jscript" })
public class OrganizationsResource extends AbstractContextResource {

	private static final Logger logger = LoggerFactory
			.getLogger(OrganizationsResource.class);

  @Autowired
  private ApplicationCreator applicationCreator;

	public OrganizationsResource() {
	}

	@Path("{organizationId: [A-Fa-f0-9]{8}-[A-Fa-f0-9]{4}-[A-Fa-f0-9]{4}-[A-Fa-f0-9]{4}-[A-Fa-f0-9]{12}}")
	public OrganizationResource getOrganizationById(@Context UriInfo ui,
			@PathParam("organizationId") String organizationIdStr)
			throws Exception {
		OrganizationInfo organization = management.getOrganizationByUuid(UUID
				.fromString(organizationIdStr));
		if (organization == null) {
			throw new ManagementException("Could not find organization for ID: " + organizationIdStr);
		}
		return getSubResource(OrganizationResource.class).init(organization);
	}

	@Path("{organizationName}")
	public OrganizationResource getOrganizationByName(@Context UriInfo ui,
			@PathParam("organizationName") String organizationName)
			throws Exception {
		OrganizationInfo organization = management
				.getOrganizationByName(organizationName);
		if (organization == null) {
      throw new ManagementException("Could not find organization for name: " + organizationName);
		}
		return getSubResource(OrganizationResource.class).init(organization);
	}

	@POST
	@Consumes(MediaType.APPLICATION_JSON)
	public JSONWithPadding newOrganization(@Context UriInfo ui,
			Map<String, Object> json,
			@QueryParam("callback") @DefaultValue("callback") String callback)
			throws Exception {
		ApiResponse response = new ApiResponse(ui);
		response.setAction("new organization");

		String organizationName = (String) json.get("organization");
		String username = (String) json.get("username");
		String name = (String) json.get("name");
		String email = (String) json.get("email");
		String password = (String) json.get("password");

		return newOrganizationFromForm(ui, organizationName, username, name,
				email, password, callback);
	}

	@POST
	@Consumes(MediaType.APPLICATION_FORM_URLENCODED)
	public JSONWithPadding newOrganizationFromForm(@Context UriInfo ui,
			@FormParam("organization") String organizationName,
			@FormParam("username") String username,
			@FormParam("name") String name, @FormParam("email") String email,
			@FormParam("password") String password,
			@QueryParam("callback") @DefaultValue("callback") String callback)
			throws Exception {
    Preconditions.checkArgument(StringUtils.isNotBlank(organizationName),
            "The organization parameter was missing");

    logger.info("New organization: " + organizationName);

		ApiResponse response = new ApiResponse(ui);
		response.setAction("new organization");

		OrganizationOwnerInfo organizationOwner = management
				.createOwnerAndOrganization(organizationName, username, name,
<<<<<<< HEAD
						email, password, true, true, false);
=======
						email, password);
>>>>>>> 08175b56

		if (organizationOwner == null) {
			return null;
		}

    applicationCreator.createSampleFor(organizationOwner.getOrganization());

		response.setData(organizationOwner);
		response.setSuccess();

		return new JSONWithPadding(response, callback);
	}

	/*
	 * @POST
	 * 
	 * @Consumes(MediaType.MULTIPART_FORM_DATA) public JSONWithPadding
	 * newOrganizationFromMultipart(@Context UriInfo ui,
	 * 
	 * @FormDataParam("organization") String organization,
	 * 
	 * @FormDataParam("username") String username,
	 * 
	 * @FormDataParam("name") String name,
	 * 
	 * @FormDataParam("email") String email,
	 * 
	 * @FormDataParam("password") String password) throws Exception { return
	 * newOrganizationFromForm(ui, organization, username, name, email,
	 * password); }
	 */
}<|MERGE_RESOLUTION|>--- conflicted
+++ resolved
@@ -124,11 +124,7 @@
 
 		OrganizationOwnerInfo organizationOwner = management
 				.createOwnerAndOrganization(organizationName, username, name,
-<<<<<<< HEAD
-						email, password, true, true, false);
-=======
 						email, password);
->>>>>>> 08175b56
 
 		if (organizationOwner == null) {
 			return null;
