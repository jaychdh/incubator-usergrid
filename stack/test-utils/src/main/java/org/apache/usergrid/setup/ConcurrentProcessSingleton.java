--- conflicted
+++ resolved
@@ -30,10 +30,7 @@
 import org.apache.usergrid.lock.MultiProcessLocalLock;
 
 import java.io.IOException;
-<<<<<<< HEAD
 import java.util.concurrent.TimeoutException;
-=======
->>>>>>> 774324cd
 
 
 /**
@@ -46,12 +43,7 @@
     private static final String TEMP_FILE_PATH = "target/surefirelocks/start_barrier-"
         + System.getProperty( "test.barrier.timestamp", "default" );
 
-<<<<<<< HEAD
-    public static final int LOCK_PORT = AvailablePortFinder.getNextAvailable();
-=======
-    public static final int LOCK_PORT = Integer.parseInt(
-        System.getProperty( "test.lock.port", "10101" ) );
->>>>>>> 774324cd
+    public static final int LOCK_PORT = Integer.parseInt( System.getProperty( "test.lock.port", "10101" ) );
 
     public static final boolean CLEAN_STORAGE =
         Boolean.parseBoolean( System.getProperty( "test.clean.storage", "false" ) );
@@ -88,11 +80,7 @@
 
             logger.info( "Trying to get a lock to setup system" );
 
-<<<<<<< HEAD
-            //we have a lock, so init the system
-=======
             // we have a lock, so init the system
->>>>>>> 774324cd
             if ( lock.tryLock() ) {
 
                 logger.info( "Lock acquired, setting up system" );
@@ -113,11 +101,7 @@
                 logger.info("Populating database");
                 schemaManager.populateBaseData();
 
-<<<<<<< HEAD
-                //signal to other processes we've migrated, and they can proceed
-=======
                 // signal to other processes we've migrated, and they can proceed
->>>>>>> 774324cd
                 barrier.proceed();
 
                 logger.info( "Waiting for setup to complete" );
@@ -131,11 +115,8 @@
                     +" Some other process must be binding to port " + LOCK_PORT );
             }
 
-<<<<<<< HEAD
-=======
             // Commented out: Never release the lock, otherwise some other JVM may destroy the schema
             // lock.maybeReleaseLock();
->>>>>>> 774324cd
         }
 
         catch ( Exception e ) {
