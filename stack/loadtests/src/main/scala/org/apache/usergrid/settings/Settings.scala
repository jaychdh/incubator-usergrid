--- conflicted
+++ resolved
@@ -38,12 +38,8 @@
 
 
   // Simulation settings
-<<<<<<< HEAD
-  var numUsers:Int = Integer.getInteger("numUsers", 10).toInt
-=======
   val maxPossibleUsers:Int = Integer.getInteger("maxPossibleUsers", 10).toInt
   val numUsers:Int = maxPossibleUsers
->>>>>>> c31e1b33
 
   val numEntities:Int = Integer.getInteger("numEntities", 5000).toInt
   val numDevices:Int = Integer.getInteger("numDevices", 4000).toInt
@@ -51,15 +47,6 @@
   val rampTime:Int = Integer.getInteger("rampTime", 0).toInt // in seconds
   val throttle:Int = Integer.getInteger("throttle", 50).toInt // in seconds
 
-  if(numUsers<duration){
-    println(s"Changing numUsers $numUsers to duration length $duration")
-    numUsers = duration
-  }
-  if(numUsers % duration != 0){
-    val message = s"please use numUsers ($numUsers) that is evenly divisible by duration($duration)"
-    println(message)
-    throw new Exception(message)
-  }
   // Geolocation settings
   val centerLatitude:Double = 37.442348 // latitude of center point
   val centerLongitude:Double = -122.138268 // longitude of center point
@@ -70,10 +57,6 @@
   val pushNotifier = if (System.getProperty("pushNotifier") != null)  System.getProperty("pushNotifier") else "loadNotifier"
   val pushProvider =  if (System.getProperty("pushProvider") != null)  System.getProperty("pushProvider")  else "noop"
 
-<<<<<<< HEAD
-  val constantUsers:Int = Settings.numUsers/Settings.duration
-  println(s"Will inject $constantUsers users per sec")
-=======
   println(s"Will inject $maxPossibleUsers users per sec")
 
    def getUserFeeder():Array[Map[String, String]]= {
@@ -86,6 +69,5 @@
     return userFeeder
   }
 
->>>>>>> c31e1b33
 
 }