/*
 * Licensed to the Apache Software Foundation (ASF) under one or more
 *  contributor license agreements.  The ASF licenses this file to You
 * under the Apache License, Version 2.0 (the "License"); you may not
 * use this file except in compliance with the License.
 * You may obtain a copy of the License at
 *
 *     http://www.apache.org/licenses/LICENSE-2.0
 *
 * Unless required by applicable law or agreed to in writing, software
 * distributed under the License is distributed on an "AS IS" BASIS,
 * WITHOUT WARRANTIES OR CONDITIONS OF ANY KIND, either express or implied.
 * See the License for the specific language governing permissions and
 * limitations under the License.  For additional information regarding
 * copyright in this work, please see the NOTICE file in the top level
 * directory of this distribution.
 */



// 
// configure_cassandra.groovy 
// 
// Emits Cassandra config file based on environment and Cassandra node 
// registry in SimpleDB
//
import com.amazonaws.auth.*
import com.amazonaws.services.simpledb.*
import com.amazonaws.services.simpledb.model.*

String hostName  = (String)System.getenv().get("PUBLIC_HOSTNAME")


NodeRegistry registry = new NodeRegistry();

<<<<<<< HEAD
// build seed list by listing all nodes found in SimpleDB domain with our stackName
def selectResult = sdbClient.select(new SelectRequest((String)"select * from `${domain}`"))
def esnodes = ""
def sep = ""
for (item in selectResult.getItems()) {
    def att = item.getAttributes().get(0)
    if (att.getValue().equals(stackName)) {
        esnodes = "${esnodes}${sep}\"${item.getName()}\""
        sep = ","
    }
=======
// build seed list by listing all Cassandra nodes found in SimpleDB domain with our stackName
def selectResult = registry.searchNode('elasticsearch')
def seeds = ""
def sep = ""
for (hostname in selectResult) {
   seeds = "${seeds}${sep}\"${hostname}\""
   sep = ","
>>>>>>> b1e41a05
}

def elasticSearchConfig = """
cluster.name: ${clusterName}
discovery.zen.ping.multicast.enabled: true
discovery.zen.ping.unicast.hosts: [${esnodes}]
node:
    name: ${hostName} 
network:
    host: ${hostName}
path:
    logs: /mnt/log/elasticsearch
    data: /mnt/data/elasticsearch
"""

println elasticSearchConfig<|MERGE_RESOLUTION|>--- conflicted
+++ resolved
@@ -33,18 +33,6 @@
 
 NodeRegistry registry = new NodeRegistry();
 
-<<<<<<< HEAD
-// build seed list by listing all nodes found in SimpleDB domain with our stackName
-def selectResult = sdbClient.select(new SelectRequest((String)"select * from `${domain}`"))
-def esnodes = ""
-def sep = ""
-for (item in selectResult.getItems()) {
-    def att = item.getAttributes().get(0)
-    if (att.getValue().equals(stackName)) {
-        esnodes = "${esnodes}${sep}\"${item.getName()}\""
-        sep = ","
-    }
-=======
 // build seed list by listing all Cassandra nodes found in SimpleDB domain with our stackName
 def selectResult = registry.searchNode('elasticsearch')
 def seeds = ""
@@ -52,7 +40,6 @@
 for (hostname in selectResult) {
    seeds = "${seeds}${sep}\"${hostname}\""
    sep = ","
->>>>>>> b1e41a05
 }
 
 def elasticSearchConfig = """
