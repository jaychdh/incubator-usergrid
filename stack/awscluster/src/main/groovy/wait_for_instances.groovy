/*
 * Licensed to the Apache Software Foundation (ASF) under one or more
 *  contributor license agreements.  The ASF licenses this file to You
 * under the Apache License, Version 2.0 (the "License"); you may not
 * use this file except in compliance with the License.
 * You may obtain a copy of the License at
 *
 *     http://www.apache.org/licenses/LICENSE-2.0
 *
 * Unless required by applicable law or agreed to in writing, software
 * distributed under the License is distributed on an "AS IS" BASIS,
 * WITHOUT WARRANTIES OR CONDITIONS OF ANY KIND, either express or implied.
 * See the License for the specific language governing permissions and
 * limitations under the License.  For additional information regarding
 * copyright in this work, please see the NOTICE file in the top level
 * directory of this distribution.
 */


//
// wait_for_instances.groovy
//
// Wait for enough Cassandra servers are up before proceding,
// Enough means count greater than or equal to replication factor.
//
import com.amazonaws.auth.*
import com.amazonaws.services.simpledb.*
import com.amazonaws.services.simpledb.model.*


if (args.size() !=2 )  {
  println "this script expects two arguments.  wait_for_instances.groovy nodetype numberOfServers"
  // You can even print the usage here.
  return 1;
}

String nodetype = args[0]
int numberOfServers = args[1].toInteger()


NodeRegistry registry = new NodeRegistry();

println "Waiting for ${numberOfServers} nodes of type ${nodetype} to register..."

def count = 0

while (true) {
    try {
<<<<<<< HEAD
        def selectResult = sdbClient.select( new SelectRequest(
            (String)"select * from `${domain}` where itemName() is not null  order by itemName()"))
=======



        def selectResult = registry.searchNode(nodetype)

>>>>>>> b1e41a05

        count = selectResult.size();

        if (count >= numberOfServers) {
            println("count = ${count}, total number of servers is ${numberOfServers}.  Breaking")
            break
        }

<<<<<<< HEAD
        println("Found ${count} nodes but need at least ${cassNumServers}.  Waiting...")
        
=======
        println("Found ${count} nodes but need at least ${numberOfServers}.  Waiting...")
>>>>>>> b1e41a05
    } catch (Exception e) {
        println "ERROR waiting for Casasndra ${e.getMessage()}, will continue waiting"
    }
    Thread.sleep(2000)
}

println "Waiting done."<|MERGE_RESOLUTION|>--- conflicted
+++ resolved
@@ -46,16 +46,11 @@
 
 while (true) {
     try {
-<<<<<<< HEAD
-        def selectResult = sdbClient.select( new SelectRequest(
-            (String)"select * from `${domain}` where itemName() is not null  order by itemName()"))
-=======
 
 
 
         def selectResult = registry.searchNode(nodetype)
 
->>>>>>> b1e41a05
 
         count = selectResult.size();
 
@@ -64,12 +59,7 @@
             break
         }
 
-<<<<<<< HEAD
-        println("Found ${count} nodes but need at least ${cassNumServers}.  Waiting...")
-        
-=======
         println("Found ${count} nodes but need at least ${numberOfServers}.  Waiting...")
->>>>>>> b1e41a05
     } catch (Exception e) {
         println "ERROR waiting for Casasndra ${e.getMessage()}, will continue waiting"
     }
