--- conflicted
+++ resolved
@@ -12,10 +12,7 @@
 
 		<script type="text/javascript">
 
-<<<<<<< HEAD
-=======
 		
->>>>>>> de645300
 			// Initializing the SDK
 			var client = new Usergrid.Client({
 				orgName:'yourorgname', // Your Usergrid organization name (or apigee.com username for App Services)
@@ -57,7 +54,7 @@
 
 Current Version: **0.10.4**
 
-Please see change log:
+See change log:
 
 <https://github.com/apigee/usergrid-javascript-sdk/blob/master/changelog.md>
 
@@ -135,22 +132,12 @@
 
 **Note:** You can find your organization name and application in the [Admin Portal](http://apigee.com/usergrid).
 
-<<<<<<< HEAD
-##Asynchronous vs. Synchronous calls (a quick discussion)
-This SDK works by making RESTful API calls from your application to the App Services (Usergrid) API. This SDK currently only supports Asynchronous calls.
-=======
 You are now ready to use the `Client` object to make calls against the API.
->>>>>>> de645300
 
 ##Asynchronous vs. synchronous calls (a quick discussion)
 This SDK works by making RESTful API calls from your application to the App Services (Usergrid) API. This SDK currently only supports asynchronous calls. 
 
-<<<<<<< HEAD
-###Asynchronous
-Asynchronous calls, which are supported by this SDK, do not block (or wait) for the API call to return from the server.  Execution continues on in your program, and when the call returns from the server, a "callback" function is executed. For example, in the following code, the function called dogCreateCallback will be called when the create dog API call returns from the server.  Meanwhile, execution will continue:
-=======
 If an API call is _synchronous_, it means that code execution will block (or wait) for the API call to return before continuing. This SDK does not yet support synchronous calls.
->>>>>>> de645300
 
 _Asynchronous_ calls, which are supported by this SDK, do not block (or wait) for the API call to return from the server. Execution continues on in your program, and when the call returns from the server, a "callback" function is executed. For example, in the following code, the function `dogCreateCallback` will be called when the `createEntity` call returns from the server.  Meanwhile, execution will continue.
 
@@ -162,16 +149,12 @@
 			// Success - Dog was created
 		}
 	}
-
+	
 	client.createEntity({type:'dogs'}, dogCreateCallback);
-
+	
 	alert('I will probably be called first');
 
-<<<<<<< HEAD
-The result of this is that we cannot guarantee the order of the two alert statements.  Most likely, the alert right after the createEntity function will be called first since the API call will take a second or so to complete.
-=======
 The result of this is that we cannot guarantee the order of the two alert statements.  Most likely, the alert right after the `createEntity` function will be called first because the API call will take a second or so to complete.
->>>>>>> de645300
 
 The important point is that program execution will continue asynchronously, the callback function will be called once program execution completes.
 
