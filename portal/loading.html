--- conflicted
+++ resolved
@@ -4,10 +4,6 @@
     <title></title>
   </head>
   <body>
-<<<<<<< HEAD
-    loading...
-=======
     aloading...
->>>>>>> 618926a4
   </body>
 </html>