--- conflicted
+++ resolved
@@ -102,7 +102,6 @@
         <div id="publicMenu" class="navbar-inner">
           <div class="left-header">
             <h1 class="apigee"><a href="https://apigee.com" target="_blank"><img src="images/logo-white.png">apigee</a></h1>
-            <b class="caret"></b>
             <h2 id="ActualPage1">Admin Portal</h2>
           </div>
           <div class="right-header">
@@ -202,41 +201,13 @@
               <div class="controls">
                 <input type="text" name="login-email" id="login-email" class="" value="" size="20"/>
               </div>
-<<<<<<< HEAD
+
             </div>
             <div class="control-group">
               <label class="control-label" for="login-password">Password:</label>
               <div class="controls">
                 <input type="password" name="login-password" id="login-password" class="" value="" size="20"/>
-=======
-              <div class="console-section">
-                <div class="well thingy"><span class="title">Login</span></div>
-                <form name="login-form" id="login-form" class="form-horizontal" style="width: 100%">
-                  <div class="control-group">
-                    <label class="control-label" for="login-email">Email:</label>
-                    <div class="controls">
-                      <input type="text" name="login-email" id="login-email" class="" value="" size="20"/>
-                    </div>
-                  </div>
-                  <div class="control-group">
-                    <label class="control-label" for="login-password">Password:</label>
-                    <div class="controls">
-                      <input type="password" name="login-password" id="login-password" class="" value="" size="20"/>
-                    </div>
-                  </div>
-                  <div class="control-group">
-                    <div class="controls">
-                      <input type="checkbox" value="true" id="remember" name="remember"/>
-                      <span>Remember me</span>
-                    </div>
-                  </div>
-                  <div class="form-actions">
-                    <div class="submit">
-                      <input type="submit" name="button-login" id="button-login" value="Log In" class="btn btn-usergrid"/>
-                    </div>
-                  </div>
-                </form>
->>>>>>> 5a697092
+
               </div>
             </div>
             <div class="control-group">
@@ -335,31 +306,16 @@
 
             <div id="sidebar-menu">
               <ul id="application-panel-buttons" class="nav nav-list" style="margin-bottom: 5px;">
-                <!--
-                <h4 class="panel-title">
-                  ORGANIZATION
-                </h4>
-                <li><a class="go-home">
-                  <i class="icon-home"></i>
-                  <div id="organization-name">Home</div>
-                </a></li>
-                <br>
-                <h4 class="panel-title">
-                  APPLICATION
-                </h4>
-                <li>
-                  <div class="btn-group">
-                    <a id="current-app-name" class="btn dropdown-toggle" data-toggle="dropdown"  style="width: 109px; text-align: left;">
-                      App Name
-                    </a>
-                    <ul class="dropdown-menu applications-menu" >
-                      <li><a >loading apps...</a></li>
-                    </ul>
-                  </div>
-                </li>
-                -->
+                <h4 class="panel-title">Organization</h4>
+                <div class="panel-desc">View your org's apps, activities, administrators and more.</div>
+                <hr style="margin: 0;">
+                <li id="application-panel-button-dashboard"><a href="#"><i class="icon-th"></i> Org Overview</a></li>
+
+                <h4 class="panel-title">Application</h4>
+                <p class="panel-desc">View your app's data, scripts, analytics and more.</p>
+                <hr style="margin: 0;">
+
                 <li id="application-panel-button-dashboard"><a href="#dashboard"><i class="icon-th"></i> App Overview</a></li>
-
                 <li><a href="#users"><i class="icon-user"></i> <span class="nav-menu-text">App End-Users</span></a></li>
                 <li><a href="#groups"><i class="icon-user"></i> <span class="nav-menu-text">Groups</span></a></li>
                 <li><a href="#roles" id="application-panel-button-roles"><i class="icon-user"></i> <span class="nav-menu-text">Roles</span></a></li>
