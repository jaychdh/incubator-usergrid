--- conflicted
+++ resolved
@@ -2055,13 +2055,8 @@
         },
         function() { alertModal("Error", "Unable to retrieve user's roles.");}
       ));
-<<<<<<< HEAD
-
-      	runAppQuery(new Usergrid.Query("GET", 'users/' + entity.uuid + '/following', null, null,
-=======
-      
+
       	runAppQuery(new Usergrid.Query("GET", 'users/' + entity.username + '/following', null, null,
->>>>>>> 45eee880
 	        function(response) {
 	          data.followingCurl = this.getCurl();
 	          if (data && response.entities && (response.entities.length > 0)) {
