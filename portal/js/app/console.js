--- conflicted
+++ resolved
@@ -4312,12 +4312,8 @@
     Usergrid.console.ui.loadTemplate("apigee.ui.panels.group.activities.html");
     Usergrid.console.ui.loadTemplate("apigee.ui.panels.group.permissions.html");
     Usergrid.console.ui.loadTemplate("apigee.ui.curl.detail.html");
-<<<<<<< HEAD
     Usergrid.console.ui.loadTemplate("apigee.ui.panels.alert.html");
-=======
-
     $(window).resize();
->>>>>>> bced4d47
   });
 
   //these templates are used on the front page and should be loaded up front
