--- conflicted
+++ resolved
@@ -165,7 +165,7 @@
       }]
     );
     var bearerTokenString = encodeURIComponent(bearerTokenJson);
-    var url = 'https://apigee.com/apigeedev/console/usergrid?v=2&embedded=true&auth=' + bearerTokenString;
+    var url = 'https://apigee.com/console/usergrid?v=2&embedded=true&auth=' + bearerTokenString;
     return url;
   }
   Usergrid.console.getAccessTokenURL = getAccessTokenURL;
@@ -992,13 +992,8 @@
           for (var appName in response.data) { break; }
           var appTitle = appName.split("/")[1];
           var currentOrg = Usergrid.ApiClient.getOrganizationName();
-<<<<<<< HEAD
-          Usergrid.organizations.getItemByName(currentOrg).addItem(new Usergrid.Application(appName, response.data[appName]));
-          pageSelect(appName);
-=======
           Usergrid.organizations.getItemByName(currentOrg).addItem(new Usergrid.Application(appTitle, response.data[appName]));
           pageSelect(appTitle);
->>>>>>> bd69a316
           requestApplications();
         },
         function() {
