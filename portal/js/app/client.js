/*
 * This file contains the all API calls AND ONLY that.
 *
 * No behavioural code should be included here (as of now, there is some though... refactoring)
 * Session management is included here. It'll be separated in a near future
 *
 */

usergrid.client = (function() {

  /* This code block *WILL* load before the document is complete */

  var session = usergrid.session;

  /* Always use public API */
  var FORCE_PUBLIC_API = true;

  var PUBLIC_API_URL = "https://api.usergrid.com";

  var APIGEE_TLD = "apigee.com";

  /*  flag to overide use SSO if needed set to ?use_sso=false */
  var USE_SSO = 'false';

  var APIGEE_SSO_URL = "https://accounts.apigee.com/accounts/sign_in";

  var APIGEE_SSO_PROFILE_URL = "https://accounts.apigee.com/accounts/my_account";

  var SSO_LOGOUT_PAGE = 'https://accounts.apigee.com/accounts/sign_out';

  var LOCAL_STANDALONE_API_URL = "http://localhost:8080";

  var LOCAL_TOMCAT_API_URL = "http://localhost:8080/ROOT";

  var LOCAL_API_URL = LOCAL_STANDALONE_API_URL;

  var response = {};

  function appPath(){
      return session.currentOrganization.uuid + "/" + session.currentApplicationId;
  }

  function Init(options) {
    var options = options || {};

    session.applicationId = options.applicationId || null;
    self.clientId = options.clientId || null;
    self.clientSecret = options.clientSecret || null;

    if (!FORCE_PUBLIC_API && (document.domain.substring(0,9) == "localhost")) {
      self.apiUrl = LOCAL_API_URL;
    }

    if (query_params.api_url) {
      self.apiUrl = query_params.api_url;
    }

    self.use_sso = USE_SSO;
    if (query_params.use_sso) {
      self.use_sso = query_params.use_sso;
    }

    self.apigee_sso_url = APIGEE_SSO_URL;
    if (query_params.apigee_sso_url) {
      self.apigee_sso_url = query_params.apigee_sso_url;
    }

    self.apigee_sso_profile_url = APIGEE_SSO_PROFILE_URL;
    if (query_params.apigee_sso_profile_url) {
      self.apigee_sso_profile_url = query_params.apigee_sso_profile_url;
    }

    if (options.apiUrl) {
      self.apiUrl = options.apiUrl;
    }

    self.resetPasswordUrl = self.apiUrl + "/management/users/resetpw";

    if (self.apiUrl != localStorage.getItem('usergrid_api_url')) {
      localStorage.setItem('usergrid_api_url', self.apiUrl);
    }

  }

  // The base for all API calls. HANDLE WITH CAUTION!
  function apiRequest(method, path, data, success, error) {

    var content_type = "application/json; charset=utf-8";
    /*
    if ((method == 'POST') && !data) {
      data = encodeParams(params);
      content_type = "application/x-www-form-urlencoded";
    } else {
      url += "?" + encodeParams(params);
    }*/
    

    var ajaxOptions = {
      type: method.toUpperCase(),
      url: self.apiUrl + path,
      success: success,
      error: error,
      data: data || {},
      contentType: content_type,
      dataType: "json"
    }

    // This hack is necesary for IE9. IE is too strict when it comes to cross-domain.
    if (onIE) {
      ajaxOptions.dataType = "jsonp";
      if (session.accessToken) { ajaxOptions.data['access_token'] = session.accessToken }
    } else {
      ajaxOptions.beforeSend = function(xhr) {
        if (session.accessToken) { xhr.setRequestHeader("Authorization", "Bearer " + session.accessToken) }
      }
    }

    $.ajax(ajaxOptions);
  }

function encodeParams(params) {
    tail = [];
    if (params instanceof Array) {
      for (i in params) {
        var item = params[i];
        if ((item instanceof Array) && (item.length > 1)) {
          tail.push(item[0] + "=" + encodeURIComponent(item[1]));
        }
      }
    } else {
      for (var key in params) {
        if (params.hasOwnProperty(key)) {
          var value = params[key];
          if (value instanceof Array) {
            for (i in value) {
              var item = value[i];
              tail.push(key + "=" + encodeURIComponent(item));
            }
          } else {
            tail.push(key + "=" + encodeURIComponent(value));
          }
        }
      }
    }
    return tail.join("&");
  }
  
  /*******************************************************************
   *
   * Management endpoints
   *
   ******************************************************************/
  function requestApplications(success, failure) {
    if (!session.currentOrganization) {
      failure();
    }
    apiRequest("GET", "/management/organizations/" + session.currentOrganization.uuid + "/applications", null, success, failure);
  }

  function createApplication(data, success, failure) {
    if (!session.currentOrganization) {
      failure();
    }
    apiRequest("POST", "/management/organizations/" + session.currentOrganization.uuid + "/applications", JSON.stringify(data), success, failure);
  }

  function requestAdmins(success, failure) {
    if (!session.currentOrganization) {
      failure();
    }
    apiRequest("GET", "/management/organizations/" + session.currentOrganization.uuid + "/users", null, success, failure);
  }

  function createOrganization(data, success, failure) {
    if (!session.loggedInUser) {
      failure();
    }
    apiRequest("POST", "/management/users/" + session.loggedInUser.uuid + "/organizations", JSON.stringify(data), success, failure);
  }

  function leaveOrganization(organizationUUID, success, failure) {
    if (!session.loggedInUser) {
      failure();
    }
    apiRequest("DELETE", "/management/users/" + session.loggedInUser.uuid + "/organizations/" + organizationUUID, null, success, failure);
  }

  function requestOrganizations(success, failure) {
    apiRequest("GET", "/management/users/" + session.loggedInUser.uuid + "/organizations", null, success, failure);
  }

  function requestOrganizationCredentials(success, failure) {
    if (!session.currentOrganization) {
      failure();
    }
    apiRequest("GET", "/management/organizations/" + session.currentOrganization.uuid + "/credentials", null, success, failure);
  }

  function regenerateOrganizationCredentials(success, failure) {
    if (!session.currentOrganization) {
      failure();
    }
    apiRequest("POST", "/management/organizations/" + session.currentOrganization.uuid + "/credentials", null, success, failure);
  }

  function createAdmin(data, success, failure) {
    if (!session.currentOrganization) {
      failure();
    }
    apiRequest("POST", "/management/organizations/" + session.currentOrganization.uuid + "/users", JSON.stringify(data), success, failure);
  }

  function requestAdminUser(success, failure) {
    if (!session.loggedInUser) {
      failure();
    }
    apiRequest("GET", "/management/users/" + session.loggedInUser.uuid, null, success, failure);
  }

  function updateAdminUser(properties, success, failure) {
    if (!session.loggedInUser) {
      failure();
    }
    apiRequest("PUT", "/management/users/" + session.loggedInUser.uuid, JSON.stringify(properties), success, failure);
  }

  function requestAdminFeed(success, failure) {
    if (!session.loggedInUser) {
      failure();
    }
    apiRequest("GET", "/management/users/" + session.loggedInUser.uuid + "/feed", null, success, failure);
  }

  /*******************************************************************
   *
   * Complex App endpoints
   *
   ******************************************************************/
  function createCollection(applicationId, data, success, failure) {
    var collections = {};
    collections[data.name] = {};
    var metadata = {
      metadata: {
        collections: collections
      }
    };
    apiRequest("PUT", "/" + session.currentOrganization.uuid + "/" + applicationId, JSON.stringify(metadata), success, failure);
  }

<<<<<<< HEAD
=======
  function requestApplicationCredentials(applicationId, success, failure) {
    apiGetRequest("/" + session.currentOrganization.uuid + "/" + applicationId + "/credentials", null, success, failure);
  }

  function regenerateApplicationCredentials(applicationId, success, failure) {
    apiRequest("POST", "/" + session.currentOrganization.uuid + "/" + applicationId + "/credentials",  null, success, failure);
  }

  function requestApplicationRoles(applicationId, success, failure) {
    apiGetRequest("/" + session.currentOrganization.uuid + "/" + applicationId + "/rolenames", null, success, failure);
  }

  function requestApplicationRolePermissions(applicationId, roleName, success, failure) {
    apiGetRequest("/" + session.currentOrganization.uuid + "/" + applicationId + "/rolenames/" + roleName, null, success, failure);
  }

  function requestApplicationRoleUsers(applicationId, roleId, success, failure) {
    apiGetRequest("/" + session.currentOrganization.uuid + "/" + applicationId + "/roles/" + roleId + "/users/", null, success, failure);
  }

  function addApplicationRolePermission(applicationId, roleName, permission, success, failure) {
    apiRequest("POST", "/" + session.currentOrganization.uuid + "/" + applicationId + "/rolenames/" + roleName, JSON.stringify({
      permission : permission
    }), success, failure);
  }

  function editRoleInactivity(applicationId, roleId, inactivity, success, failure) {
    apiRequest("PUT", "/" + session.currentOrganization.uuid + "/" + applicationId + "/roles/" + roleId, JSON.stringify({ inactivity: inactivity }), success, failure);
  }

  function deleteApplicationRolePermission(applicationId, roleName, permission, success, failure) {
    apiRequest("DELETE", "/" + session.currentOrganization.uuid + "/" + applicationId + "/rolenames/" + roleName, {
      permission : permission
    }, success, failure);
  }

  function addApplicationUserPermission(applicationId, userName, permission, success, failure) {
    apiRequest("POST", "/" + session.currentOrganization.uuid + "/" + applicationId + "/users/" + userName + "/permissions", JSON.stringify({
      permission : permission
    }), success, failure);
  }

  function deleteApplicationUserPermission(applicationId, userName, permission, success, failure) {
    apiRequest("DELETE", "/" + session.currentOrganization.uuid + "/" + applicationId + "/users/" + userName + "/permissions", {
      permission : permission
    }, success, failure);
  }

  function requestApplicationCounterNames(applicationId, success, failure) {
    apiGetRequest("/" + session.currentOrganization.uuid + "/" + applicationId + "/counters", null, success, failure);
  }

>>>>>>> af3c1672
  function requestApplicationCounters(applicationId, start_time, end_time, resolution, counter, success, failure) {
    var params = {};
    if (start_time) params.start_time = start_time;
    if (end_time) params.end_time = end_time;
    if (resolution) params.resolution = resolution;
    if (counter) params.counter = counter;
    params.pad = true;
<<<<<<< HEAD
    apiRequest("GET", "/" + session.currentOrganization.uuid + "/" + applicationId + "/counters", params, success, failure);
=======
    apiGetRequest("/" + session.currentOrganization.uuid + "/" + applicationId + "/counters", params, success, failure);
  }

  function requestAdminUser(success, failure) {
    if (!session.loggedInUser) {
      failure();
    }
    apiGetRequest("/management/users/" + session.loggedInUser.uuid, null, success, failure);
  }

  function updateAdminUser(properties, success, failure) {
    if (!session.loggedInUser) {
      failure();
    }
    apiRequest("PUT", "/management/users/" + session.loggedInUser.uuid, JSON.stringify(properties), success, failure);
  }

  function requestAdminFeed(success, failure) {
    if (!session.loggedInUser) {
      failure();
    }
    apiGetRequest("/management/users/" + session.loggedInUser.uuid + "/feed", null, success, failure);
>>>>>>> af3c1672
  }

  function loginAdmin(email, password, successCallback, errorCallback) {
    session.clearIt();
    var formdata = {
      grant_type: "password",
      username: email,
      password: password
    };
    apiRequest("GET", "/management/token", formdata,
      function(data, textStatus, xhr) {
        if (!data) {
          errorCallback();
          return
        }
        session.loggedInUser = data.user;
        session.accessToken = data.access_token;
        setCurrentOrganization();
        session.saveIt();
        if (successCallback) {
          successCallback(data, textStatus, xhr);
        }
      },
      errorCallback
    );
  }

  function loginAppUser(applicationId, email, password, success, failure) {
    session.clearIt();
    var formdata = {
      username: email,
      password: '',
      invite: true
    };
    apiRequest("POST", "/" + session.currentOrganization.uuid + "/" + applicationId + "/token", formdata,
               function(response) {
                 if (response && response.access_token && response.user) {
                   session.loggedInUser = response.user;
                   session.accessToken = response.access_token;
                   setCurrentOrganization();
                   localStorage.setObject('usergridUser', session.loggedInUser);
                   localStorage.setItem('accessToken', session.accessToken);
                   if (success) {
                     success();
                   }
                 } else if (failure) {
                   failure();
                 }
               },
               function(response, textStatus, xhr) {
                 if (failure) {
                   failure();
                 }
               }
              );
  }

  function renewToken(successCallback, errorCallback) {
    apiRequest("GET", "/management/users/" + session.loggedInUser.email, null,
                function(data, status, xhr) {
                  if (!data || !data.data) {
                    errorCallback();
                    return
                  }
                  session.loggedInUser = data.data;
		  setCurrentOrganization();
		  session.saveIt();

                  if (successCallback) {
                    successCallback(data);
                  }
                },
                errorCallback
               );
  }

  function signup(organization, username, name, email, password, success, failure) {
    var formdata = {
      organization: organization,
      username: username,
      name: name,
      email: email,
      password: password
    };
    apiRequest("POST", "/management/organizations", formdata,
               function(response) {
                 if (response && response.data) {
                   if (success) {
                     success(response);
                   }
                 } else if (failure) {
                   failure(response);
                 }
               },
               function(XMLHttpRequest, textStatus, errorThrown) {
                 if (failure) {
                   failure();
                 }
               }
              );
  }

<<<<<<< HEAD
=======
  function getEntity(collection, a) {
    var ns = session.currentOrganization.uuid + "/" + session.currentApplicationId;
    var id = a[0];
    if (countByType("string", a) >= 2) {
      ns = session.currentOrganization.uuid + "/" + getByType("string", 0, a);
      id = getByType("string", 1, a);
    }
    var success = getByType("function", 0, a);
    var failure = getByType("function", 1, a);
    if (!ns) {
      return;
    }
    var params = getByType("object", 0, a);

    var path = "/" + ns + "/" + collection + "/" + id;
    apiGetRequest(path, params, success, failure);
  }

  function getUser(a) {
    return getEntity("users", arguments);
  }

  function getGroup(a) {
    return getEntity("groups", arguments);
  }

  function queryEntities(root_collection, a) {
    var ns = session.currentOrganization.uuid + "/" + session.currentApplicationId;
    if (countByType("string", a) > 0) {
      ns = session.currentOrganization.uuid + getByType("string", 0, a);
      if (!ns) ns = session.currentOrganization.uuid + "/" + session.currentApplicationId;
    }
    var success = getByType("function", 0, a);
    var failure = getByType("function", 1, a);
    if (!ns) {
      return;
    }
    var options = getByType("object", 0, a) || {};

    var q = new Query(ns, "/" + root_collection, null, options, success, failure);
    q.send("GET", null);
    return q;
  }

  function queryUsers(a) {
    return queryEntities("users", arguments);
  }

  function queryEntityCollection(root_collection, entity_collection, a) {
    var ns = session.currentOrganization.uuid + "/" + session.currentApplicationId;
    var id = a[0];
    if (countByType("string", a) >= 2) {
      ns = session.currentOrganization.uuid + "/" + getByType("string", 0, a);
      id = getByType("string", 1, a);
    }
    var success = getByType("function", 0, a);
    var failure = getByType("function", 1, a);
    if (!ns) {
      return;
    }
    var options = getByType("object", 0, a) || {};

    var path = "/" + root_collection + "/" + id + "/" + entity_collection;
    var q = new Query(ns, path, null, options, success, failure);
    q.send("GET", null);
    return q;
  }

  function deleteEntity(applicationId, entityId, path, success, failure) {
    apiRequest("DELETE", "/" + session.currentOrganization.uuid + "/" + applicationId + "/" + path + "/" + entityId,  null, success, failure);
  }

  function queryUserMemberships(a) {
    return queryEntityCollection("users", "groups", arguments);
  }

  function queryUserActivities(a) {
    return queryEntityCollection("users", "activities", arguments);
  }

  function queryUserRoles(applicationId, entityId, success, failure) {
    apiGetRequest("/" + session.currentOrganization.uuid + "/" + applicationId + "/users/" + entityId + "/roles", null, success, failure);
  }

  function queryUserPermissions(a) {
    return queryEntityCollection("users", "permissions", arguments);
  }

  function queryUserFollowing(a) {
    return queryEntityCollection("users", "following", arguments);
  }

  function queryUserFollowers(a) {
    return queryEntityCollection("users", "followers", arguments);
  }

  function requestUserList(applicationId, searchString, success, failure) {
    if (searchString != "*") searchString = searchString + '*';
    apiRequest("GET", "/" + session.currentOrganization.uuid + "/" + applicationId + "/users", null, JSON.stringify({
      username: searchString
    }), success, failure);
  }

  function requestUsers(applicationId, success, failure) {
    apiGetRequest("/" + session.currentOrganization.uuid + "/" + applicationId + "/users", null, success, failure);
  }

  function createUser(applicationId, data, success, failure) {
    apiRequest("POST", "/" + session.currentOrganization.uuid + "/" + applicationId + "/users?", JSON.stringify(data), success, failure);
  }

  function deleteUser(applicationId, userId, success, failure) {
    apiRequest("DELETE", "/" + session.currentOrganization.uuid + "/" + applicationId + "/users/" + userId, null, success, failure);
  }

  function requestCollectionIndexes(applicationId, path, success, failure) {
    if (path.lastIndexOf("/", 0) !== 0) {
      path = "/" + path;
    }
    path = "/" + session.currentOrganization.uuid + "/" + applicationId + path + "/indexes";
    apiGetRequest(path, null, success, failure);
  }

  function queryGroups(a) {
    return queryEntities("groups", arguments);
  }

  function queryRoles(a) {
    return queryEntities("roles", arguments);
  }

  function queryActivities(a) {
    return queryEntities("activities", arguments);
  }

  function queryCollections(a) {
    return queryEntities("/", arguments);
  }

  function queryGroupMemberships(a) {
    return queryEntityCollection("groups", "users", arguments);
  }

  function queryGroupActivities(a) {
    return queryEntityCollection("groups", "activities", arguments);
  }

  function requestGroups(applicationId, success, failure) {
    apiGetRequest("/" + session.currentOrganization.uuid + "/" + applicationId + "/groups", null, success, failure);
  }

  function requestGroupRoles(applicationId, groupId, success, failure) {
    apiGetRequest("/" + session.currentOrganization.uuid + "/" + applicationId + "/groups/" + groupId + "/roles", null, success, failure);
  }

  function requestRoleGroups(applicationId, roleId, success, failure) {
    apiGetRequest("/" + session.currentOrganization.uuid + "/" + applicationId + "/roles/" + roleId + "/groups", null, success, failure);
  }

  function addGroupToRole(applicationId, roleId, groupId, success, failure) {
    apiRequest("POST", "/" + session.currentOrganization.uuid + "/" + applicationId + "/roles/" + roleId + "/groups/" + groupId, "{ }", success, failure);
  }

  function removeGroupFromRole(applicationId, roleId, groupId, success, failure) {
    apiRequest("DELETE",  "/" + session.currentOrganization.uuid + "/" + applicationId + "/roles/" + roleId + "/groups/" + groupId, null, success, failure);
  }

  function saveUserProfile(applicationId, userid, payload, success,failure) {
    apiRequest("PUT", "/" + session.currentOrganization.uuid + "/" + applicationId + "/users/" + userid, JSON.stringify(payload) , success, failure);
  }

  function saveGroupProfile(applicationId, groupid, payload, success,failure) {
    apiRequest("PUT", "/" + session.currentOrganization.uuid + "/" + applicationId + "/groups/" + groupid, JSON.stringify(payload) , success, failure);
  }

  function createGroup(applicationId, data, success, failure) {
    apiRequest("POST", "/" + session.currentOrganization.uuid + "/" + applicationId + "/groups", JSON.stringify(data), success, failure);
  }

  function deleteGroup(applicationId, groupId, success, failure) {
    apiRequest("DELETE", "/" + session.currentOrganization.uuid + "/" + applicationId + "/groups/" + groupId, null, success, failure);
  }

  function addUserToGroup(applicationId, groupId, username, success, failure) {
    apiRequest("POST", "/" + session.currentOrganization.uuid + "/" + applicationId + "/groups/" + groupId + "/users/" + username, "{ }", success, failure);
  }

  function removeUserFromGroup(applicationId, groupId, username, success, failure) {
    if (!session.loggedInUser) {
      failure();
    }
    apiRequest("DELETE",  "/" + session.currentOrganization.uuid + "/" + applicationId + "/groups/" + groupId + "/users/" + username, null, success, failure);
  }

  function entitySearch(applicationId, searchType, searchString, success, failure) {
                return queryEntities(searchType, arguments);
  }

  function createRole(applicationId, data, success, failure) {
    apiRequest("POST", "/" + session.currentOrganization.uuid + "/" + applicationId + "/rolenames", JSON.stringify(data), success, failure);
  }

  function addUserToRole(applicationId, roleId, username, success, failure) {
    apiRequest("POST", "/" + session.currentOrganization.uuid + "/" + applicationId + "/roles/" + roleId + "/users/" + username, "{ }", success, failure);
  }

  function removeUserFromRole(applicationId, username, roleId, success, failure) {
    if (!session.loggedInUser) {
      failure();
    }
    apiRequest("DELETE",  "/" + session.currentOrganization.uuid + "/" + applicationId + "/users/" + username + "/roles/" + roleId, null, success, failure);
  }

  function requestRoles(applicationId, success, failure) {
    apiGetRequest("/" + session.currentOrganization.uuid + "/" + applicationId + "/rolenames", null, success, failure);
  }

  function requestRole(applicationId, roleId, success, failure) {
    apiGetRequest("/" + session.currentOrganization.uuid + "/" + applicationId + "/role/" + roleId, null, success, failure);
  }

  function Query(applicationId, path, ql, options, success, failure) {

    if (path.lastIndexOf("/", 0) !== 0) {
      path = "/" + path;
    }
    path = "/" + applicationId + path;

    var queryClient = this;
    var query = {};
    var start_cursor = null;
    var next_cursor = null;
    var prev_cursor = null;

    function getServiceParams() {
      var params = {};
      if (ql) {
        params['ql'] = ql;
      }
      if (start_cursor) {
        params['cursor'] = start_cursor;
      }
      if (prev_cursor) {
        params['prev'] = prev_cursor;
      }
      if (options) {
        for (var name in options) {
          params[name] = options[name];
        }
      }
      return params;
    }
    this.getServiceParams = getServiceParams;

    function hasPrevious() {
      return prev_cursor != null;
    }
    this.hasPrevious = hasPrevious;

    function getPrevious() {
      start_cursor = null;
      next_cursor = null;
      if (prev_cursor) {
        start_cursor = prev_cursor.pop();
        send("GET", null);
      }
    }
    this.getPrevious = getPrevious;

    function hasNext() {
      return next_cursor && start_cursor;
    }
    this.hasNext = hasNext;

    function getNext() {
      if (next_cursor && start_cursor) {
        prev_cursor = prev_cursor || [];
        prev_cursor.push(start_cursor);
        start_cursor = next_cursor;
        next_cursor = null;
        send("GET", null);
      }
    }
    this.getNext = getNext;

    function send(method, data) {
      var params = getServiceParams();
      prev_cursor = null;
      next_cursor = null;
      start_cursor = null;
      apiRequest(method, path, data,
                 function(data) {
                   if (data.entities && data.entities.length > 0) {
                     start_cursor = data.entities[0].uuid;
                     if (data.params) {
                       if (data.params.prev) {
                         prev_cursor = data.params.prev;
                       }
                       if (data.params.cursor) {
                         start_cursor = data.params.cursor[0];
                       }
                     }
                     next_cursor = data.cursor;
                   }
                   if (success) {
                     success(data, queryClient);
                   } else if (data.error) {
		     failure(data, queryClient);
		   }
                 },
                 function(data) {
                   if (failure) {
                     failure(data, queryClient);
                   }
                 }
                );
    }
    this.send = send;

    function post(obj) {
      if (obj) {
        send("POST", JSON.stringify(obj));
      }
    }
    this.post = post;

    function put(obj) {
      if (obj) {
        send("PUT", JSON.stringify(obj));
      }
    }
    this.put = put;

    function delete_() {
      send("DELETE", null);
    }
    this.delete_ = delete_;
  }

>>>>>>> af3c1672
  function setCurrentOrganization(orgName) {
    session.currentOrganization = null;
    if (!session.loggedInUser || !session.loggedInUser.organizations) {
      return;
    }

    if (orgName) {
      session.currentOrganization = session.loggedInUser.organizations[orgName];
    } else {
      session.currentOrganization = session.loggedInUser.organizations[localStorage.getObject('currentOrganization')];
    }

    if (!session.currentOrganization) {
      var firstOrg = null;
      for (firstOrg in session.loggedInUser.organizations) {break;}
      if (firstOrg) {
        session.currentOrganization = session.loggedInUser.organizations[firstOrg];
      }
    }

    localStorage.currentOrganization = session.currentOrganization;
    session.saveIt();
  }

  function autoLogin(successCallback, errorCallback) {
    session.readIt();
    // check to see if the user has a valid token
    if (!session.loggedIn()) {
      // test to see if the Portal is running on Apigee, if so, send to SSO, if not, fall through to login screen
      if ( useSSO() ){
        Pages.clearPage();
        sendToSSOLoginPage();
      }
    } else if (session.loggedIn()) {
      renewToken(
        function() {
          session.readIt();
          successCallback();
        },
        function() {
          session.clearIt();
          errorCallback();
        }
      );
      return;
    } else {
      errorCallback()
    }
  }

  function requestCollectionIndexes(applicationId, path, success, failure) {
    if (path.lastIndexOf("/", 0) !== 0) {
      path = path;
    }
    path = path + "/indexes";
    apiRequest("GET", path, null, success, failure);
  }

  /*******************************************************************
   *
   * Query object 
   *
   ******************************************************************/
  
  /*
   *  @class queryObj
   *  @purpose a class for holding all query information and paging state
   *  @purpose a query object that will contain all relevant info for API call
   *  @param method REQUIRED - GET, POST, PUT, DELETE
   *  @param path REQUIRED - API resource (e.g. "users" or "users/rod", should not include http URL or org_name/app_name)
   *  @param jsonObj NULLABLE
   *
   */
  queryObj = (function(method, path, jsonObj, params, successCallback, failureCallback) {
  //function queryObj(method, path, jsonObj, params, successCallback, failureCallback) {
    //query vars
    this.method = method;
    this.path = path;
    this.jsonObj = jsonObj;
    this.params = params;

    //callbacks
    this.successCallback = successCallback;
    this.failureCallback = failureCallback;
    
    //paging vars
    this.cursor = null;
    this.next = null
    this.previous = [];

    //paging functions
    queryObj.prototype.resetPaging = function resetPaging() {
      this.previous = [];
      this.next = null;
      this.cursor = null;
    }

    queryObj.prototype.hasPrevious = function hasPrevious() {
      return (this.previous.length > 0);
    }

    queryObj.prototype.getPrevious = function getPrevious() {
      this.next=null; //clear out next so the comparison will find the next item
      this.cursor = this.previous.pop();
    }

    queryObj.prototype.hasNext = function hasNext(){
      return (this.next);
    }
    
    queryObj.prototype.getNext = function getNext() {
      this.previous.push(this.cursor);
      this.cursor = this.next;
    }

    queryObj.prototype.saveCursor = function saveCursor(_cursor) {
      this.cursor = this.next; //what was new is old again
      //if current cursor is different, grab it for next cursor
      if (this.next != _cursor) {
        this.next = _cursor;
      } else {
        this.next = null;
      }
    }
  });

  /*
   *  @function runAppQuery
   *  @purpose public function to run calls against the app endpoint
   *  @params queryObj - {method, path, jsonObj, params, successCallback, failureCallback}
   *
   */
  function runAppQuery(_queryObj) {
    var endpoint = "/" + session.currentOrganization.uuid + "/" + session.currentApplicationId + "/";
    processQuery(_queryObj, endpoint);
  }

  /*
   *  @function runManagementQuery
   *  @purpose public function to run calls against the management endpoint
   *  @params queryObj - {method, path, jsonObj, params, successCallback, failureCallback}
   *
   */
  function runManagementQuery(_queryObj) {
    var endpoint = "/management/users/";
    processQuery(_queryObj, endpoint)
  }

  /*
   *  @function processQuery
   *  @purpose to validate and prepare a call to the API
   *  @params queryObj - {method, path, jsonObj, params, successCallback, failureCallback}
   *            
   */
  function processQuery(_queryObj, endpoint) {
    //validate parameters
    try {
      var method = _queryObj.method.toUpperCase();
      var path = _queryObj.path;
      var jsonObj = _queryObj.jsonObj || {};
      var params = _queryObj.params || {};

      //method - should be GET, POST, PUT, or DELETE only      
      if (method != 'GET' && method != 'POST' && method != 'PUT' && method != 'DELETE') {
        throw(new Error('Invalid method - should be GET, POST, PUT, or DELETE.'));
      }
      
      //add in a timestamp for gets and deletes
      if ((method == "GET") || (method == "DELETE")) {
        params['_'] = new Date().getTime();
      }

      //params - make sure we have a valid json object
      _params = JSON.stringify(params)
      if (!jsonlint.parse(_params)) {
        throw(new Error('Params object is not valid.'));
      }

      //add in the cursor if one is available
      if (_queryObj.cursor) {
        params.cursor = _queryObj.cursor;
      } else {
        delete params.cursor;
      }

      //path - append params and build out
      path += "?" + encodeParams(params);
      path = endpoint + path;
      //make sure path never has more than one / together
      if (path) {
        //regex to strip multiple slashes
        while(path.indexOf('//') != -1){
          path = path.replace('//', '/');
        }        
      }

      //jsonObj - make sure we have a valid json object
      jsonObj = JSON.stringify(jsonObj)
      if (!jsonlint.parse(jsonObj)) {
        throw(new Error('JSON object is not valid.'));
      }
      if (jsonObj == '{}') {
        jsonObj = null;
      }

    } catch (e) {
      //parameter was invalid
      console.log('processQuery - error occured -' + e.message);
      return false;
    }
    
    //log the activity
    console.log("processQuery - " + method + " - " + path);

    //send query
    apiRequest(method, path, jsonObj,
      function(response) {
        //query completed succesfully, so store cursor
        _queryObj.saveCursor(response.cursor);
        //then call the original callback
        _queryObj.successCallback(response);
      },
      function(response) {
        console.log('API call failed - ' + response.responseText);
        _queryObj.failureCallback(response)
      });   
  }
<<<<<<< HEAD
  
  /*******************************************************************
   *
   * SSO functions
   *
   ******************************************************************/
  function useSSO() {
    return apigeeUser() || self.use_sso=='true' || self.use_sso=='yes'
=======
}

  function getLastErrorMessage(defaultMsg) {
  if (self.error && self.error.error_description) {
    return self.error.error_description;
>>>>>>> af3c1672
  }

  function apigeeUser() {
    return window.location.host == APIGEE_TLD
  }

<<<<<<< HEAD
  function sendToSSOLogoutPage() {
    var newLoc= self.sso_logout_page + '?callback=' + getSSOCallback();
    window.location = newLoc;
    return false;
  }

  function sendToSSOLoginPage() {
    var newLoc = self.apigee_sso_url + '?callback=' + getSSOCallback();
    window.location = newLoc;
    throw "stop!";
    return false;
  }

  function sendToSSOProfilePage() {
    var newLoc = self.apigee_sso_profile_url + '?callback=' + getSSOCallback();
    window.location = newLoc;
    throw "stop!";
    return false;
  }
=======

  /* These are the functions we want to be public. Almost all, really. */
>>>>>>> af3c1672

  function getSSOCallback() {
    var callback = window.location.protocol+'//'+ window.location.host + window.location.pathname;
    var separatorMark = '?';
    if (self.use_sso == 'true' || self.use_sso == 'yes') {
      callback = callback + separatorMark + 'use_sso=' + self.use_sso;
      separatorMark = '&';
    }
    if (self.apiUrl != PUBLIC_API_URL) {
      callback = callback + separatorMark + 'api_url=' + self.apiUrl;
      separatorMark = '&';
    }
    return encodeURIComponent(callback);
  }
  
  /*******************************************************************
   *
   * Public functions
   *
   ******************************************************************/
  var self = {
    Init: Init,
    apiUrl: PUBLIC_API_URL,
    sso_logout_page: SSO_LOGOUT_PAGE,
    error: null,
    activeRequests: 0,
    onActiveRequest: null,
    encodePathString: encodePathString,
<<<<<<< HEAD
=======
    getLastErrorMessage: getLastErrorMessage,
>>>>>>> af3c1672
    apiRequest: apiRequest,
    requestApplications: requestApplications,
    createApplication: createApplication,
    requestAdmins: requestAdmins,
    createOrganization: createOrganization,
    leaveOrganization: leaveOrganization,
    requestOrganizations: requestOrganizations,
    requestOrganizationCredentials: requestOrganizationCredentials,
    regenerateOrganizationCredentials: regenerateOrganizationCredentials,
    createAdmin: createAdmin,
    createCollection: createCollection,
    requestApplicationCounters: requestApplicationCounters,
    requestAdminUser: requestAdminUser,
    updateAdminUser: updateAdminUser,
    requestAdminFeed: requestAdminFeed,
    loginAdmin: loginAdmin,
    loginAppUser: loginAppUser,
    useSSO: useSSO,
    sendToSSOLogoutPage: sendToSSOLogoutPage,
    sendToSSOLoginPage: sendToSSOLoginPage,
    sendToSSOProfilePage: sendToSSOProfilePage,
    getSSOCallback: getSSOCallback,
    signup: signup,
    requestCollectionIndexes: requestCollectionIndexes,
<<<<<<< HEAD
    setCurrentOrganization: setCurrentOrganization,
    autoLogin: autoLogin,
    appPath:appPath,
    runAppQuery:runAppQuery,
    runManagementQuery:runManagementQuery,
    queryObj:queryObj
=======
    queryGroups: queryGroups,
    queryRoles: queryRoles,
    queryActivities: queryActivities,
    queryCollections: queryCollections,
    queryGroupMemberships: queryGroupMemberships,
    queryGroupActivities: queryGroupActivities,
    requestGroups: requestGroups,
    requestGroupRoles: requestGroupRoles,
    requestRoleGroups: requestRoleGroups,
    addGroupToRole: addGroupToRole,
    removeGroupFromRole: removeGroupFromRole,
    saveUserProfile: saveUserProfile,
    saveGroupProfile: saveGroupProfile,
    createGroup: createGroup,
    deleteGroup: deleteGroup,
    addUserToGroup: addUserToGroup,
    removeUserFromGroup: removeUserFromGroup,
    entitySearch: entitySearch,
    createRole: createRole,
    addUserToRole: addUserToRole,
    removeUserFromRole: removeUserFromRole,
    requestRoles: requestRoles,
    requestRole: requestRole,
    Query: Query,
    setCurrentOrganization: setCurrentOrganization,
    autoLogin: autoLogin,
    editRoleInactivity: editRoleInactivity
>>>>>>> af3c1672
  }

  return self
})();<|MERGE_RESOLUTION|>--- conflicted
+++ resolved
@@ -19,8 +19,8 @@
 
   var APIGEE_TLD = "apigee.com";
 
-  /*  flag to overide use SSO if needed set to ?use_sso=false */
-  var USE_SSO = 'false';
+  /* flag to overide use SSO if needed set to ?use_sso=no */
+  var USE_SSO = 'no';
 
   var APIGEE_SSO_URL = "https://accounts.apigee.com/accounts/sign_in";
 
@@ -93,7 +93,7 @@
     } else {
       url += "?" + encodeParams(params);
     }*/
-    
+
 
     var ajaxOptions = {
       type: method.toUpperCase(),
@@ -144,7 +144,7 @@
     }
     return tail.join("&");
   }
-  
+
   /*******************************************************************
    *
    * Management endpoints
@@ -247,61 +247,6 @@
     apiRequest("PUT", "/" + session.currentOrganization.uuid + "/" + applicationId, JSON.stringify(metadata), success, failure);
   }
 
-<<<<<<< HEAD
-=======
-  function requestApplicationCredentials(applicationId, success, failure) {
-    apiGetRequest("/" + session.currentOrganization.uuid + "/" + applicationId + "/credentials", null, success, failure);
-  }
-
-  function regenerateApplicationCredentials(applicationId, success, failure) {
-    apiRequest("POST", "/" + session.currentOrganization.uuid + "/" + applicationId + "/credentials",  null, success, failure);
-  }
-
-  function requestApplicationRoles(applicationId, success, failure) {
-    apiGetRequest("/" + session.currentOrganization.uuid + "/" + applicationId + "/rolenames", null, success, failure);
-  }
-
-  function requestApplicationRolePermissions(applicationId, roleName, success, failure) {
-    apiGetRequest("/" + session.currentOrganization.uuid + "/" + applicationId + "/rolenames/" + roleName, null, success, failure);
-  }
-
-  function requestApplicationRoleUsers(applicationId, roleId, success, failure) {
-    apiGetRequest("/" + session.currentOrganization.uuid + "/" + applicationId + "/roles/" + roleId + "/users/", null, success, failure);
-  }
-
-  function addApplicationRolePermission(applicationId, roleName, permission, success, failure) {
-    apiRequest("POST", "/" + session.currentOrganization.uuid + "/" + applicationId + "/rolenames/" + roleName, JSON.stringify({
-      permission : permission
-    }), success, failure);
-  }
-
-  function editRoleInactivity(applicationId, roleId, inactivity, success, failure) {
-    apiRequest("PUT", "/" + session.currentOrganization.uuid + "/" + applicationId + "/roles/" + roleId, JSON.stringify({ inactivity: inactivity }), success, failure);
-  }
-
-  function deleteApplicationRolePermission(applicationId, roleName, permission, success, failure) {
-    apiRequest("DELETE", "/" + session.currentOrganization.uuid + "/" + applicationId + "/rolenames/" + roleName, {
-      permission : permission
-    }, success, failure);
-  }
-
-  function addApplicationUserPermission(applicationId, userName, permission, success, failure) {
-    apiRequest("POST", "/" + session.currentOrganization.uuid + "/" + applicationId + "/users/" + userName + "/permissions", JSON.stringify({
-      permission : permission
-    }), success, failure);
-  }
-
-  function deleteApplicationUserPermission(applicationId, userName, permission, success, failure) {
-    apiRequest("DELETE", "/" + session.currentOrganization.uuid + "/" + applicationId + "/users/" + userName + "/permissions", {
-      permission : permission
-    }, success, failure);
-  }
-
-  function requestApplicationCounterNames(applicationId, success, failure) {
-    apiGetRequest("/" + session.currentOrganization.uuid + "/" + applicationId + "/counters", null, success, failure);
-  }
-
->>>>>>> af3c1672
   function requestApplicationCounters(applicationId, start_time, end_time, resolution, counter, success, failure) {
     var params = {};
     if (start_time) params.start_time = start_time;
@@ -309,32 +254,7 @@
     if (resolution) params.resolution = resolution;
     if (counter) params.counter = counter;
     params.pad = true;
-<<<<<<< HEAD
     apiRequest("GET", "/" + session.currentOrganization.uuid + "/" + applicationId + "/counters", params, success, failure);
-=======
-    apiGetRequest("/" + session.currentOrganization.uuid + "/" + applicationId + "/counters", params, success, failure);
-  }
-
-  function requestAdminUser(success, failure) {
-    if (!session.loggedInUser) {
-      failure();
-    }
-    apiGetRequest("/management/users/" + session.loggedInUser.uuid, null, success, failure);
-  }
-
-  function updateAdminUser(properties, success, failure) {
-    if (!session.loggedInUser) {
-      failure();
-    }
-    apiRequest("PUT", "/management/users/" + session.loggedInUser.uuid, JSON.stringify(properties), success, failure);
-  }
-
-  function requestAdminFeed(success, failure) {
-    if (!session.loggedInUser) {
-      failure();
-    }
-    apiGetRequest("/management/users/" + session.loggedInUser.uuid + "/feed", null, success, failure);
->>>>>>> af3c1672
   }
 
   function loginAdmin(email, password, successCallback, errorCallback) {
@@ -437,348 +357,6 @@
               );
   }
 
-<<<<<<< HEAD
-=======
-  function getEntity(collection, a) {
-    var ns = session.currentOrganization.uuid + "/" + session.currentApplicationId;
-    var id = a[0];
-    if (countByType("string", a) >= 2) {
-      ns = session.currentOrganization.uuid + "/" + getByType("string", 0, a);
-      id = getByType("string", 1, a);
-    }
-    var success = getByType("function", 0, a);
-    var failure = getByType("function", 1, a);
-    if (!ns) {
-      return;
-    }
-    var params = getByType("object", 0, a);
-
-    var path = "/" + ns + "/" + collection + "/" + id;
-    apiGetRequest(path, params, success, failure);
-  }
-
-  function getUser(a) {
-    return getEntity("users", arguments);
-  }
-
-  function getGroup(a) {
-    return getEntity("groups", arguments);
-  }
-
-  function queryEntities(root_collection, a) {
-    var ns = session.currentOrganization.uuid + "/" + session.currentApplicationId;
-    if (countByType("string", a) > 0) {
-      ns = session.currentOrganization.uuid + getByType("string", 0, a);
-      if (!ns) ns = session.currentOrganization.uuid + "/" + session.currentApplicationId;
-    }
-    var success = getByType("function", 0, a);
-    var failure = getByType("function", 1, a);
-    if (!ns) {
-      return;
-    }
-    var options = getByType("object", 0, a) || {};
-
-    var q = new Query(ns, "/" + root_collection, null, options, success, failure);
-    q.send("GET", null);
-    return q;
-  }
-
-  function queryUsers(a) {
-    return queryEntities("users", arguments);
-  }
-
-  function queryEntityCollection(root_collection, entity_collection, a) {
-    var ns = session.currentOrganization.uuid + "/" + session.currentApplicationId;
-    var id = a[0];
-    if (countByType("string", a) >= 2) {
-      ns = session.currentOrganization.uuid + "/" + getByType("string", 0, a);
-      id = getByType("string", 1, a);
-    }
-    var success = getByType("function", 0, a);
-    var failure = getByType("function", 1, a);
-    if (!ns) {
-      return;
-    }
-    var options = getByType("object", 0, a) || {};
-
-    var path = "/" + root_collection + "/" + id + "/" + entity_collection;
-    var q = new Query(ns, path, null, options, success, failure);
-    q.send("GET", null);
-    return q;
-  }
-
-  function deleteEntity(applicationId, entityId, path, success, failure) {
-    apiRequest("DELETE", "/" + session.currentOrganization.uuid + "/" + applicationId + "/" + path + "/" + entityId,  null, success, failure);
-  }
-
-  function queryUserMemberships(a) {
-    return queryEntityCollection("users", "groups", arguments);
-  }
-
-  function queryUserActivities(a) {
-    return queryEntityCollection("users", "activities", arguments);
-  }
-
-  function queryUserRoles(applicationId, entityId, success, failure) {
-    apiGetRequest("/" + session.currentOrganization.uuid + "/" + applicationId + "/users/" + entityId + "/roles", null, success, failure);
-  }
-
-  function queryUserPermissions(a) {
-    return queryEntityCollection("users", "permissions", arguments);
-  }
-
-  function queryUserFollowing(a) {
-    return queryEntityCollection("users", "following", arguments);
-  }
-
-  function queryUserFollowers(a) {
-    return queryEntityCollection("users", "followers", arguments);
-  }
-
-  function requestUserList(applicationId, searchString, success, failure) {
-    if (searchString != "*") searchString = searchString + '*';
-    apiRequest("GET", "/" + session.currentOrganization.uuid + "/" + applicationId + "/users", null, JSON.stringify({
-      username: searchString
-    }), success, failure);
-  }
-
-  function requestUsers(applicationId, success, failure) {
-    apiGetRequest("/" + session.currentOrganization.uuid + "/" + applicationId + "/users", null, success, failure);
-  }
-
-  function createUser(applicationId, data, success, failure) {
-    apiRequest("POST", "/" + session.currentOrganization.uuid + "/" + applicationId + "/users?", JSON.stringify(data), success, failure);
-  }
-
-  function deleteUser(applicationId, userId, success, failure) {
-    apiRequest("DELETE", "/" + session.currentOrganization.uuid + "/" + applicationId + "/users/" + userId, null, success, failure);
-  }
-
-  function requestCollectionIndexes(applicationId, path, success, failure) {
-    if (path.lastIndexOf("/", 0) !== 0) {
-      path = "/" + path;
-    }
-    path = "/" + session.currentOrganization.uuid + "/" + applicationId + path + "/indexes";
-    apiGetRequest(path, null, success, failure);
-  }
-
-  function queryGroups(a) {
-    return queryEntities("groups", arguments);
-  }
-
-  function queryRoles(a) {
-    return queryEntities("roles", arguments);
-  }
-
-  function queryActivities(a) {
-    return queryEntities("activities", arguments);
-  }
-
-  function queryCollections(a) {
-    return queryEntities("/", arguments);
-  }
-
-  function queryGroupMemberships(a) {
-    return queryEntityCollection("groups", "users", arguments);
-  }
-
-  function queryGroupActivities(a) {
-    return queryEntityCollection("groups", "activities", arguments);
-  }
-
-  function requestGroups(applicationId, success, failure) {
-    apiGetRequest("/" + session.currentOrganization.uuid + "/" + applicationId + "/groups", null, success, failure);
-  }
-
-  function requestGroupRoles(applicationId, groupId, success, failure) {
-    apiGetRequest("/" + session.currentOrganization.uuid + "/" + applicationId + "/groups/" + groupId + "/roles", null, success, failure);
-  }
-
-  function requestRoleGroups(applicationId, roleId, success, failure) {
-    apiGetRequest("/" + session.currentOrganization.uuid + "/" + applicationId + "/roles/" + roleId + "/groups", null, success, failure);
-  }
-
-  function addGroupToRole(applicationId, roleId, groupId, success, failure) {
-    apiRequest("POST", "/" + session.currentOrganization.uuid + "/" + applicationId + "/roles/" + roleId + "/groups/" + groupId, "{ }", success, failure);
-  }
-
-  function removeGroupFromRole(applicationId, roleId, groupId, success, failure) {
-    apiRequest("DELETE",  "/" + session.currentOrganization.uuid + "/" + applicationId + "/roles/" + roleId + "/groups/" + groupId, null, success, failure);
-  }
-
-  function saveUserProfile(applicationId, userid, payload, success,failure) {
-    apiRequest("PUT", "/" + session.currentOrganization.uuid + "/" + applicationId + "/users/" + userid, JSON.stringify(payload) , success, failure);
-  }
-
-  function saveGroupProfile(applicationId, groupid, payload, success,failure) {
-    apiRequest("PUT", "/" + session.currentOrganization.uuid + "/" + applicationId + "/groups/" + groupid, JSON.stringify(payload) , success, failure);
-  }
-
-  function createGroup(applicationId, data, success, failure) {
-    apiRequest("POST", "/" + session.currentOrganization.uuid + "/" + applicationId + "/groups", JSON.stringify(data), success, failure);
-  }
-
-  function deleteGroup(applicationId, groupId, success, failure) {
-    apiRequest("DELETE", "/" + session.currentOrganization.uuid + "/" + applicationId + "/groups/" + groupId, null, success, failure);
-  }
-
-  function addUserToGroup(applicationId, groupId, username, success, failure) {
-    apiRequest("POST", "/" + session.currentOrganization.uuid + "/" + applicationId + "/groups/" + groupId + "/users/" + username, "{ }", success, failure);
-  }
-
-  function removeUserFromGroup(applicationId, groupId, username, success, failure) {
-    if (!session.loggedInUser) {
-      failure();
-    }
-    apiRequest("DELETE",  "/" + session.currentOrganization.uuid + "/" + applicationId + "/groups/" + groupId + "/users/" + username, null, success, failure);
-  }
-
-  function entitySearch(applicationId, searchType, searchString, success, failure) {
-                return queryEntities(searchType, arguments);
-  }
-
-  function createRole(applicationId, data, success, failure) {
-    apiRequest("POST", "/" + session.currentOrganization.uuid + "/" + applicationId + "/rolenames", JSON.stringify(data), success, failure);
-  }
-
-  function addUserToRole(applicationId, roleId, username, success, failure) {
-    apiRequest("POST", "/" + session.currentOrganization.uuid + "/" + applicationId + "/roles/" + roleId + "/users/" + username, "{ }", success, failure);
-  }
-
-  function removeUserFromRole(applicationId, username, roleId, success, failure) {
-    if (!session.loggedInUser) {
-      failure();
-    }
-    apiRequest("DELETE",  "/" + session.currentOrganization.uuid + "/" + applicationId + "/users/" + username + "/roles/" + roleId, null, success, failure);
-  }
-
-  function requestRoles(applicationId, success, failure) {
-    apiGetRequest("/" + session.currentOrganization.uuid + "/" + applicationId + "/rolenames", null, success, failure);
-  }
-
-  function requestRole(applicationId, roleId, success, failure) {
-    apiGetRequest("/" + session.currentOrganization.uuid + "/" + applicationId + "/role/" + roleId, null, success, failure);
-  }
-
-  function Query(applicationId, path, ql, options, success, failure) {
-
-    if (path.lastIndexOf("/", 0) !== 0) {
-      path = "/" + path;
-    }
-    path = "/" + applicationId + path;
-
-    var queryClient = this;
-    var query = {};
-    var start_cursor = null;
-    var next_cursor = null;
-    var prev_cursor = null;
-
-    function getServiceParams() {
-      var params = {};
-      if (ql) {
-        params['ql'] = ql;
-      }
-      if (start_cursor) {
-        params['cursor'] = start_cursor;
-      }
-      if (prev_cursor) {
-        params['prev'] = prev_cursor;
-      }
-      if (options) {
-        for (var name in options) {
-          params[name] = options[name];
-        }
-      }
-      return params;
-    }
-    this.getServiceParams = getServiceParams;
-
-    function hasPrevious() {
-      return prev_cursor != null;
-    }
-    this.hasPrevious = hasPrevious;
-
-    function getPrevious() {
-      start_cursor = null;
-      next_cursor = null;
-      if (prev_cursor) {
-        start_cursor = prev_cursor.pop();
-        send("GET", null);
-      }
-    }
-    this.getPrevious = getPrevious;
-
-    function hasNext() {
-      return next_cursor && start_cursor;
-    }
-    this.hasNext = hasNext;
-
-    function getNext() {
-      if (next_cursor && start_cursor) {
-        prev_cursor = prev_cursor || [];
-        prev_cursor.push(start_cursor);
-        start_cursor = next_cursor;
-        next_cursor = null;
-        send("GET", null);
-      }
-    }
-    this.getNext = getNext;
-
-    function send(method, data) {
-      var params = getServiceParams();
-      prev_cursor = null;
-      next_cursor = null;
-      start_cursor = null;
-      apiRequest(method, path, data,
-                 function(data) {
-                   if (data.entities && data.entities.length > 0) {
-                     start_cursor = data.entities[0].uuid;
-                     if (data.params) {
-                       if (data.params.prev) {
-                         prev_cursor = data.params.prev;
-                       }
-                       if (data.params.cursor) {
-                         start_cursor = data.params.cursor[0];
-                       }
-                     }
-                     next_cursor = data.cursor;
-                   }
-                   if (success) {
-                     success(data, queryClient);
-                   } else if (data.error) {
-		     failure(data, queryClient);
-		   }
-                 },
-                 function(data) {
-                   if (failure) {
-                     failure(data, queryClient);
-                   }
-                 }
-                );
-    }
-    this.send = send;
-
-    function post(obj) {
-      if (obj) {
-        send("POST", JSON.stringify(obj));
-      }
-    }
-    this.post = post;
-
-    function put(obj) {
-      if (obj) {
-        send("PUT", JSON.stringify(obj));
-      }
-    }
-    this.put = put;
-
-    function delete_() {
-      send("DELETE", null);
-    }
-    this.delete_ = delete_;
-  }
-
->>>>>>> af3c1672
   function setCurrentOrganization(orgName) {
     session.currentOrganization = null;
     if (!session.loggedInUser || !session.loggedInUser.organizations) {
@@ -839,10 +417,10 @@
 
   /*******************************************************************
    *
-   * Query object 
+   * Query object
    *
    ******************************************************************/
-  
+
   /*
    *  @class queryObj
    *  @purpose a class for holding all query information and paging state
@@ -863,7 +441,7 @@
     //callbacks
     this.successCallback = successCallback;
     this.failureCallback = failureCallback;
-    
+
     //paging vars
     this.cursor = null;
     this.next = null
@@ -888,7 +466,7 @@
     queryObj.prototype.hasNext = function hasNext(){
       return (this.next);
     }
-    
+
     queryObj.prototype.getNext = function getNext() {
       this.previous.push(this.cursor);
       this.cursor = this.next;
@@ -931,7 +509,7 @@
    *  @function processQuery
    *  @purpose to validate and prepare a call to the API
    *  @params queryObj - {method, path, jsonObj, params, successCallback, failureCallback}
-   *            
+   *
    */
   function processQuery(_queryObj, endpoint) {
     //validate parameters
@@ -941,11 +519,11 @@
       var jsonObj = _queryObj.jsonObj || {};
       var params = _queryObj.params || {};
 
-      //method - should be GET, POST, PUT, or DELETE only      
+      //method - should be GET, POST, PUT, or DELETE only
       if (method != 'GET' && method != 'POST' && method != 'PUT' && method != 'DELETE') {
         throw(new Error('Invalid method - should be GET, POST, PUT, or DELETE.'));
       }
-      
+
       //add in a timestamp for gets and deletes
       if ((method == "GET") || (method == "DELETE")) {
         params['_'] = new Date().getTime();
@@ -972,7 +550,7 @@
         //regex to strip multiple slashes
         while(path.indexOf('//') != -1){
           path = path.replace('//', '/');
-        }        
+        }
       }
 
       //jsonObj - make sure we have a valid json object
@@ -989,7 +567,7 @@
       console.log('processQuery - error occured -' + e.message);
       return false;
     }
-    
+
     //log the activity
     console.log("processQuery - " + method + " - " + path);
 
@@ -1004,10 +582,9 @@
       function(response) {
         console.log('API call failed - ' + response.responseText);
         _queryObj.failureCallback(response)
-      });   
-  }
-<<<<<<< HEAD
-  
+      });
+  }
+
   /*******************************************************************
    *
    * SSO functions
@@ -1015,20 +592,12 @@
    ******************************************************************/
   function useSSO() {
     return apigeeUser() || self.use_sso=='true' || self.use_sso=='yes'
-=======
-}
-
-  function getLastErrorMessage(defaultMsg) {
-  if (self.error && self.error.error_description) {
-    return self.error.error_description;
->>>>>>> af3c1672
   }
 
   function apigeeUser() {
     return window.location.host == APIGEE_TLD
   }
 
-<<<<<<< HEAD
   function sendToSSOLogoutPage() {
     var newLoc= self.sso_logout_page + '?callback=' + getSSOCallback();
     window.location = newLoc;
@@ -1048,10 +617,6 @@
     throw "stop!";
     return false;
   }
-=======
-
-  /* These are the functions we want to be public. Almost all, really. */
->>>>>>> af3c1672
 
   function getSSOCallback() {
     var callback = window.location.protocol+'//'+ window.location.host + window.location.pathname;
@@ -1066,7 +631,7 @@
     }
     return encodeURIComponent(callback);
   }
-  
+
   /*******************************************************************
    *
    * Public functions
@@ -1080,10 +645,6 @@
     activeRequests: 0,
     onActiveRequest: null,
     encodePathString: encodePathString,
-<<<<<<< HEAD
-=======
-    getLastErrorMessage: getLastErrorMessage,
->>>>>>> af3c1672
     apiRequest: apiRequest,
     requestApplications: requestApplications,
     createApplication: createApplication,
@@ -1108,42 +669,12 @@
     getSSOCallback: getSSOCallback,
     signup: signup,
     requestCollectionIndexes: requestCollectionIndexes,
-<<<<<<< HEAD
     setCurrentOrganization: setCurrentOrganization,
     autoLogin: autoLogin,
     appPath:appPath,
     runAppQuery:runAppQuery,
     runManagementQuery:runManagementQuery,
     queryObj:queryObj
-=======
-    queryGroups: queryGroups,
-    queryRoles: queryRoles,
-    queryActivities: queryActivities,
-    queryCollections: queryCollections,
-    queryGroupMemberships: queryGroupMemberships,
-    queryGroupActivities: queryGroupActivities,
-    requestGroups: requestGroups,
-    requestGroupRoles: requestGroupRoles,
-    requestRoleGroups: requestRoleGroups,
-    addGroupToRole: addGroupToRole,
-    removeGroupFromRole: removeGroupFromRole,
-    saveUserProfile: saveUserProfile,
-    saveGroupProfile: saveGroupProfile,
-    createGroup: createGroup,
-    deleteGroup: deleteGroup,
-    addUserToGroup: addUserToGroup,
-    removeUserFromGroup: removeUserFromGroup,
-    entitySearch: entitySearch,
-    createRole: createRole,
-    addUserToRole: addUserToRole,
-    removeUserFromRole: removeUserFromRole,
-    requestRoles: requestRoles,
-    requestRole: requestRole,
-    Query: Query,
-    setCurrentOrganization: setCurrentOrganization,
-    autoLogin: autoLogin,
-    editRoleInactivity: editRoleInactivity
->>>>>>> af3c1672
   }
 
   return self
