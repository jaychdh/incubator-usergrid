function usergrid_console_app() {
    //This code block *WILL NOT* load before the document is complete
    window.usergrid = window.usergrid || {};
    usergrid.console = usergrid.console || {};

    var OFFLINE = false;
    var OFFLINE_PAGE = "#query-page";

    var self = this;

    var emailRegex = /^((([a-z]|\d|[!#\$%&'\*\+\-\/=\?\^_`{\|}~]|[\u00A0-\uD7FF\uF900-\uFDCF\uFDF0-\uFFEF])+(\.([a-z]|\d|[!#\$%&'\*\+\-\/=\?\^_`{\|}~]|[\u00A0-\uD7FF\uF900-\uFDCF\uFDF0-\uFFEF])+)*)|((\x22)((((\x20|\x09)*(\x0d\x0a))?(\x20|\x09)+)?(([\x01-\x08\x0b\x0c\x0e-\x1f\x7f]|\x21|[\x23-\x5b]|[\x5d-\x7e]|[\u00A0-\uD7FF\uF900-\uFDCF\uFDF0-\uFFEF])|(\\([\x01-\x09\x0b\x0c\x0d-\x7f]|[\u00A0-\uD7FF\uF900-\uFDCF\uFDF0-\uFFEF]))))*(((\x20|\x09)*(\x0d\x0a))?(\x20|\x09)+)?(\x22)))@((([a-z]|\d|[\u00A0-\uD7FF\uF900-\uFDCF\uFDF0-\uFFEF])|(([a-z]|\d|[\u00A0-\uD7FF\uF900-\uFDCF\uFDF0-\uFFEF])([a-z]|\d|-|\.|_|~|[\u00A0-\uD7FF\uF900-\uFDCF\uFDF0-\uFFEF])*([a-z]|\d|[\u00A0-\uD7FF\uF900-\uFDCF\uFDF0-\uFFEF])))\.)+(([a-z]|[\u00A0-\uD7FF\uF900-\uFDCF\uFDF0-\uFFEF])|(([a-z]|[\u00A0-\uD7FF\uF900-\uFDCF\uFDF0-\uFFEF])([a-z]|\d|-|\.|_|~|[\u00A0-\uD7FF\uF900-\uFDCF\uFDF0-\uFFEF])*([a-z]|[\u00A0-\uD7FF\uF900-\uFDCF\uFDF0-\uFFEF])))\.?$/i;
    var passwordRegex = /^([0-9a-zA-Z@#$%^&])+$/;
    var nameRegex = /^([0-9a-zA-Z\.\-])+$/;
    var alphaNumRegex = /^([0-9a-zA-Z])+$/;

    var applications = {};
    var applications_by_id = {};

    var current_application_id = {};
    var current_application_name = {};

    var query_entities = null;
    var query_entities_by_id = null;

    var query_history = [];

    var indexes = [];

    var client = new usergrid.Client();
    client.onLogout = function() {
	    Pages.ShowPage("login");
    };

    String.prototype.startsWith = function(s) {
        return this.lastIndexOf(s, 0) === 0;
    };

    String.prototype.endsWith = function(s) {
        return this.length >= s.length
        && this.substr(this.length - s.length) == s;
    };

    function initOrganizationVars() {
        applications = {};
        applications_by_id = {};

        current_application_id = {};
        current_application_name = {};

        query_entities = null;
        query_entities_by_id = null;

        query_history = [];

        indexes = [];
    }

    function keys(o) {
        var a = [];
        for (var propertyName in o) {
            a.push(propertyName);
        }
        return a;
    }

    client.onActiveRequest = function(activeRequests) {
        if (activeRequests <= 0) {
            $("#api-activity").delay(1000).hide(1);
        }
        else {
            $("#api-activity").show();
        }
    };

    function showPanel(page) {
        var p = $(page);
        $("#console-panels").children().each(function() {
            if ($(this).attr("id") == p.attr("id")) {
                $(this).show();
            } else {
                $(this).hide();
            }
        });
    }

    function showPanelContent(panelDiv, contentDiv) {
        var cdiv = $(contentDiv);
        $(panelDiv).children(".panel-content").each(function() {
            var el = $(this);
            if (el.attr("id") == cdiv.attr("id")) {
                el.show();
            } else {
                el.hide();
            }
        });
    }

    function selectTabButton(bar, link) {
	    $(bar).find("li.active").removeClass('active');
	    link.parent().addClass('active');
    }

    function setNavApplicationText() {
        //$('select#applicationSelect').selectmenu("value", current_application_id);
	    $('#application-panel h3').text("Application Dashboard - " + current_application_name);
	    $('#selectedApp').text(current_application_name);
	    
    }

			function createAlphabetLinks(containerSelector, callback) {
				var li = $(containerSelector).html();
				var s = li.replace('{0}','*');
        for (var i = 1; i <= 26; i++) {
	        var char =  String.fromCharCode(64 + i);
	        s+= li.replace('{0}',char);
        }
        $(containerSelector).html(s);
				$(containerSelector + " a").click(callback);
     }
    /*******************************************************************
     * 
     * Query Explorer
     * 
     ******************************************************************/

    $("#query-source").val("{ }");

    function pageSelectQueryExplorer() {
        showPanel("#query-panel");
        hideMoreQueryOptions();
        $("#query-path").val("");
        $("#query-source").val("{ }");
        $("#query-ql").val("");
        query_history = [];
        displayQueryResponse({});
    }
    window.usergrid.console.pageSelectQueryExplorer = pageSelectQueryExplorer;

    function pageOpenQueryExplorer(collection) {
        showPanel("#query-panel");
        hideMoreQueryOptions();
        $("#query-path").val(collection);
        $("#query-source").val("{ }");
        $("#query-ql").val("");
        //query_history = [];
        displayQueryResponse({});
        doQueryGet();
    }
    window.usergrid.console.pageOpenQueryExplorer = pageOpenQueryExplorer;

    function pushQuery() {
        query_history.unshift({
            path: $("#query-path").val(),
            query: $("#query-ql").val()
        });
        query_history.length = Math.min(5, query_history.length);
    }

    function popQuery() {
        if (query_history.length < 2) return;
        var item = null;
        query_history.shift();
        item = query_history[0];
        if (item) {
            $("#query-path").val(item.path);
            $("#query-ql").val(item.query);
        }
    }

    $.fn.loadEntityCollectionsListWidget = function() {
        this.each(function() {
            var entityType = $(this).dataset('entity-type');
            var entityUIPlugin = "usergrid_collections_" + entityType
            + "_list_item";
            if (!$(this)[entityUIPlugin]) {
                entityUIPlugin = "usergrid_collections_entity_list_item";
            }
            $(this)[entityUIPlugin]();
        });
    };

    $.fn.loadEntityCollectionsDetailWidget = function() {
        this.each(function() {
            var entityType = $(this).dataset('entity-type');
            var entityUIPlugin = "usergrid_collections_" + entityType
            + "_detail";
            if (!$(this)[entityUIPlugin]) {
                entityUIPlugin = "usergrid_collections_entity_detail";
            }
            $(this)[entityUIPlugin]();
        });
    };

    function getQueryResultEntity(id) {
        if (query_entities_by_id) {
            return query_entities_by_id[id];
        }
        return null;
    }
    window.usergrid.console.getQueryResultEntity = getQueryResultEntity;

    var query = null;

    function displayQueryResponse(response) {
        query_entities = null;
        query_entities_by_id = null;
        var t = "";
        if (response.entities && (response.entities.length > 0)) {
            query_entities = response.entities;
            query_entities_by_id = {};

            var path = response.path || "";
            path = "" + path.match(/[^?]*/);

            if (response.entities.length > 1) {

                for (i in query_entities) {
                    var entity = query_entities[i];
                    query_entities_by_id[entity.uuid] = entity;

                    var entity_path = (entity.metadata || {}).path;
                    if ($.isEmptyObject(entity_path)) {
                        entity_path = path + "/" + entity.uuid;
                    }

                    t += "<div class=\"query-result-row entity_list_item\" id=\"query-result-row-"
                    + i
                    + "\" data-entity-type=\""
                    + entity.type
                    + "\" data-entity-id=\"" + entity.uuid + "\" data-collection-path=\""
                    + entity_path
                    + "\"></div>";
                }

                $("#query-response-table").html(t);

                $(".entity_list_item").loadEntityCollectionsListWidget();
            }
            else {

                var entity = response.entities[0];
                query_entities_by_id[entity.uuid] = entity;

                var entity_path = (entity.metadata || {}).path;
                if ($.isEmptyObject(entity_path)) {
                    entity_path = path + "/" + entity.uuid;
                }

                t = "<div class=\"query-result-row entity_detail\" id=\"query-result-detail\" data-entity-type=\""
                + entity.type
                + "\" data-entity-id=\"" + entity.uuid + "\" data-collection-path=\""
                + entity_path
                + "\"></div>";

                $("#query-response-table").html(t);

                $("#query-result-detail").loadEntityCollectionsDetailWidget();
            }

            if (query.hasPrevious()) {
                $("#button-query-prev").show();
            }
            else {
                $("#button-query-prev").hide();
            }

            if (query.hasNext()) {
                $("#button-query-next").show();
            }
            else {
                $("#button-query-next").hide();
            }

            if (query.hasPrevious() || query.hasNext()) {
                $("#query-next-prev").show();
            }
            else {
                $("#query-next-prev").hide();
            }

        } else if (response.entities && (response.entities.length == 0) && !response.data) {
            $("#query-response-table").html(
            "<div id=\"query-response-message\">No entities in collection at path " + $("#query-path").val() + "</div>");
            $("#query-next-prev").hide();

            // This is a hack, will be fixed in API
        } else if (response.error && (
        (response.error.exception == "org.usergrid.services.exceptions.ServiceResourceNotFoundException: Service resource not found") ||
        (response.error.exception == "java.lang.IllegalArgumentException: Not a valid entity value type or null: null"))) {
            $("#query-response-table").html(
            "<div id=\"query-response-message\">No entities returned for query</div>");
            $("#query-next-prev").hide();

        } else {
            $("#query-response-table").html(
            "<pre class=\"query-response-json\">"
            + JSON.stringify(response, null, "  ") + "</pre>");
            $("#query-next-prev").hide();
        }
    }

    function doQueryPrevious() {
        query.getPrevious();
    }

    function doQueryNext() {
        query.getNext();
    }

    function showQueryStatus(s, _type) {
	    console.log(s);
	    console.log(_type);
        $("#statusbar-placeholder").statusbar("add", s, 7, _type);
    }

    function doQuerySend(method, data) {
        var qpath = $("#query-path").val();
        var ql = $("#query-ql").val();
        query = new client.Query(current_application_id, qpath, ql, {},
        function(data) {
            displayQueryResponse(data);
            var msg = "Web service completed successfully";
            if ((data || {}).duration) {
                msg += " in " + data.duration + "ms at " + new Date(data.timestamp);
            }
            showQueryStatus(msg);
        },
        function(data) {
            showQueryStatus("Web service failed: " + data.textStatus, "error");
        }
        );
        query.send(method, data);
    }

    function doQueryGet() {
        shrinkQueryInput();
        doQuerySend("GET", null);
        pushQuery();
        requestIndexes();
    }

    function doQueryBack() {
        popQuery();
        shrinkQueryInput();
        doQuerySend("GET", null);
    }

    function doQueryPost() {
        shrinkQueryInput();
        var obj = validateQuerySource();
        if (obj) {
            doQuerySend("POST", JSON.stringify(obj));
        }
    }

    function doQueryPut() {
        shrinkQueryInput();
        var obj = validateQuerySource();
        if (obj) {
            doQuerySend("PUT", JSON.stringify(obj));
        }
    }

    function doQueryDelete() {
        shrinkQueryInput();
        doQuerySend("DELETE", null);
    }

    function expandQueryInput() {
        $("#query-source").height(150);
    }

    function shrinkQueryInput() {
        $("#query-source").height(60);
    }

    $("#button-query-shrink").click(function() {
        shrinkQueryInput();
        return false;
    });

    $("#query-source").focus(function() {
        expandQueryInput();
    });

    $("#button-query-validate").click(function() {
        validateQuerySource();
        return false;
    });

    $("#button-query-get").click(function() {
        doQueryGet();
        return false;
    });

    $("#button-query-back").click(function() {
        doQueryBack();
        return false;
    });

    $("#button-query-post").click(function() {
        doQueryPost();
        return false;
    });

    $("#button-query-put").click(function() {
        doQueryPut();
        return false;
    });

    $("#button-query-delete").click(function() {
        doQueryDelete();
        return false;
    });

    $("#button-query-prev").click(function() {
        doQueryPrevious();
        return false;
    });

    $("#button-query-next").click(function() {
        doQueryNext();
        return false;
    });

    function showMoreQueryOptions() {
        $(".query-more-options").show();
        $(".query-less-options").hide();
        $("#query-ql").val("");
        $("#query-source").val("{ }");
    }

    function hideMoreQueryOptions() {
        $(".query-more-options").hide();
        $(".query-less-options").show();
        $("#query-ql").val("");
        $("#query-source").val("{ }");
    }

    function toggleMoreQueryOptions() {
        $(".query-more-options").toggle();
        $(".query-less-options").toggle();
        $("#query-ql").val("");
        $("#query-source").val("{ }");
    }

    $("#button-query-more-options").click(function() {
        toggleMoreQueryOptions();
        return false;
    });

    $("#button-query-less-options").click(function() {
        toggleMoreQueryOptions();
        return false;
    });

    $("#query-source").keypress(function(event) {
        if (event.keyCode == 13) {
            validateQuerySource();
        }
    });

    function validateQuerySource() {
        try {
            var result = jsonlint.parse($("#query-source").val());
            if (result) {
                showQueryStatus("JSON is valid!");
                $("#query-source").val(
                JSON.stringify(result, null, "  "));
                return result;
            }
        } catch(e) {
            showQueryStatus(e.toString(), "error");
        }
        return false;
    };

    $("#button-clear-query-source").click(function(event) {
        shrinkQueryInput();
        $("#query-source").val("{ }");
        return false;
    });

    $("#button-clear-path").click(function(event) {
        $("#query-path").val("");
        return false;
    });

    $("#button-clear-ql").click(function(event) {
        $("#query-ql").val("");
        return false;
    });

    window.usergrid.console.doChildClick = function(event) {
        var path = new String($("#query-path").val());
        if (!path.endsWith("/"))
        path += "/";
        path += event.target.innerText;
        $("#query-path").val(path);
    };

    function doBuildIndexMenu() {
        //var m = "";
	      var m2 = "";
        if (indexes) {
            for (var i in indexes) {
              var index = indexes[i];
	            //m += "<option value='" + index + "'>" + index + "</option>";
	            m2 += "<li><a>" + index + "</a></li>";
            }
        }
      //$("select#indexSelect").html(m);
	    $("#queryOptions").html(m2);
	    $("#queryOptions a").click(function(e){
		    e.preventDefault();
		    $("#query-ql").val($(this).text());
	    });
    }

    function requestIndexes() {
        var qpath = $("#query-path").val();
        indexes = null;
        doBuildIndexMenu();
        client.requestCollectionIndexes(current_application_id, qpath,
        function(response) {
            if (response && response.data) {
                indexes = response.data;
            }
            doBuildIndexMenu();
        });
    }

    /*******************************************************************
     * 
     * Organization Home
     * 
     ******************************************************************/

    function pageSelectHome() {
	    setupMenu();
	    Pages.SelectPanel('organization');

	    requestApplications();
	    requestAdmins();
	    requestOrganizationCredentials();
	    requestAdminFeed();
    }

	window.usergrid.console.pageSelectHome = pageSelectHome;

    function displayApplications(response) {
        var t = "";
	      var m2 = "";
        applications = {};
        applications_by_id = {};
        if (response.data) {
            applications = response.data;
            var count = 0;
            var applicationNames = keys(applications).sort();
						for (var i in applicationNames) {
                var application = applicationNames[i];
                var uuid = applications[application];
                t += "<div class='application-row' id='application-row-"
                + uuid
                + "'><a href='#" + uuid + "'><span class=\"application-row-name\">"
                + application
                + "</span> <span class=\"application-row-uuid\">("
                + uuid + ")</span>" + "</a></div>";
                count++;
                applications_by_id[uuid] = application;
                if ($.isEmptyObject(current_application_id)) {
                    current_application_id = uuid;
                    current_application_name = application;
                }
							  m2 += "<li><a href='#" + uuid + "'>" + application + "</a></li>";
            }
            if (count) {
	            $("#applications-menu ul").html(m2);
	            $("#organization-applications a").click(function (e) {
		            e.preventDefault();
		            var link = $(this);
		            pageSelect(link.attr("href").substring(1));
		            Pages.SelectPanel('application');
	            });
	            $("#applications-menu ul a").click(function (e) {
		            var link = $(this);
		            pageSelect(link.attr("href").substring(1));
		            Pages.SelectPanel('application');
	            });
	            $("#organization-applications").html(t);
	            enableApplicationPanelButtons();
            }
            else {
                $("#organization-applications").html("<h2>No applications created.</h2>");
                $("#applications-menu ul").html('<li>--No Apps--</li>');
                disableApplicationPanelButtons();
            }
            $('select#applicationSelect').selectmenu();

        } else {
            $("#organization-applications")
            .html("<h2>No applications created.</h2>");
            disableApplicationPanelButtons();
        }
    }

    function requestApplications() {
        $("#organization-applications").html(
        "<h2>Loading...</h2>");
        client.requestApplications(displayApplications,
        function() {
            $("#organization-applications").html("<h2>Unable to retrieve application list.</h2>");
            disableApplicationPanelButtons();
        });
    }

    function createApplication(name) {
        client.createApplication(name, requestApplications,
        function() {
            alert("Unable to create application " + name);
        });
    }

    function displayAdmins(response) {
        var t = "";
        admins = {};
        if (response.data) {
            admins = response.data;
            var i = 0;
            admins = admins.sort();
            for (i in admins) {
                var admin = admins[i];
                t += "<div class=\"admin-row\" id=\"admin-row-"
                + i
                + "\"><a href=\"#\" onclick=\"usergrid.console.pageSelectAdmin('"
                + admin.uuid
                + "'); return false;\"><span class=\"application-admin-name\">"
                + admin.name + " &lt;" + admin.email + "&gt;</span></a></div>";
            }
            if (i)
            $("#organization-admins").html(t);
            else
            $("#organization-admins").html(
            "<h2>No organization administrators.</h2>");

        } else {
            $("#organization-admin").html(
            "<h2>No organization administrators.</h2>");
        }
    }

    function requestAdmins() {
        $("#organization-admin").html(
        "<h2>Loading...</h2>");
        client.requestAdmins(displayAdmins,
        function() {
            $("#organization-admins").html("<h2>Unable to retrieve admin list.</h2>");
        });
    }

    function displayAdminFeed(response) {
        var t = "";
        var activities = {};
        if (response.entities && (response.entities.length > 0)) {
            activities = response.entities;
            var i = 0;
            for (i in activities) {
                var activity = activities[i];
                t += "<div class=\"organization-activity-row\">"
                + activity.title + "</div>";
            }
            if (i)
            $("#organization-activities").html(t);
            else
            $("#organization-activities").html(
            "<h2>No activities.</h2>");

        } else {
            $("#organization-activities").html(
            "<h2>No activities.</h2>");
        }
    }

    function requestAdminFeed() {
        $("#organization-activities").html(
        "<h2>Loading...</h2>");
        client.requestAdminFeed(displayAdminFeed,
        function() {
            $("#organization-activities").html("<h2>Unable to retrieve feed.</h2>");
        });
    }

    function createAdmin(email, password) {
        client.createAdmin(email, password, requestAdmins,
        function() {
            alert("Unable to create admin " + email);
        });
    }

    var organization_keys = { };
    
    function requestOrganizationCredentials() {
        $("#organization-panel-key").html("Loading...");
        $("#organization-panel-secret").html("Loading...");
        client.requestOrganizationCredentials(function(response) {
            $("#organization-panel-key").html(response.credentials.client_id);
            $("#organization-panel-secret").html(response.credentials.client_secret);
            organization_keys = { client_id : response.credentials.client_id, client_secret : response.credentials.client_secret };
        },
        function() {
            $("#organization-panel-key").html("Unable to load...");
            $("#organization-panel-secret").html("Unable to load...");
        });
    }

    function newOrganizationCredentials() {
        $("#organization-panel-key").html("Loading...");
        $("#organization-panel-secret").html("Loading...");
        client.regenerateOrganizationCredentials(function(response) {
            $("#organization-panel-key").html(response.credentials.client_id);
            $("#organization-panel-secret").html(response.credentials.client_secret);
            organization_keys = { client_id : response.credentials.client_id, client_secret : response.credentials.client_secret };
        },
        function() {
            $("#organization-panel-key").html("Unable to load...");
            $("#organization-panel-secret").html("Unable to load...");
        });
    }
    window.usergrid.console.newOrganizationCredentials = newOrganizationCredentials;

    function updateTips(t) {
        tips.text(t).addClass("ui-state-highlight");
        setTimeout(function() {
            tips.removeClass("ui-state-highlight", 1500);
        },
        500);
    }

    function checkLength(o, n, min, max) {
        if (o.val().length > max || o.val().length < min) {
            o.addClass("ui-state-error");
            updateTips("Length of " + n + " must be between " + min
            + " and " + max + ".");
            return false;
        } else {
            return true;
        }
    }

    function checkRegexp(o, regexp, n) {
        if (! (regexp.test(o.val()))) {
            o.addClass("ui-state-error");
            updateTips(n);
            return false;
        } else {
            return true;
        }
    }

    function checkTrue(o, t, n) {
        if (!t) {
            o.addClass("ui-state-error");
            updateTips(n);
        }
        return t;
    }

    var new_admin_email = $("#new-admin-email");
    var new_admin_password = $("#new-admin-password");
    var new_admin_password_confirm = $("#new-admin-password-confirm");
    var allNewAdminFields = $([]).add(new_admin_email).add(new_admin_password);
    var tips = $(".validateTips");

    $("#dialog-form-new-admin")
    .dialog(
    {
        autoOpen: false,
        height: 375,
        width: 350,
        modal: true,
        buttons: {
            "Create": function() {
                var bValid = true;
                allNewAdminFields.removeClass("ui-state-error");

                bValid = bValid
                && checkLength(new_admin_email, "email", 6, 80);
                
                bValid = bValid
                && checkLength(new_admin_password, "password", 5, 16);

                bValid = bValid
                && checkRegexp(
                new_admin_email,
                emailRegex,
                "eg. ui@jquery.com");
                
                bValid = bValid
                && checkRegexp(new_admin_password,
                passwordRegex,
                "Password field only allows : a-z, 0-9, @, #, $, %, ^, &");

                bValid = bValid && checkTrue(new_admin_password,
                new_admin_password.val() == new_admin_password_confirm.val(),
                "Passwords do not match");

                if (bValid) {
                    createAdmin(new_admin_email.val(), new_admin_password.val());
                    $(this).dialog("close");
                }
            },
            Cancel: function() {
                $(this).dialog("close");
            }
        },
        close: function() {
            allNewAdminFields.val("").removeClass("ui-state-error");
        }
    });

    function newAdministrator() {
        $("#dialog-form-new-admin").dialog("open");
    }
    window.usergrid.console.newAdministrator = newAdministrator;

    var new_application_name = $("#new-application-name");
    var allNewApplicationFields = $([]).add(new_application_name);

    $("#dialog-form-new-application").dialog({
        autoOpen: false,
        height: 275,
        width: 350,
        modal: true,
        buttons: {
            "Create": function() {
                var bValid = true;
                allNewApplicationFields.removeClass("ui-state-error");

                bValid = bValid
                && checkLength(new_application_name, "name", 4, 80);

                bValid = bValid
                && checkRegexp(new_application_name,
                nameRegex,
                "Application name only allows : a-z, 0-9, dot, and dash");

                if (bValid) {
                    createApplication(new_application_name.val());
                    $(this).dialog("close");
                }
            },
            Cancel: function() {
                $(this).dialog("close");
            }
        },
        close: function() {
            allNewApplicationFields.val("").removeClass("ui-state-error");
        }
    });

    function newApplication() {
        $("#dialog-form-new-application").dialog("open");
    }
    window.usergrid.console.newApplication = newApplication;

    function pageSelect(uuid) {
        if (uuid) {
            current_application_id = uuid;
            current_application_name = applications_by_id[uuid];
        }
        setNavApplicationText();
        requestCollections();
        query_history = [];
    }

    /*******************************************************************
     * 
     * Application
     * 
     ******************************************************************/

    var backgroundGraphColor = 'white';//'#F2F5F7';
    function pageSelectApplication() {
        pageSelect(usergrid.console.currentApp);
        requestApplicationCredentials();
        requestApplicationUsage();
        //showPanel("#application-panel");
	      //Pages.SelectPanel('application');
    }
    window.usergrid.console.pageSelectApplication = pageSelectApplication;

    function updateApplicationDashboard() {

        var data = new google.visualization.DataTable();
        data.addColumn('string', 'Entity');
        data.addColumn('number', 'Count');
        var rows = [];
        var t = "<table id=\"application-panel-entity-counts\">";
        var collectionNames = keys(collections).sort();
        for (var i in collectionNames) {
            var collectionName = collectionNames[i];
            var collection = collections[collectionName];
            var row = [collectionName, {
                v: collection.count
            }];
            rows.push(row);
            t += "<tr><td>" + collection.count + "</td><td>" + collectionName + "</td></tr>";
        }
        t += "<tr id=\"application-panel-entity-total\"><th>" + entity_count + "</th><th>entities total</th></tr>";
        t += "</table>";
        data.addRows(rows);

        new google.visualization.PieChart(
        document.getElementById('application-panel-entity-graph')).
        draw(data, {
            is3D: true,
            backgroundColor: backgroundGraphColor
        });

        $('#application-panel #application-panel-text').html(t);
    }

    function requestApplicationUsage() {
        $("#application-entities-timeline").html("");
        $("#application-cpu-time").html("");
        $("#application-data-uploaded").html("");
        $("#application-data-downloaded").html("");
        start_timestamp = Math.floor(new Date().getTime() / 1209600000) * 1209600000;
        end_timestamp = start_timestamp + 1209600000;
        resolution = "day";
        var counter_names = ["application.entities", "application.request.download", "application.request.time", "application.request.upload"];
        client.requestApplicationCounters(current_application_id, start_timestamp, end_timestamp, resolution, counter_names, function(response) {
            var usage_counters = response.counters;
            if (!usage_counters) {
                $("#application-entities-timeline").html("");
                $("#application-cpu-time").html("");
                $("#application-data-uploaded").html("");
                $("#application-data-downloaded").html("");
                return;
            }
            var graph_width = 400;
            var graph_height = 100;
            var data = new google.visualization.DataTable();
            data.addColumn('date', 'Time');
            data.addColumn('number', "Entities");
            data.addRows(15);
            for (var i in usage_counters[0].values) {
                data.setCell(parseInt(i), 0, new Date(usage_counters[0].values[i].timestamp));
                data.setCell(parseInt(i), 1, usage_counters[0].values[i].value);
            }
            new google.visualization.LineChart(
                document.getElementById('application-entities-timeline')).
                draw(data, {
                    title: "Entities",
                    titlePosition: "in",
                    titleTextStyle: {color: 'black', fontName: 'Arial', fontSize: 18},
                    width: graph_width,
                    height: graph_height,
                    backgroundColor: backgroundGraphColor,
                    legend: "none",
                    hAxis: {textStyle: {color:"transparent", fontSize: 1}},
                    vAxis: {textStyle: {color:"transparent", fontSize: 1}}});

            data = new google.visualization.DataTable();
            data.addColumn('date', 'Time');
            data.addColumn('number', "CPU");
            data.addRows(15);
            for (var i in usage_counters[2].values) {
                data.setCell(parseInt(i), 0, new Date(usage_counters[2].values[i].timestamp));
                data.setCell(parseInt(i), 1, usage_counters[2].values[i].value);
            }
            new google.visualization.LineChart(
                document.getElementById('application-cpu-time')).
                draw(data, {
                    title: "CPU Time Used",
                    titlePosition: "in",
                    titleTextStyle: {color: 'black', fontName: 'Arial', fontSize: 18},
                    width: graph_width,
                    height: graph_height,
                    backgroundColor: backgroundGraphColor,
                    legend: "none",
                    hAxis: {textStyle: {color:"transparent", fontSize: 1}},
                    vAxis: {textStyle: {color:"transparent", fontSize: 1}}});

            data = new google.visualization.DataTable();
            data.addColumn('date', 'Time');
            data.addColumn('number', "Uploaded");
            data.addRows(15);
            for (var i in usage_counters[3].values) {
                data.setCell(parseInt(i), 0, new Date(usage_counters[3].values[i].timestamp));
                data.setCell(parseInt(i), 1, usage_counters[3].values[i].value);
            }
            new google.visualization.LineChart(
                document.getElementById('application-data-uploaded')).
                draw(data, {
                    title: "Bytes Uploaded",
                    titlePosition: "in",
                    titleTextStyle: {color: 'black', fontName: 'Arial', fontSize: 18},
                    width: graph_width,
                    height: graph_height,
                    backgroundColor: backgroundGraphColor,
                    legend: "none",
                    hAxis: {textStyle: {color:"transparent", fontSize: 1}},
                    vAxis: {textStyle: {color:"transparent", fontSize: 1}}});
 
            data = new google.visualization.DataTable();
            data.addColumn('date', 'Time');
            data.addColumn('number', "Downloaded");
            data.addRows(15);
            for (var i in usage_counters[1].values) {
                data.setCell(parseInt(i), 0, new Date(usage_counters[1].values[i].timestamp));
                data.setCell(parseInt(i), 1, usage_counters[1].values[i].value);
            }
            new google.visualization.LineChart(
                document.getElementById('application-data-downloaded')).
                draw(data, {
                    title: "Bytes Downloaded",
                    titlePosition: "in",
                    titleTextStyle: {color: 'black', fontName: 'Arial', fontSize: 18},
                    width: graph_width,
                    height: graph_height,
                    backgroundColor: backgroundGraphColor,
                    legend: "none",
                    hAxis: {textStyle: {color:"transparent", fontSize: 1}},
                    vAxis: {textStyle: {color:"transparent", fontSize: 1}}});
        },
        function() {
            $("#application-entities-timeline").html("");
            $("#application-cpu-time").html("");
            $("#application-data-uploaded").html("");
            $("#application-data-downloaded").html("");
        });
    }

    /*******************************************************************
     * 
     * Users
     * 
     ******************************************************************/

    var userLetter = "*";
    var sortBy = "username";
    function pageSelectUsers(uuid) {
        pageSelect(uuid);
        //showPanel("#users-panel");
	      //Pages.SelectPanel('users');
        requestUsers();
        selectTabButton("#users-panel-tab-bar", $("#button-users-list"));
        //pageOpenQueryExplorer("/users");
        //$("#users-by-alphabetical").show();
    }
    window.usergrid.console.pageSelectUsers = pageSelectUsers;

    usergrid.console.ui.loadTemplate("usergrid.ui.panels.user.list.html");

    var usersResults = null;
    function displayUsers(response) {
        usersResults = usergrid.console.ui.displayEntityListResponse({query: users_query}, {
            "listItemTemplate" : "usergrid.ui.panels.user.list.html",
            "getListItemTemplateOptions" : function(entity, path) {
                var name = entity.uuid + " : " + entity.type;
                var username = entity.username;
                if (entity.username) {
                    name = entity.username;
                }
                if (entity.name) {
                    name = name + " : " + entity.name;
                }           
                var collections = !$.isEmptyObject((entity.metadata || { }).collections || (entity.metadata || { }).connections);
                var uri = (entity.metadata || { }).uri;
                var id = 'userListItem';                          
                return {
                    entity : entity,
                    picture : entity.picture,
                    name : name,
                    id: id,
                    path : path,
                    username : username,
                    fblink : entity.fblink,
                    collections : collections,
                    uri : uri
                };
            },
            "onRender" : function() {
                //$("#users-by-alphabetical").show();
            },
            "onNoEntities" : function() {
                if (userLetter != "*") return "No users with usernames starting with " +  userLetter;
                return null;
            },
            "output" : "#users-response-table",
            "nextPrevDiv" : "#users-next-prev",
            "prevButton" : "#button-users-prev",
            "nextButton" : "#button-users-next",
            "noEntitiesMsg" : "No users found"
        }, response);
    }

    function showUsersForLetter(c) {
			userLetter = $(this).text();
			requestUsers();
    }
    usergrid.console.showUsersForLetter = showUsersForLetter;

    var users_query = null;
    function requestUsers() {
        var client_id = organization_keys.client_id;
        var client_secret = organization_keys.client_secret;
        var test_client = new usergrid.Client({
            applicationId : current_application_id,
            clientId : client_id,
            clientSecret : client_secret
        });
        var query = {"ql" : "order by " + sortBy};
        if (userLetter != "*") query = {"ql" : sortBy + "='" + userLetter + "*'"};
        users_query = test_client.queryUsers(displayUsers, query);
        return false;
    }

    var new_user_username = $("#new-user-username");
    var new_user_fullname = $("#new-user-fullname");
    var new_user_email = $("#new-user-email");
    var new_user_password = $("#new-user-password");
    var allNewUserFields = $([]).add(new_user_username).add(new_user_fullname).add(new_user_email).add(new_user_password);

    $("#dialog-form-new-user")
    .dialog(
    {
        autoOpen: false,
        height: 500,
        width: 475,
        modal: true,
        buttons: {
            "Create": function() {
                allNewUserFields.removeClass("ui-state-error");

                var bValid = checkLength(new_user_email, "email", 6, 80)
                && checkLength(new_user_password, "password", 5, 16)
                && checkRegexp(
                new_user_username,
                nameRegex,
                "Username only allows : a-z, 0-9, dot, and dash")
                && checkRegexp(
                new_user_email,
                emailRegex,
                "eg. ui@jquery.com")
                && checkRegexp(new_user_password,
                passwordRegex,
                "Password field only allows : a-z, 0-9, @, #, $, %, ^, &");

                if (bValid) {
                    createUser(new_user_username.val(), new_user_fullname.val(),
                        new_user_email.val(), new_user_password.val());
                    $(this).dialog("close");
                }
            },
            Cancel: function() {
                $(this).dialog("close");
            }
        },
        close: function() {
            allNewUserFields.val("").removeClass("ui-state-error");
        }
    });

    function createUser(username, fullname, email, password) {
        client.createUser(current_application_id, username, fullname, email, password, requestUsers,
        function() {
            alert("Unable to create user " + email);
        });
    }

    function newUser() {
        $("#dialog-form-new-user").dialog("open");
    }
    window.usergrid.console.newUser = newUser;

    function deleteUsers() {        
        $("input[id^=userListItem]").each( function() {
            if ($(this).prop("checked")) {  
                var userId = $(this).attr("value");
                client.deleteUser(current_application_id, userId, requestUsers,
                function() {
                    alert("Unable to delete user " + userId);
                });
            }
        });
    }
    window.usergrid.console.deleteUsers = deleteUsers;
    
    /*******************************************************************
     * 
     * User
     * 
     ******************************************************************/

    function pageOpenUserProfile(userId) {
        //showPanel("#user-panel");
	      Pages.SelectPanel('user');
        requestUser(userId);
        selectTabButton("#user-panel-tab-bar", $("#button-user-profile"));
        //showPanelContent("#user-panel", "#user-panel-profile");
    }
    window.usergrid.console.pageOpenUserProfile = pageOpenUserProfile;

    usergrid.console.ui.loadTemplate("usergrid.ui.panels.user.profile.html");
    usergrid.console.ui.loadTemplate("usergrid.ui.panels.user.memberships.html");
    usergrid.console.ui.loadTemplate("usergrid.ui.panels.user.activities.html");
    usergrid.console.ui.loadTemplate("usergrid.ui.panels.user.graph.html");
    usergrid.console.ui.loadTemplate("usergrid.ui.panels.user.permissions.html");

    function redrawUserPanel() {
        $("#user-panel-profile").html("");
        $("#user-panel-memberships").html("");
        $("#user-panel-activities").html("");
        $("#user-panel-graph").html("");
        $("#user-panel-permissions").html("");
        if (user_data) {
            var options = {
                makeObjectTable : usergrid.console.ui.makeObjectTable,
                tableOpts : usergrid.console.ui.standardTableOpts,
                metadataTableOpts : usergrid.console.ui.metadataTableOpts
            };

            var details = $.tmpl("usergrid.ui.panels.user.profile.html", user_data, options);

            var formDiv = details.find(".query-result-form");
            $(formDiv).buildForm(usergrid.console.ui.jsonSchemaToDForm(usergrid.console.ui.collections.vcard_schema, user_data.entity));

            details.appendTo("#user-panel-profile");

            details.find(".button").button();

            $.tmpl("usergrid.ui.panels.user.memberships.html", user_data, options).appendTo("#user-panel-memberships");
            
            $.tmpl("usergrid.ui.panels.user.activities.html", user_data, options).appendTo("#user-panel-activities");
            
            $.tmpl("usergrid.ui.panels.user.graph.html", user_data, options).appendTo("#user-panel-graph");
            
            $.tmpl("usergrid.ui.panels.user.permissions.html", user_data, options).appendTo("#user-panel-permissions");
        }
    }
    
    var user_data = null;
    
    function handleUserResponse(response) {
        if (response.entities && (response.entities.length > 0)) {
            var entity = response.entities[0];
            var path = response.path || "";
            path = "" + path.match(/[^?]*/);
            var username = entity.username;
            var name = entity.uuid + " : "
                    + entity.type;
            if (entity.username) {
                name = entity.username;
            }
            if (entity.name) {
                name = name + " : " + entity.name;
            }
            
            var collections = $.extend({ }, (entity.metadata || { }).collections, (entity.metadata || { }).connections);
            if ($.isEmptyObject(collections)) collections = null;
            
            var entity_contents = $.extend( false, { }, entity);
            delete entity_contents['metadata'];
            
            var metadata = entity.metadata;
            if ($.isEmptyObject(metadata)) metadata = null;
            
            var entity_path = (entity.metadata || {}).path;
            if ($.isEmptyObject(entity_path)) {
                entity_path = path + "/" + entity.uuid;
            }

            user_data = {
                entity : entity_contents,
                picture : entity.picture,
                name : name,
                username : username,
                path : entity_path,
                collections : collections,
                metadata : metadata,
                uri : (entity.metadata || { }).uri
            };

            redrawUserPanel();
            
            client.queryUserMemberships(current_application_id, entity.uuid, function(response) {
                if (user_data && response.entities && (response.entities.length > 0)) {
                    user_data.memberships = response.entities;
                    redrawUserPanel();
                }
            })

            client.queryUserActivities(current_application_id, entity.uuid, function(response) {
                if (user_data && response.entities && (response.entities.length > 0)) {
                    user_data.activities = response.entities;
                    redrawUserPanel();
                }
            })

            client.queryUserRoles(current_application_id, entity.uuid, function(response) {
                if (user_data && response.entities && (response.entities.length > 0)) {
                    user_data.roles = response.entities;
                    redrawUserPanel();
                }
            })

            client.queryUserPermissions(current_application_id, entity.uuid, function(response) {
                if (user_data && response.entities && (response.entities.length > 0)) {
                    user_data.permissions = response.entities;
                    redrawUserPanel();
                }
            })

            client.queryUserFollowing(current_application_id, entity.uuid, function(response) {
                if (user_data && response.entities && (response.entities.length > 0)) {
                    user_data.following = response.entities;
                    redrawUserPanel();
                }
            })
        }
    }
    
    function requestUser(userId) {
        $("#user-profile-area").html(
        "<h2>Loading...</h2>");
        client.getUser(current_application_id, userId, handleUserResponse,
        function() {
            $("#user-profile-area").html("<h2>Unable to retrieve user profile.</h2>");
        });
    }
    window.usergrid.console.requestUser = requestUser;

    /*******************************************************************
     * 
     * Groups
     * 
     ******************************************************************/
    var groupLetter = "*";
    var groupSortBy = "path";
    function pageSelectGroups(uuid) {
      pageSelect(uuid);
	    requestGroups();
	    selectTabButton("#groups-panel-tab-bar", $("#button-groups-list"));
	    $("#groups-by-alphabetical").show();
    }
    window.usergrid.console.pageSelectGroups = pageSelectGroups;

    usergrid.console.ui.loadTemplate("usergrid.ui.panels.group.list.html");

    var groupsResults = null;
    function displayGroups(response) {
        groupsResults = usergrid.console.ui.displayEntityListResponse({query: groups_query}, {
            "listItemTemplate" : "usergrid.ui.panels.group.list.html",
            "getListItemTemplateOptions" : function(entity, path) {
                var name = entity.uuid + " : " + entity.type;
                if (entity.path) {
                    name = entity.path;
                }
                if (entity.name) {
                    name = name + " : " + entity.name;
                }
                var collections = !$.isEmptyObject((entity.metadata || { }).collections || (entity.metadata || { }).connections);
                var uri = (entity.metadata || { }).uri;
                var id = 'groupListItem'; 
                return {
                    entity : entity,
                    picture : entity.picture,
                    name : name,
                    id: id,
                    path : path,
                    fblink : entity.fblink,
                    collections : collections,
                    uri : uri
                };
            },
            "onRender" : function() {
                $("#groups-by-alphabetical").show();
            },
            "onNoEntities" : function() {
                if (groupLetter != "*") return "No groups with paths starting with " +  groupLetter;
                return null;
            },
            "output" : "#groups-response-table",
            "nextPrevDiv" : "#groups-next-prev",
            "prevButton" : "#button-groups-prev",
            "nextButton" : "#button-groups-next",
            "noEntitiesMsg" : "No groups found"
        }, response);
    }

    function showGroupsForLetter(c) {
        groupLetter = c;
        requestGroups();
    }
    usergrid.console.showGroupsForLetter = showGroupsForLetter;

    var groups_query = null;
    function requestGroups() {
        var client_id = organization_keys.client_id;
        var client_secret = organization_keys.client_secret;
        var test_client = new usergrid.Client({
            applicationId : current_application_id,
            clientId : client_id,
            clientSecret : client_secret
        });
        var query = {"ql" : "order by " + groupSortBy};
        if (groupLetter != "*") query = {"ql" : groupSortBy + "='" + groupLetter + "*'"};
        groups_query = test_client.queryGroups(displayGroups, query);
        return false;
    }

    var new_group_title = $("#new-group-title");
    var new_group_path = $("#new-group-path");
    var allNewGroupFields = $([]).add(new_group_title).add(new_group_path);

    $("#dialog-form-new-group")
    .dialog(
    {
        autoOpen: false,
        height: 500,
        width: 475,
        modal: true,
        buttons: {
            "Create": function() {
                allNewGroupFields.removeClass("ui-state-error");
                var bValid = checkLength(new_group_title, "title", 1, 80)
                && checkLength(new_group_path, "path",1, 80)                
                && checkRegexp(new_group_title, nameRegex,
                "Title only allows : a-z, 0-9, dot, and dash")
                && checkRegexp(new_group_path, nameRegex,
                "Title only allows : a-z, 0-9, dot, and dash");
                if (bValid) {                 
                    createGroup(new_group_path.val(), new_group_title.val());
                    $(this).dialog("close");
                }
            },
            Cancel: function() {
                $(this).dialog("close");
            }
        },
        close: function() {
            allNewGroupFields.val("").removeClass("ui-state-error");
        }
    });
    
    function createGroup(path, title) {
        client.createGroup(current_application_id, path, title, requestGroups,
        function() {
            alert("Unable to create group " + email);
        });
    }

    function deleteGroups() {        
        $("input[id^=groupListItem]").each( function() {
            if ($(this).prop("checked")) {  
                var groupId = $(this).attr("value");
                client.deleteGroup(current_application_id, groupId, requestGroups,
                function() {
                    alert("Unable to delete group " + groupId);
                });
            }
        });
    }
    window.usergrid.console.deleteGroups = deleteGroups;
    
    function newGroup() {
        $("#dialog-form-new-group").dialog("open");
    }
    window.usergrid.console.newGroup = newGroup;

    //*****************************************************
    // add user to group - user autosearch
    //*****************************************************
    var add_user_username = $("#search-user-username");
    var allSearchUserFields = $([]).add(add_user_username);
    var selectedGroupId = '';
    $("#dialog-form-add-user-to-group").dialog({
        autoOpen: false,
        height: 400,
        width: 350,
        modal: true,
        buttons: {
            "Create": function() {
                allSearchUserFields.removeClass("ui-state-error");
                var bValid = checkLength(add_user_username, "new_user_username", 1, 80)
                && checkRegexp(add_user_username, nameRegex,
                "Username name only allows : a-z, 0-9, dot, and dash.");
                if (bValid) {
                    addUserToGroup(selectedGroupId, add_user_username.val());
                    $(this).dialog("close");
                }
            },
            Cancel: function() {
                $(this).dialog("close");
            }
        },
        close: function() {
            allSearchUserFields.val("").removeClass("ui-state-error");
        }
    });

    function findUserDialog(groupId) {
        selectedGroupId = groupId;
        $("#dialog-form-add-user-to-group").dialog("open");
    }
    window.usergrid.console.findUserDialog = findUserDialog;

    function addUserToGroup(groupId, userId) {
        client.addUserToGroup(current_application_id, groupId, userId, function() { requestGroup(groupId); },
        function() {
            alert("Unable to add user to group ");
        });
    }

    function handleUserListResponse(response) {
        if (response.entities && (response.entities.length > 0)) {
            var response_html = '';
            var i=0;
            var e=response.entities.length;
            for (i=0;i<e;i++)
            {
                var entity = response.entities[i];
                username = entity.username;
                name = entity.name;
                uuid = entity.uuid;
                response_html = response_html +
                '<a href="#" onclick="usergrid.console.setUsername(\''+username+'\');">'+username+' ('+name+')</a><br/>';
            }
            $('#SuggestionsListUsers').html(response_html);
        } else {
            var data ='no entries found...';
            $('#SuggestionsListUsers').html(data);
        }
    }

    function setUsername(thisValue) {
            $('#search-user-username').val(thisValue);
            setTimeout("$('#suggestionsUsers').hide();", 200);
    }
    window.usergrid.console.setUsername = setUsername;

    function lookupUsername(searchString) {
            if(searchString.length == 0) {
                // no input, so hide the suggestion box.
                $('#suggestionsUsers').hide();
            } else {
                $('#suggestionsUsers').show();
                var data = 'searching...';
                $('#SuggestionsListUsers').html(data);

                var client_id = organization_keys.client_id;
                var client_secret = organization_keys.client_secret;
                var test_client = new usergrid.Client({
                    applicationId : current_application_id,
                    clientId : client_id,
                    clientSecret : client_secret
                });
                var query = {"ql" : "order by " + userSortBy};
                if (searchString != "*") query = {"ql" : userSortBy + "='" + searchString + "*'"};
                users_query = test_client.queryUsers(handleUserListResponse, query);
            }
    }
    window.usergrid.console.lookupUsername = lookupUsername;

    //*****************************************************
    // add user to group - group autosearch
    //*****************************************************

    var add_group_groupname = $("#search-group-groupname");
    var allSearchGroupFields = $([]).add(add_group_groupname);
    var selectedUserId = '';
    $("#dialog-form-add-group-to-user").dialog({
        autoOpen: false,
        height: 400,
        width: 350,
        modal: true,
        buttons: {
            "Create": function() {
                allSearchGroupFields.removeClass("ui-state-error");
                var bValid = checkLength(add_group_groupname, "new_group_groupname", 1, 80)
                && checkRegexp(add_group_groupname, nameRegex,
                "Group name name only allows : a-z, 0-9, dot, and dash.");
                if (bValid) {
                    addUserToGroup2(add_group_groupname.val(), selectedUserId);
                    $(this).dialog("close");
                }
            },
            Cancel: function() {
                $(this).dialog("close");
            }
        },
        close: function() {
            allSearchGroupFields.val("").removeClass("ui-state-error");
        }
    });

    function findGroupDialog(userId) {
        selectedUserId = userId;
        $("#dialog-form-add-group-to-user").dialog("open");
    }
    window.usergrid.console.findGroupDialog = findGroupDialog;

    function addUserToGroup2(groupId, userId) {
        client.addUserToGroup(current_application_id, groupId, userId, function() { requestUser(userId); },
        function() {
            alert("Unable to add user to group ");
        });
    }

    function handleGroupListResponse(response) {
        if (response.entities && (response.entities.length > 0)) {
            var response_html = '';
            var i=0;
            var e=response.entities.length;
            for (i=0;i<e;i++)
            {
                var entity = response.entities[i];
                path = entity.path;
                title = entity.title;
                uuid = entity.uuid;
                response_html = response_html +
                '<a href="#" onclick="usergrid.console.setGroupPath(\''+path+'\');">'+path+'</a><br/>';
            }
            $('#SuggestionsListGroups').html(response_html);
        } else {
            var data ='no entries found...';
            $('#SuggestionsListGroups').html(data);
        }
    }

    function setGroupPath(thisValue) {
            $('#search-group-groupname').val(thisValue);
            setTimeout("$('#suggestionsGroups').hide();", 200);
    }
    window.usergrid.console.setGroupPath = setGroupPath;

    function lookupGroupName(searchString) {
            if(searchString.length == 0) {
                // no input, so hide the suggestion box.
                $('#suggestionsGroups').hide();
            } else {
                $('#suggestionsGroups').show();
                var data = 'searching...';
                $('#SuggestionsListGroups').html(data);

                var client_id = organization_keys.client_id;
                var client_secret = organization_keys.client_secret;
                var test_client = new usergrid.Client({
                    applicationId : current_application_id,
                    clientId : client_id,
                    clientSecret : client_secret
                });
                var query = {"ql" : "order by " + groupSortBy};
                if (searchString != "*") query = {"ql" : groupSortBy + "='" + searchString + "*'"};
                users_query = test_client.queryGroups(handleGroupListResponse, query);
            }
    }
    window.usergrid.console.lookupGroupName = lookupGroupName;


    /*******************************************************************
     * 
     * Group
     * 
     ******************************************************************/

    function pageOpenGroupProfile(groupId) {
        showPanel("#group-panel");
        requestGroup(groupId);
        selectTabButton("#group-panel-tab-bar", $("#button-group-details"));
        showPanelContent("#group-panel", "#group-panel-details");
    }
    window.usergrid.console.pageOpenGroupProfile = pageOpenGroupProfile;

    usergrid.console.ui.loadTemplate("usergrid.ui.panels.group.details.html");
    usergrid.console.ui.loadTemplate("usergrid.ui.panels.group.memberships.html");
    usergrid.console.ui.loadTemplate("usergrid.ui.panels.group.activities.html");
    usergrid.console.ui.loadTemplate("usergrid.ui.panels.group.permissions.html");

    function redrawGroupPanel() {
        $("#group-panel-details").html("");
        $("#group-panel-memberships").html("");
        $("#group-panel-activities").html("");
        $("#group-panel-permissions").html("");
        if (group_data) {
            var options = {
                makeObjectTable : usergrid.console.ui.makeObjectTable,
                tableOpts : usergrid.console.ui.standardTableOpts,
                metadataTableOpts : usergrid.console.ui.metadataTableOpts
            };

            var details = $.tmpl("usergrid.ui.panels.group.details.html", group_data, options);

            var formDiv = details.find(".query-result-form");
            $(formDiv).buildForm(usergrid.console.ui.jsonSchemaToDForm(usergrid.console.ui.collections.group_schema, group_data.entity));

            details.appendTo("#group-panel-details");

            details.find(".button").button();

            $.tmpl("usergrid.ui.panels.group.memberships.html", group_data, options).appendTo("#group-panel-memberships");

            $.tmpl("usergrid.ui.panels.group.activities.html", group_data, options).appendTo("#group-panel-activities");

            $.tmpl("usergrid.ui.panels.group.graph.html", group_data, options).appendTo("#group-panel-graph");

            $.tmpl("usergrid.ui.panels.group.permissions.html", group_data, options).appendTo("#group-panel-permissions");
        }
    }

    var group_data = null;

    function handleGroupResponse(response) {
        if (response.entities && (response.entities.length > 0)) {
            var entity = response.entities[0];
            var path = response.path || "";
            path = "" + path.match(/[^?]*/);
            var uuid = entity.uuid;
            var name = entity.uuid + " : "
                    + entity.type;
            if (entity.path) {
                name = entity.path;
            }
            if (entity.name) {
                name = name + " : " + entity.name;
            }

            var collections = $.extend({ }, (entity.metadata || { }).collections, (entity.metadata || { }).connections);
            if ($.isEmptyObject(collections)) collections = null;

            var entity_contents = $.extend( false, { }, entity);
            delete entity_contents['metadata'];

            var metadata = entity.metadata;
            if ($.isEmptyObject(metadata)) metadata = null;

            var entity_path = (entity.metadata || {}).path;
            if ($.isEmptyObject(entity_path)) {
                entity_path = path + "/" + entity.uuid;
            }

            group_data = {
                entity : entity_contents,
                picture : entity.picture,
                name : name,
                uuid : uuid,
                path : entity_path,
                collections : collections,
                metadata : metadata,
                uri : (entity.metadata || { }).uri
            };

            redrawGroupPanel();

            client.queryGroupMemberships(current_application_id, entity.uuid, function(response) {
                if (group_data && response.entities && (response.entities.length > 0)) {
                    group_data.memberships = response.entities;
                    redrawGroupPanel();
                }
            })

            client.queryGroupActivities(current_application_id, entity.uuid, function(response) {
                if (group_data && response.entities && (response.entities.length > 0)) {
                    group_data.activities = response.entities;
                    redrawGroupPanel();
                }
            })

            client.requestGroupRoles(current_application_id, entity.uuid, function(response) {
                if (group_data && response.data) {
                    group_data.roles = response.data;
                    redrawGroupPanel();
                }
            })

        }
    }

    function requestGroup(groupId) {
        $("#group-details-area").html(
        "<h2>Loading...</h2>");
        client.getGroup(current_application_id, groupId, handleGroupResponse,
        function() {
            $("#group-details-area").html("<h2>Unable to retrieve group details.</h2>");
        });
    }

    /*******************************************************************
     * 
     * Roles
     * 
     ******************************************************************/

    function pageSelectRoles(uuid) {
        pageSelect(uuid);
        //showPanel("#roles-panel");
	      //Pages.SelectPanel('roles');
        requestRoles();
    }
    window.usergrid.console.pageSelectRoles = pageSelectRoles;

    function displayRoles(response) {
        var t = "";
        var m = "";
        roles = {};
        if (response.data) {
            roles = response.data;
            var count = 0;
            var roleNames = keys(roles).sort();
            for (var i in roleNames) {
                var name = roleNames[i];
                var title = roles[name];
                t += "<div class=\"role-row\" id=\"role-row-"
                + name
                + "\"><a href=\"#\" onclick=\"usergrid.console.pageOpenQueryExplorer('/roles/"
                + name
                + "'); return false;\"><span class=\"role-row-title\">"
                + title
                + "</span> <span class=\"role-row-name\">("
                + name + ")</span>" + "</a></div>";
                count++;
            }
            if (count) {
                $("#application-roles").html(t);
            }
            else {
                $("#application-roles").html(
                "<h2>No roles defined.</h2>");
            }
        } else {
            $("#application-roles")
            .html("<h2>No role information retrieved.</h2>");
        }
    }

    function requestRoles() {
        $("#application-roles").html(
        "<h2>Loading...</h2>");
        client.requestApplicationRoles(current_application_id, displayRoles,
        function() {
            $("#application-roles").html("<h2>Unable to retrieve roles list.</h2>");
        });
    }
    
    var new_role_name = $("#new-role-name");
    var new_role_title = $("#new-role-title");
    var allNewRoleFields = $([]).add(new_role_name).add(new_role_title);

    $("#dialog-form-new-role")
    .dialog(
    {        
        autoOpen: false,
        height: 300,
        width: 475,
        modal: true,
        buttons: {
            "Create": function() {
                allNewRoleFields.removeClass("ui-state-error");
                var bValid = checkLength(new_role_name, "name", 1, 80)                    
                && checkLength(new_role_title, "title", 1, 80)                    
                && checkRegexp(new_role_name, nameRegex, "Name only allows : a-z, 0-9, dot, and dash")
                && checkRegexp(new_role_title, nameRegex, "Title only allows : a-z, 0-9, dot, and dash");
                if (bValid) {                 
                    createRole(new_role_name.val(), new_role_title.val());
                    $(this).dialog("close");
                }
            },
            Cancel: function() {
                $(this).dialog("close");
            }
        },
        close: function() {
            allNewRoleFields.val("").removeClass("ui-state-error");
        }
    });
    
    
    function createRole(name, title) {
        client.createRole(current_application_id, name, title, requestRoles,
        function() {
            alert("Unable to create role " + rolename);
        });
    }

    function newRole() {
        $("#dialog-form-new-role").dialog("open");
    }
    window.usergrid.console.newRole = newRole;

    /*******************************************************************
     * 
     * Role
     * 
     ******************************************************************/

    var current_role_name = "";

    function pageOpenRole(roleName) {
        current_role_name = roleName;
        showPanel("#role-panel");
        $('#application-panel-buttons .ui-selected').removeClass('ui-selected');
        $('#application-panel-button-roles').addClass('ui-selected');
        requestRole();
    }
    window.usergrid.console.pageOpenRole = pageOpenRole;

    usergrid.console.ui.loadTemplate("usergrid.ui.panels.role.permissions.html");

    var permissions = {};
    function displayPermissions(response) {
        $("#role-permissions").html("");
        var t = "";
        var m = "";
        permissions = {};
        if (response.data) {
            var perms = response.data;
            var count = 0;
            for (var i in perms) {
                count++;
                var perm = perms[i];
                var parts = perm.split(':');
                var ops_part = "";
                var path_part = parts[0];
                if (parts.length > 1) {
                    ops_part = parts[0];
                    path_part = parts[1];
                }
                ops_part.replace("*", "get,post,put,delete")
                var ops = ops_part.split(',');
                permissions[perm] = { ops : {}, path : path_part, perm : perm};
                for (var j in ops) {
                    permissions[perm].ops[ops[j]] = true;
                }
            }
            if (count == 0) {
                permissions = null;
            }
            $.tmpl("usergrid.ui.panels.role.permissions.html", {"role" : current_role_name, "permissions" : permissions }, {}).appendTo("#role-permissions");
        } else {
            $("#role-permissions")
            .html("<h2>No permission information retrieved.</h2>");
        }
    }

    function requestRole() {
        $("#role-section-title").html("");
        $("#role-permissions").html("");
        client.requestApplicationRoles(current_application_id, function(response) {
            displayRoles(response);
            $("#role-section-title").html(roles[current_role_name] + " Role");
            $("#role-permissions").html(
            "<h2>Loading " + roles[current_role_name] + " permissions...</h2>");
            client.requestApplicationRolePermissions(current_application_id, current_role_name, function(response) {
                displayPermissions(response);
            },
            function() {
                $("#application-roles").html("<h2>Unable to retrieve " + roles[current_role_name] + " role permissions.</h2>");
            });
        },
        function() {
            $("#application-roles").html("<h2>Unable to retrieve roles list.</h2>");
        });
    }

    function deleteRolePermission(roleName, permission) {
        console.log("delete " + roleName + " - " + permission);
        client.deleteApplicationRolePermission(current_application_id, roleName, permission, requestRole, requestRole);
    }
    window.usergrid.console.deleteRolePermission = deleteRolePermission;

    function addRolePermission(roleName) {
        var path = $('#role-permission-path-entry-input').val();
        var ops = "";
        var s = "";
        if ($('#role-permission-op-get-checkbox').prop("checked")) {
            ops = "get";
            s = ",";
        }
        if ($('#role-permission-op-post-checkbox').prop("checked")) {
            ops = ops + s + "post";
            s = ",";
        }
        if ($('#role-permission-op-put-checkbox').prop("checked")) {
            ops =  ops + s + "put";
            s = ",";
        }
        if ($('#role-permission-op-delete-checkbox').prop("checked")) {
            ops =  ops + s + "delete";
            s = ",";
        }
        var permission = ops + ":" + path;
        console.log("add " + roleName + " - " + permission);
        if (ops) {
            client.addApplicationRolePermission(current_application_id, roleName, permission, requestRole, requestRole);
        }
    }
    window.usergrid.console.addRolePermission = addRolePermission;

    /*******************************************************************
     * 
     * Activities
     * 
     ******************************************************************/

    function pageSelectActivities(uuid) {
        pageSelect(uuid);
        //showPanel("#activities-panel");
	      //Pages.SelectPanel('activities');
        requestActivities();
        //pageOpenQueryExplorer("/activities");
    }
    window.usergrid.console.pageSelectActivities = pageSelectActivities;

    var activitiesQuery = null;
    var activitiesResults = null;
    function displayActivities(response) {
        activitiesResults = usergrid.console.ui.displayEntityListResponse(activitiesQuery, {
            "getListItem" : function(entity, entity_path) {
                var t = "<div class=\"query-result-row entity_list_item\" data-entity-type=\""
                 + entity.type
                 + "\" data-entity-id=\"" + entity.uuid + "\" data-collection-path=\""
                 + entity_path
                 + "\">"
                 + entity.actorName + " " + entity.verb + " " + entity.content
                 + "</div>";
                return t;
            },
            "onRender" : function() {
            },
            "output" : "#activities-response-table",
            "nextPrevDiv" : "#activities-next-prev",
            "prevButton" : "#button-activities-prev",
            "nextButton" : "#button-activities-next",
            "noEntitiesMsg" : "No activities in application"
        }, response);
    }

    function requestActivities() {
        var client_id = organization_keys.client_id;
        var client_secret = organization_keys.client_secret;
        var test_client = new usergrid.Client({
            applicationId : current_application_id,
            clientId : client_id,
            clientSecret : client_secret
        });
        activitiesQuery = { };
        activitiesQuery.query = test_client.queryActivities(displayActivities);
        return false;
    }


    /*******************************************************************
     * 
     * Analytics
     * 
     ******************************************************************/

    function pageSelectAnalytics(uuid) {
        pageSelect(uuid);
        requestApplicationCounterNames();
        //showPanel("#analytics-panel");
	      //Pages.SelectPanel('analytics');
    }
    window.usergrid.console.pageSelectAnalytics = pageSelectAnalytics;

    var application_counters_names = [];

    function requestApplicationCounterNames() {
        $("#analytics-counter-names").html("Loading...");
        client.requestApplicationCounterNames(current_application_id, function(response) {
            application_counters_names = response.data;
            var html = usergrid.console.ui.makeTableFromList(application_counters_names, 1, {
                tableId : "analytics-counter-names-table",
                getListItem : function(i, col, row) {
                    var counter_name = application_counters_names[i];
                    var checked = !counter_name.startsWith("application.");
                    return "<div class='analytics-counter'><input class='analytics-counter-checkbox' type='checkbox' name='counter' " +
		                    "value='" + counter_name + "'" + (checked ? " checked='true'" : "") + " />" + counter_name + "</div>";
                }
            });
            $("#analytics-counter-names").html(html);
            requestApplicationCounters();
        },
        function() {
            $("#analytics-counter-names").html("Unable to load...");
        });
    }

    var application_counters = [];
    var start_timestamp = 1;
    var end_timestamp = 1;
    var resolution = "all";
    var show_application_counters = true;

    function requestApplicationCounters() {
        var counters_checked = $('.analytics-counter-checkbox:checked').serializeArray();
        var counter_names = new Array();
        for (var i in counters_checked) {
            counter_names.push(counters_checked[i].value);
        }
        $("#analytics-graph").html("Loading...");
        start_timestamp = $("#start-date").datepicker("getDate").at($('#start-time').timepicker("getTime")).getTime();
        end_timestamp = $("#end-date").datepicker("getDate").at($('#end-time').timepicker("getTime")).getTime();
        resolution = $('select#resolutionSelect').val();
        client.requestApplicationCounters(current_application_id, start_timestamp, end_timestamp, resolution, counter_names, function(response) {
            application_counters = response.counters;
            if (!application_counters) {
                $("#analytics-graph").html("No counter data");
                return;
            }
            var data = new google.visualization.DataTable();
            if (resolution == "all") {
                data.addColumn('string', 'Time');
            }
            else if ((resolution == "day") || (resolution == "week") || (resolution == "month")) {
                data.addColumn('date', 'Time');
            }
            else {
                data.addColumn('datetime', 'Time');
            }
            var column_count = 0;
            for (var i in application_counters) {
                var count = application_counters[i];
                if (show_application_counters || !count.name.startsWith("application.")) {
                    data.addColumn('number', count.name);
                    column_count++;
                }
            }
            if (!column_count) {
                $("#analytics-graph").html("No counter data");
                return;
            }
            var html = "<table id=\"analytics-graph-table\"><thead><tr><td></td>";
            if (application_counters.length > 0) {
                data.addRows(application_counters[0].values.length);
                for (var j in application_counters[0].values) {
                    var timestamp = application_counters[0].values[j].timestamp;
                    if ((timestamp <= 1) || (resolution == "all")) {
                        timestamp = "All";
                    }
                    else if ((resolution == "day") || (resolution == "week") || (resolution == "month")) {
                        timestamp = (new Date(timestamp)).toString("M/d");
                    }
                    else {
                        timestamp = (new Date(timestamp)).toString("M/d h:mmtt");
                    }
                    html += "<th>" + timestamp + "</th>";
                    if (resolution == "all") {
                        data.setValue(parseInt(j), 0, "All");
                    }
                    else {
                        data.setValue(parseInt(j), 0, new Date(application_counters[0].values[j].timestamp));
                    }
                }
            }
            html += "</tr></thead><tbody>";
            for (var i in application_counters) {
                var count = application_counters[i];
                if (show_application_counters || !count.name.startsWith("application.")) {
                    html += "<tr><th scope=\"row\">" + count.name + "</th>";
                    for (var j in count.values) {
                        html += "<td>" + count.values[j].value + "</td>";
                        data.setValue(parseInt(j), parseInt(i) + 1, count.values[j].value);
                    }
                    html += "</tr>";
                }
            }
            html += "</tbody></table>";
            $("#analytics-graph").html(html);
            
            if (resolution == "all") {
                new google.visualization.ColumnChart(
                    document.getElementById('analytics-graph-area')).
                    draw(data, {width: 950, height: 500, backgroundColor: backgroundGraphColor});
            }
            else {
                new google.visualization.LineChart(
                    document.getElementById('analytics-graph-area')).
                    draw(data, {width: 950, height: 500, backgroundColor: backgroundGraphColor});
            }
            //$("#analytics-graph-table").visualize({type: 'line', width: '950px', height: '500px'});
        },
        function() {
            $("#analytics-graph").html("Unable to load...");
        });
    }

   /*******************************************************************
     * 
     * Settings
     * 
     ******************************************************************/

    function pageSelectSettings(uuid) {
        pageSelect(uuid);
        requestApplicationCredentials();
        requestOrganizations();
        //showPanel("#settings-panel");
	   //Pages.SelectPanel('settings');
    }
    window.usergrid.console.pageSelectSettings = pageSelectSettings;

    var application_keys = {};

    function requestApplicationCredentials() {
        $("#application-panel-key").html("Loading...");
        $("#application-panel-secret").html("Loading...");
        client.requestApplicationCredentials(current_application_id, function(response) {
            $("#application-panel-key").html(response.credentials.client_id);
            $("#application-panel-secret").html(response.credentials.client_secret);
            application_keys[current_application_id] = {client_id : response.credentials.client_id, client_secret : response.credentials.client_secret};
        },
        function() {
            $("#application-panel-key").html("Unable to load...");
            $("#application-panel-secret").html("Unable to load...");
        });
    }

    function newApplicationCredentials() {
        $("#application-panel-key").html("Loading...");
        $("#application-panel-secret").html("Loading...");
        client.regenerateApplicationCredentials(current_application_id, function(response) {
            $("#application-panel-key").html(response.credentials.client_id);
            $("#application-panel-secret").html(response.credentials.client_secret);
            application_keys[current_application_id] = {client_id : response.credentials.client_id, client_secret : response.credentials.client_secret};
        },
        function() {
            $("#application-panel-key").html("Unable to load...");
            $("#application-panel-secret").html("Unable to load...");
        });
    }
    window.usergrid.console.newApplicationCredentials = newApplicationCredentials;

    /*******************************************************************
     * 
     * Shell
     * 
     ******************************************************************/

    function pageSelectShell(uuid) {
        pageSelect(uuid);
        requestApplicationCredentials();
        //showPanel("#shell-panel");
	    //Pages.SelectPanel('shell');
        $("#shell-input").focus();
    }
    window.usergrid.console.pageSelectShell = pageSelectShell;

    var history_i = 0;
    var history = new Array();

    function scrollToInput() {
        // Do it manually because JQuery seems to not get it right
        var console_panels = document.getElementById('console-panels');
        var shell_content = document.getElementById('shell-content');
        var scrollOffset = Math.max(shell_content.clientHeight - console_panels.clientHeight, 0);
        console_panels.scrollTop = scrollOffset;
    }
    
    function echoInputToShell(s) {
        if (!s) s = "&nbsp;";
        var html = "<div class=\"shell-output-line\"><span class=\"shell-prompt\">&gt; </span><span class=\"shell-output-line-content\">" + s + "</span></div>";
        $('#shell-output').append(html);
        scrollToInput();
    }
    
    function printLnToShell(s) {
        if (!s) s = "&nbsp;";
        var html = "<div class=\"shell-output-line\"><div class=\"shell-output-line-content\">" + s + "</div></div>";
        $('#shell-output').append(html);
        scrollToInput();
    }

    function displayShellResponse(response) {
        printLnToShell(JSON.stringify(response, null, "  "));
    }

    function handleShellCommand(s) {
        if (s) {
            history.push(s);
            history_i - history.length - 1;
        }
        if (s.startsWith("/")) {
            var path = client.encodePathString(s);
            printLnToShell(path);
            client.apiGetRequest("/" + current_application_id + path, null, displayShellResponse, null);
        }
        else if (s.startsWith("get /")) {
            var path = client.encodePathString(s.substring(4));
            printLnToShell(path);
            client.apiGetRequest("/" + current_application_id + path, null, displayShellResponse, null);
        }
        else if (s.startsWith("put /")) {
            var params = client.encodePathString(s.substring(4), true);
            printLnToShell(params.path);
            client.apiRequest("PUT", "/" + current_application_id + params.path, null, JSON.stringify(params.payload), displayShellResponse, null);
        }
        else if (s.startsWith("post /")) {
            var params = client.encodePathString(s.substring(5), true);
            printLnToShell(params.path);
            client.apiRequest("POST", "/" + current_application_id + params.path, null, JSON.stringify(params.payload), displayShellResponse, null);
        }
        else if (s.startsWith("delete /")) {
            var path = client.encodePathString(s.substring(7));
            printLnToShell(path);
            client.apiRequest("DELETE", "/" + current_application_id + path, null, null, displayShellResponse, null);
        }
        else if ((s == "clear") || (s == "cls"))  {
            $('#shell-output').html("<div class=\"shell-output-line\">Usergrid Interactive Shell</div>");
            echoInputToShell(s);
        }
        else if (s == "help") {
            printLnToShell("/&lt;path&gt; - API get request");
            printLnToShell("get /&lt;path&gt; - API get request");
            printLnToShell("put /&lt;path&gt; {&lt;json&gt;} - API put request");
            printLnToShell("post /&lt;path&gt; {&lt;json&gt;} - API post request");
            printLnToShell("delete /&lt;path&gt; - API delete request");
            printLnToShell("cls - clear screen");
            printLnToShell("clear - clear screen");
            printLnToShell("help - show this help");
        }
        else if (s == "") {
            printLnToShell("ok");
        }
        else {
            printLnToShell("syntax error");
        }
    }
    
    $('#shell-input').keydown(function(event) {
        var shell_input = $("#shell-input");
        if (!event.shiftKey && (event.keyCode == '13')) {
            event.preventDefault();
            var s = $('#shell-input').val().trim();
            echoInputToShell(s);
            shell_input.val("");
            handleShellCommand(s);
        }
        else if (event.keyCode == '38') {
            event.preventDefault();
            history_i--;
            if (history_i < 0) {
                history_i = Math.max(history.length - 1, 0);
            }
            if (history.length > 0) {
                shell_input.val(history[history_i]);
            }
            else {
                shell_input.val("");
            }
        }
        else if (event.keyCode == '40') {
            event.preventDefault();
            history_i++;
            if (history_i >= history.length) {
                history_i = 0;
            }
            if (history.length > 0) {
                shell_input.val(history[history_i]);
            }
            else {
                shell_input.val("");
            }
        }
    });

    $('#shell-input').keyup(function() {
        var shell_input = $("#shell-input");
        shell_input.css("height", shell_input.attr("scrollHeight"));
    });

    /*******************************************************************
     * 
     * Collections
     * 
     ******************************************************************/

    function pageSelectCollections(uuid) {
        pageSelect(uuid);
        //showPanel("#collections-panel");
	    //Pages.SelectPanel('collections');
    }
    window.usergrid.console.pageSelectCollections = pageSelectCollections;

    var collections = {};
    var entity_count = 0;

    function displayCollections(response) {
        var t = "";
        collections = {};
        entity_count = 0;
        if (response.entities && response.entities[0]
        && response.entities[0].metadata
        && response.entities[0].metadata.collections) {
            collections = response.entities[0].metadata.collections;
            var count = 0;
            var collectionNames = keys(collections).sort();
            for (var i in collectionNames) {
                var collectionName = collectionNames[i];
                var collection = collections[collectionName];
                t += "<div class=\"collection-row\" id=\"collection-row-"
                + collectionName
                + "\"><a href=\"#\" onclick=\"usergrid.console.pageOpenQueryExplorer('/"
                + collectionName
                + "'); return false;\"><span class=\"collection-row-name\">/"
                + collectionName
                + "</span> <span class=\"collection-row-count\">("
                + collection.count
                + " entities)</span>"
                + "</a></div>";
                count++;
                entity_count += collection.count;
            }
            if (count) {
                $("#application-collections").html(t);
            }
            else {
                $("#application-collections").html(
                "<h2>No collections created.</h2>");
            }
        } else {
            $("#application-collections").html(
            "<h2>No collections created.</h2>");
        }
        updateApplicationDashboard();
    }

    function requestCollections() {
        $("#application-collections").html(
        "<h2>Loading...</h2>");
        client.requestCollections(current_application_id, displayCollections,
        function() {
            $("#application-collections").html(
            "<h2>Unable to retrieve collections list.</h2>");
        });
    }

    function createCollection(collectionName) {
        client.createCollection(current_application_id, collectionName, requestCollections,
        function() {
            alert("Unable to create collection " + collectionName);
        });
    }

    var new_collection_name = $("#new-collection-name");
    var allNewCollectionFields = $([]).add(new_collection_name);

    $("#dialog-form-new-collection").dialog({
        autoOpen: false,
        height: 275,
        width: 350,
        modal: true,
        buttons: {
            "Create": function() {
                var bValid = true;
                allNewCollectionFields.removeClass("ui-state-error");

                bValid = bValid
                && checkLength(new_collection_name, "name", 4, 80);

                bValid = bValid
                && checkRegexp(new_collection_name,
                alphaNumRegex,
                "Collection name only allow : a-z 0-9");

                if (bValid) {
                    createCollection(new_collection_name.val());
                    $(this).dialog("close");
                }
            },
            Cancel: function() {
                $(this).dialog("close");
            }
        },
        close: function() {
            allNewCollectionFields.val("").removeClass("ui-state-error");
        }
    });

    function newCollection() {
        $("#dialog-form-new-collection").dialog("open");
    }
    window.usergrid.console.newCollection = newCollection;

    /*******************************************************************
     * 
     * Login
     * 
     ******************************************************************/

    $("#login-organization").focus();

    function clearLoginForm() {
        $("#login-email").val("");
        $("#login-password").val("");
    }

    function displayLoginError() {
	      $("#login-area .box").effect("shake", {times: 2},100);
        $("#login-message").show();
    }

    function clearLoginError() {
        $("#login-message").hide();
    }

<<<<<<< HEAD
    function setupOrganizationsMenu() {
        if (!client || !client.loggedInUser || !client.loggedInUser.organizations) {
            return;
        }
        var organizations = client.loggedInUser.organizations;
        var m = "";
        for (var name in organizations) {
            var id = organizations[name].uuid;
            var selected = (((id == client.currentOrganization) || (name == client.currentOrganization)) ? " selected=\"selected\"": "");
            m += "<option value=\"" + id + "\"" + selected + ">" + name + "</option>";
        }
        $("select#organizationSelect").html(m);
        $('select#organizationSelect').selectmenu();

	      var m2 = "";
        for (var name in organizations) {
            var id = organizations[name].uuid;
            var selected = (((id == client.currentOrganization) || (name == client.currentOrganization)) ? " selected=\"selected\"": "");
	          m2 += "<li><a href='#" + id + "'>" + name + "</a></li>";
        }
	      $("#organizations-menu ul").html(m2);
	    $("#organizations-menu ul a").click(function(e){
				    if (client) {
					    var link = $(this);
				        client.currentOrganization = link.attr("href").substring(1);
				        showConsole();
						  pageSelectHome();
					      Pages.SelectPanel('organization');
					      $("#organizations-menu > a span").text(link.text());
				    }
			    }
	    );

    }

    function showConsole() {
        Pages.ShowPage("console");
	      $("#consoleHeader").show();
        if (client && client.loggedInUser) {
            $("#logged-in-user-name").html(client.loggedInUser.email);
        }
        else {
            $("#logged-in-user-name").html("No Logged In User");
        }
        setupOrganizationsMenu();
   }
=======
	function setupMenu() {
		if (client && client.loggedInUser)
			$("#logged-in-user-name").html(client.loggedInUser.email);
		else
			$("#logged-in-user-name").html("No Logged In User");

		setupOrganizationsMenu();
	}
	function setupOrganizationsMenu() {
		if (!client || !client.loggedInUser || !client.loggedInUser.organizations) {
			return;
		}
		var orgName = client.currentOrganization.name;
	  $("#organizations-menu > a span").text(orgName);
		$("#selectedOrg").text(orgName);

		var organizations = client.loggedInUser.organizations;
		var orgMenu = $('#organizations-menu ul');
		var orgTmpl = $('<li><a href="#">${name}</a></li>');
		var data = [];
		for (var name in organizations) {
			data.push({uuid:organizations[name].uuid, name:name});
		}
		console.log(data);
		orgMenu.empty();
		orgTmpl.tmpl(data).appendTo(orgMenu);
		orgMenu.find("a").click(selectOrganization);
	}

	function selectOrganization(e){
		if (client) {
			var link = $(this);
			var orgName = link.text();
			client.currentOrganization = client.loggedInUser.organizations[orgName];
			Pages.ShowPage('console');
		}
	}
>>>>>>> b5dfd556

    function login() {
        var email = $("#login-email").val();
        var password = $("#login-password").val();
        if (email == "skip") {
	        Pages.ShowPage("console");
					return;
        }
        client.loginAdmin(email, password,loginOk,
	        function() {
	            displayLoginError();
	        }
        );
    }

    function logout() {
        client.logout();
        initOrganizationVars();
	      Pages.ShowPage("login");
	    return false;
    }
    usergrid.console.logout = logout;

		$("#login-form").submit(function() {
        login();
        return false;
    });


    /*******************************************************************
     * 
     * Signup
     * 
     ******************************************************************/

    $("#signup-cancel").click(function() {
	    Pages.ShowPage("login");
        clearSignupError();
        clearSignupForm();
        return false;
    });

    function displaySignupError(msg) {
        $("#signup-area .box").effect("shake", {times: 2},100);
        $("#signup-message").html('<strong>ERROR</strong>: ' + msg + '<br />').show();
    }

    function clearSignupForm() {
        $("#signup-organization-name").val("");
        $("#signup-username").val("");
        $("#signup-name").val("");
        $("#signup-email").val("");
        $("#signup-password").val("");
        $("#signup-password-confirm").val("");
    }

    function clearSignupError() {
        $("#signup-message").hide();
    }

    function signup() {
        var organization_name = $("#signup-organization-name").val();
        if (!(nameRegex.test(organization_name))) {
            displaySignupError("Invalid organization name, only a-z, 0-9, dot, and dash.");
            return;
        }
        var username = $("#signup-username").val();
        if (!(nameRegex.test(username))) {
            displaySignupError("Invalid username, only a-z, 0-9, dot, and dash.");
            return;
        }
        var name = $("#signup-name").val();
        if (!$.trim(name).length) {
            displaySignupError("Name cannot be blank.");
            return;
        }
        var email = $("#signup-email").val();
        if (!(emailRegex.test(email))) {
            displaySignupError("Invalid email.");
            return;
        }
        var password = $("#signup-password").val();
        if (!(passwordRegex.test(password))) {
            displaySignupError("Invalid password, only a-z, 0-9, @, #, $, %, ^, &.");
            return;
        }
        if (password != $("#signup-password-confirm").val()) {
            displaySignupError("Passwords must match.");
            return;
        }
        client.signup(organization_name, username, name, email, password,
        function(response) {
            clearSignupError();
            clearSignupForm();
		        Pages.ShowPage("login");
        },
        function(response) {
            displaySignupError(client.getLastErrorMessage("Unable to create new organization at this time"));
        }
        );
    }

    $("#button-signup").click(function() {
        signup();
        return false;
    });

    /*******************************************************************
     * 
     * Account Settings
     * 
     ******************************************************************/

    function showAccountSettings() {
	    Pages.ShowPage("account");
      requestAccountSettings();
    }

    function displayAccountSettings(response) {
        if (response.data) {
            $("#update-account-username").val(response.data.username);
            $("#update-account-name").val(response.data.name);
            $("#update-account-email").val(response.data.email);

            var t = "";
            var organizations = response.data.organizations;
            var organizationNames = keys(organizations).sort();
            for (var i in organizationNames) {
                var organizationName = organizationNames[i];
                var organization = organizations[organizationName];
                var uuid = organization.uuid;
                t +=
	                "<div class='row' id='organization-row-" + uuid + "'>" +
                  "<div class='organization-row-link span'>" +
                    "<a href='#" + uuid + "' >" +
                      "<span>" + organizationName + "</span>" +
                      "<span> (" + uuid + ")</span>" +
	                  "</a>" +
	                "</div>" +
                  "<div class='organization-row-buttons span pull-right'>" +
	                  "<a href='#" + uuid + "' class='btn btn-danger' >Leave</a>" +
                  "</div>" +
	                "</div>";
            }
            $("#account-organizations").html(t);
            $("#account-organizations a").click( function(e){
               e.preventDefault();
               var uuid = $(this).attr("href").substring(1);
               usergrid.console.pageSelectOrganization(uuid); //TODO: this function dont exist
            });
        } else {
        }
    }

    $("#button-update-account").click(function() {
        var userData = {
            username : $("#update-account-username").val(),
            name : $("#update-account-name").val(),
            email : $("#update-account-email").val()
        };
        var old_pass = $("#old-account-password").val();
        var new_pass = $("#update-account-password").val();
        var new_pass2 = $("#update-account-password-repeat").val();
        if (old_pass && new_pass) {
            if (new_pass != new_pass2) {
                $.jAlert(client.getLastErrorMessage("New passwords don't match"), 'error', function(result) {
                     requestAccountSettings();
                 });
                return;
            }
            if (!(passwordRegex.test(new_pass))) {
                $.jAlert(client.getLastErrorMessage("Password field only allows : a-z, 0-9, @, #, $, %, ^, &"), 'error', function(result) {
                     requestAccountSettings();
                 });
                return;
            }
            userData.newpassword = new_pass;
            userData.oldpassword = old_pass;
        }
        client.updateAdminUser(userData,
            function(response) {
                $.jAlert("Account settings update", '');
                if ((old_pass && new_pass) && (old_pass != new_pass)) {
                	logout();
                	return;
                }
                requestAccountSettings();
            },
            function(response) {
                $.jAlert(client.getLastErrorMessage("Unable to update account settings"), 'error', function(result) {
                    requestAccountSettings();
                });
            }
        );
        return false;
    });

    function requestAccountSettings() {
        $("#update-account-id").html(client.loggedInUser.uuid);
        $("#update-account-name").val("");
        $("#update-account-email").val("");
        $("#old-account-password").val("");
        $("#update-account-password").val("");
        $("#update-account-password-repeat").val("");
        client.requestAdminUser(displayAccountSettings,
        function() {
        });
    }
		usergrid.console.requestAccountSettings = requestAccountSettings;

    var new_organization_name = $("#new-organization-name");
    var allNewOrganizationFields = $([]).add(new_organization_name);

    $("#dialog-form-new-organization").dialog({
        autoOpen: false,
        height: 275,
        width: 350,
        modal: true,
        buttons: {
            "Create": function() {
                var bValid = true;
                allNewOrganizationFields.removeClass("ui-state-error");

                bValid = bValid
                && checkLength(new_organization_name, "name", 4, 80);

                bValid = bValid
                && checkRegexp(new_organization_name,
                nameRegex,
                "Organization name only allow : a-z, 0-9, dot, and dash.");

                if (bValid) {
                    createOrganization(new_organization_name.val());
                    $(this).dialog("close");
                }
            },
            Cancel: function() {
                $(this).dialog("close");
            }
        },
        close: function() {
            allNewOrganizationFields.val("").removeClass("ui-state-error");
        }
    });

    function newOrganization() {
        $("#dialog-form-new-organization").dialog("open");
    }
    window.usergrid.console.newOrganization = newOrganization;

    function displayOrganizations(response) {       
        var t = "";
        var m = "";
        organizations = {};
        orgainzations_by_id = {};
        if (response.data) {
            organizations = response.data;
            var count = 0;
            var organizationNames = keys(organizations).sort();
            for (var i in organizationNames) {
                var organization = organizationNames[i];
                var uuid = organizations[organization];
                t += "<div class=\"organization-row\" id=\"organization-row-"
                + uuid
                + "\"><a href=\"#\" onclick=\"usergrid.console.pageSelectOrganization('"
                + uuid
                + "'); return false;\"><span class=\"organization-row-name\">"
                + organization
                + "</span> <span class=\"organization-row-uuid\">("
                + uuid + ")</span>" + "</a></div>";
                count++;
                orgainzations_by_id[uuid] = organization;
                /*
                if ($.isEmptyObject(current_organization_id)) {
                    current_organization_id = uuid;
                    current_organization_name = organization;
                }
                m += "<option value=\"" + uuid + "\"" + ((uuid == current_organization_id) ? " selected=\"selected\"": "") + ">" + organization + "</option>";
                */
            }
            if (count) {
                $("#organizations").html(t);                
            }
            else {
                $("#organizations").html(
                "<h2>No organizations created.</h2>"); 
            }
        } else {
            $("#organizations").html(
            "<h2>No organizations created.</h2>");
            
        }
       
    }
       
    function requestOrganizations() {        
        $("#organizations").html("<h2>Loading...</h2>");
        client.requestOrganizations(displayOrganizations, function() {
            $("#organizations").html("<h2>Unable to retrieve organizations list.</h2>");
        });
    }
         
    function createOrganization(name) {
        client.createOrganization(name,requestOrganizations,
        function() {
            alert("Unable to create orgnization " + name);
        });
    }
    window.usergrid.console.createOrganization = createOrganization;

    /*******************************************************************
     * 
     * Startup
     * 
     ******************************************************************/

    $("#logged-in-user-name").click(function() {
        showAccountSettings();
        return false;
    });

    $("#users-panel-tab-bar button").click(function() {
        selectTabButton("#users-panel-tab-bar", $(this));
        return false;
    });

    $("#user-panel-tab-bar a").click(function() {
        selectTabButton("#user-panel-tab-bar", $(this));
        if ($(this).attr("id") == "button-user-list") {
	        Pages.SelectPanel('users');
        }
        else if ($(this).attr("id") == "button-user-search") {
	        Pages.SelectPanel('users');
        }
        else {
            showPanelContent("#user-panel", "#user-panel-" + $(this).attr("id").substring(12));
        }
        return false;
    });

		createAlphabetLinks("#users-by-alphabetical",usergrid.console.showUsersForLetter);

    $("#groups-panel-tab-bar button").click(function() {
        selectTabButton("#groups-panel-tab-bar", $(this));
        return false;
    });

    $("#group-panel-tab-bar button").click(function() {
        selectTabButton("#group-panel-tab-bar", $(this));
        if ($(this).attr("id") == "button-group-list") {
            pageSelectGroups();
        }
        else if ($(this).attr("id") == "button-group-search") {
            pageSelectGroups();
        }
        else {
            showPanelContent("#group-panel", "#group-panel-" + $(this).attr("id").substring(13));
        }
        return false;
    });

		createAlphabetLinks("#groups-by-alphabetical", usergrid.console.showGroupsForLetter);

    $("#role-panel-tab-bar button").click(function() {
        if ($(this).attr("id") == "button-role-list") {
            pageSelectRoles();
        }
        else {
            pageSelectRole();
        }
        return false;
    });

    $("button, input:submit, input:button").button();

    //$('select#indexSelect').selectmenu();
    $('select#indexSelect').change( function(e){
	    $("#query-ql").val($(this).val() || "");
    });

    doBuildIndexMenu();

    function enableApplicationPanelButtons() {
        $("select#applicationSelect").removeClass("ui-state-disabled");
        $("#applicationSelectForm .ui-selectmenu").removeClass("ui-state-disabled");
        $("#application-panel-buttons").removeClass("ui-state-disabled");
    }

    function disableApplicationPanelButtons() {
        $("select#applicationSelect").addClass("ui-state-disabled");
        $("#applicationSelectForm .ui-selectmenu").addClass("ui-state-disabled");
        $("#application-panel-buttons").addClass("ui-state-disabled");
    }

    $('#system-panel-button-home').addClass('ui-selected');
    $('#application-panel-buttons .ui-selected').removeClass('ui-selected');
    
    $("#start-date").datepicker();
    $("#start-date").datepicker("setDate", Date.last().sunday());
    $('#start-time').val("12:00 AM");
    $('#start-time').timepicker({
        showPeriod: true,
        showLeadingZero: false
    });

    $("#end-date").datepicker();
    $("#end-date").datepicker("setDate", Date.next().sunday());
    $('#end-time').val("12:00 AM");
    $('#end-time').timepicker({
        showPeriod: true,
        showLeadingZero: false
    });
    
    //$('select#resolutionSelect').selectmenu();
    
    $('#button-analytics-generate').click(function() {
        requestApplicationCounters();
        return false;
    });


    $("#statusbar-placeholder").statusbar();
    
    //$("#console-panel-nav-bar").usergrid_console_navbar({crumbs : [{title : "Hello"}, {title : "Goodbye"}], tabs : [{title : "Hello"}, {title : "Goodbye"}]});
    

    if (OFFLINE) {
	    Pages.ShowPage(OFFLINE_PAGE)
      return;
    }

	function loginOk(){
    clearLoginError();
    clearLoginForm();
		if (client.loggedIn())
			Pages.ShowPage('console');
	}
	usergrid.console.loginOk = loginOk;
	client.onAutoLogin = loginOk;
}<|MERGE_RESOLUTION|>--- conflicted
+++ resolved
@@ -879,7 +879,6 @@
      * 
      ******************************************************************/
 
-    var backgroundGraphColor = 'white';//'#F2F5F7';
     function pageSelectApplication() {
         pageSelect(usergrid.console.currentApp);
         requestApplicationCredentials();
@@ -1059,7 +1058,6 @@
             "listItemTemplate" : "usergrid.ui.panels.user.list.html",
             "getListItemTemplateOptions" : function(entity, path) {
                 var name = entity.uuid + " : " + entity.type;
-                var username = entity.username;
                 if (entity.username) {
                     name = entity.username;
                 }
@@ -1075,7 +1073,6 @@
                     name : name,
                     id: id,
                     path : path,
-                    username : username,
                     fblink : entity.fblink,
                     collections : collections,
                     uri : uri
@@ -1276,7 +1273,6 @@
                 entity : entity_contents,
                 picture : entity.picture,
                 name : name,
-                username : username,
                 path : entity_path,
                 collections : collections,
                 metadata : metadata,
@@ -1330,7 +1326,6 @@
             $("#user-profile-area").html("<h2>Unable to retrieve user profile.</h2>");
         });
     }
-    window.usergrid.console.requestUser = requestUser;
 
     /*******************************************************************
      * 
@@ -2506,54 +2501,6 @@
         $("#login-message").hide();
     }
 
-<<<<<<< HEAD
-    function setupOrganizationsMenu() {
-        if (!client || !client.loggedInUser || !client.loggedInUser.organizations) {
-            return;
-        }
-        var organizations = client.loggedInUser.organizations;
-        var m = "";
-        for (var name in organizations) {
-            var id = organizations[name].uuid;
-            var selected = (((id == client.currentOrganization) || (name == client.currentOrganization)) ? " selected=\"selected\"": "");
-            m += "<option value=\"" + id + "\"" + selected + ">" + name + "</option>";
-        }
-        $("select#organizationSelect").html(m);
-        $('select#organizationSelect').selectmenu();
-
-	      var m2 = "";
-        for (var name in organizations) {
-            var id = organizations[name].uuid;
-            var selected = (((id == client.currentOrganization) || (name == client.currentOrganization)) ? " selected=\"selected\"": "");
-	          m2 += "<li><a href='#" + id + "'>" + name + "</a></li>";
-        }
-	      $("#organizations-menu ul").html(m2);
-	    $("#organizations-menu ul a").click(function(e){
-				    if (client) {
-					    var link = $(this);
-				        client.currentOrganization = link.attr("href").substring(1);
-				        showConsole();
-						  pageSelectHome();
-					      Pages.SelectPanel('organization');
-					      $("#organizations-menu > a span").text(link.text());
-				    }
-			    }
-	    );
-
-    }
-
-    function showConsole() {
-        Pages.ShowPage("console");
-	      $("#consoleHeader").show();
-        if (client && client.loggedInUser) {
-            $("#logged-in-user-name").html(client.loggedInUser.email);
-        }
-        else {
-            $("#logged-in-user-name").html("No Logged In User");
-        }
-        setupOrganizationsMenu();
-   }
-=======
 	function setupMenu() {
 		if (client && client.loggedInUser)
 			$("#logged-in-user-name").html(client.loggedInUser.email);
@@ -2591,7 +2538,6 @@
 			Pages.ShowPage('console');
 		}
 	}
->>>>>>> b5dfd556
 
     function login() {
         var email = $("#login-email").val();
