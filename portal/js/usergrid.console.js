function usergrid_console_app() {
    //This code block *WILL NOT* load before the document is complete
    window.usergrid = window.usergrid || {};
    usergrid.console = usergrid.console || {};

    var OFFLINE = false;
    var OFFLINE_PAGE = "#query-page";

    var self = this;

    var emailRegex = /^((([a-z]|\d|[!#\$%&'\*\+\-\/=\?\^_`{\|}~]|[\u00A0-\uD7FF\uF900-\uFDCF\uFDF0-\uFFEF])+(\.([a-z]|\d|[!#\$%&'\*\+\-\/=\?\^_`{\|}~]|[\u00A0-\uD7FF\uF900-\uFDCF\uFDF0-\uFFEF])+)*)|((\x22)((((\x20|\x09)*(\x0d\x0a))?(\x20|\x09)+)?(([\x01-\x08\x0b\x0c\x0e-\x1f\x7f]|\x21|[\x23-\x5b]|[\x5d-\x7e]|[\u00A0-\uD7FF\uF900-\uFDCF\uFDF0-\uFFEF])|(\\([\x01-\x09\x0b\x0c\x0d-\x7f]|[\u00A0-\uD7FF\uF900-\uFDCF\uFDF0-\uFFEF]))))*(((\x20|\x09)*(\x0d\x0a))?(\x20|\x09)+)?(\x22)))@((([a-z]|\d|[\u00A0-\uD7FF\uF900-\uFDCF\uFDF0-\uFFEF])|(([a-z]|\d|[\u00A0-\uD7FF\uF900-\uFDCF\uFDF0-\uFFEF])([a-z]|\d|-|\.|_|~|[\u00A0-\uD7FF\uF900-\uFDCF\uFDF0-\uFFEF])*([a-z]|\d|[\u00A0-\uD7FF\uF900-\uFDCF\uFDF0-\uFFEF])))\.)+(([a-z]|[\u00A0-\uD7FF\uF900-\uFDCF\uFDF0-\uFFEF])|(([a-z]|[\u00A0-\uD7FF\uF900-\uFDCF\uFDF0-\uFFEF])([a-z]|\d|-|\.|_|~|[\u00A0-\uD7FF\uF900-\uFDCF\uFDF0-\uFFEF])*([a-z]|[\u00A0-\uD7FF\uF900-\uFDCF\uFDF0-\uFFEF])))\.?$/i;
    var emailAllowedCharsMessage = 'eg. example@apigee.com';
    var passwordRegex = /^([0-9a-zA-Z@#$%^&?!<>;:.|,'"~*-_=+\[\]\(\)\{\}\\/])+$/;
    var passwordAllowedCharsMessage = 'Password field only allows: A-Z, a-z, 0-9, ~ @ # % ^ & * ( ) - _ = + [ ] { } \\ | ; : \' " , . < > / ? !';
    var usernameRegex = /^([0-9a-zA-Z\.\-])+$/;
    var usernameAllowedCharsMessage = 'Username field only allows : A-Z, a-z, 0-9, dot, and dash';
    var organizatioNameRegex = /^([0-9a-zA-Z\.\-])+$/;
    var organizationNameAllowedCharsMessage = 'Organization name field only allows : A-Z, a-z, 0-9, dot, and dash';
    var nameRegex = /^([ 0-9a-zA-Z@#$%^&?!;:.|,'"~*-_=+\[\]\(\)\{\}\\/])+$/;
    var nameAllowedCharsMessage = 'Name field only allows: A-Z, a-z, 0-9, ~ @ # % ^ & * ( ) - _ = + [ ] { } \\ | ; : \' " , . / ? !';
    var titleRegex = /^([ 0-9a-zA-Z\.\-!?/])+$/;
    var titleAllowedCharsMessage = 'Title field only allows : space, A-Z, a-z, 0-9, dot, dash, /, !, and ?';
    var alphaNumRegex = /^([0-9a-zA-Z])+$/;
    var alphaNumAllowedCharsMessage = 'Collection name only allows : a-z 0-9';
    var pathRegex = /^([0-9a-z\.\-\/])+$/;
    var pathAllowedCharsMessage = 'Path only allows : /, a-z, 0-9, dot, and dash';
    var roleAllowedCharsMessage = 'Path only allows : /, a-z, 0-9, dot, and dash';

    var applications = {};
    var applications_by_id = {};

    var current_application_id = {};
    var current_application_name = {};
    var applicationData = {};

    var query_entities = null;
    var query_entities_by_id = null;

    var query_history = [];

    var indexes = [];
    var backgroundGraphColor = '#ffffff';
    var client = new usergrid.Client();
    client.onLogout = function() {
	    Pages.ShowPage("login");
    };

    String.prototype.startsWith = function(s) {
        return this.lastIndexOf(s, 0) === 0;
    };

    String.prototype.endsWith = function(s) {
        return this.length >= s.length
        && this.substr(this.length - s.length) == s;
    };

    function initOrganizationVars() {
        applications = {};
        applications_by_id = {};

        current_application_id = {};
        current_application_name = {};

        query_entities = null;
        query_entities_by_id = null;

        query_history = [];

        indexes = [];
    }

    function keys(o) {
        var a = [];
        for (var propertyName in o) {
            a.push(propertyName);
        }
        return a;
    }

    client.onActiveRequest = function(activeRequests) {
        if (activeRequests <= 0) {
            $("#api-activity").delay(1000).hide(1);
        }
        else {
            $("#api-activity").show();
        }
    };

    function showPanel(page) {
        var p = $(page);
        $("#console-panels").children().each(function() {
            if ($(this).attr("id") == p.attr("id")) {
                $(this).show();
            } else {
                $(this).hide();
            }
        });
    }
    function initConsoleFrame(){

        $("#console-panel iframe").attr("src", url);
    }

    function getAccessTokenURL(){
        //return client.getAccessToken();
        // var bearerToken = usergrid.console.getAccessToken();
        var bearerToken = localStorage.getObject('usergrid_access_token');
        var app_id = current_application_id;
        if (typeof current_application_id != 'string') {
            app_id = '';
        }
        var bearerTokenJson = JSON.stringify(
            [{
            "type":"custom_token",
            "name":"Authorization",
            "value":"Bearer " + bearerToken,
            "style":"header"
            },
            {
            "type":"custom_token",
            "name":"app_id",
            "value":app_id,
            "style":"template"
            }]);
        var fred = encodeURIComponent(bearerToken);
        var bearerTokenString = encodeURIComponent(bearerTokenJson);
        //https://apigee.com/console/usergrid?embedded=true&auth=%5B%7B%22type%22%3A%22custom_token%22%2C%22name%22%3A%22Authorization%22%2C%22value%22%3A%22Bearer%20kOo1fUuEEeG0HSIAChxOIg%3AYWQ6AAABNdGCPEab2KpgikKH_X3QMvQA_oeELnAJ-A%22%2C%22style%22%3A%22header%22%7D%2C%7B%22type%22%3A%22custom_token%22%2C%22name%22%3A%22app_id%22%2C%22value%22%3A%2294f945da-599c-11e1-ac46-22000a1c5a67%22%2C%22style%22%3A%22template%22%7D%5D
        //var string='[{"type":"custom_token","name":"Authorization","value":"Bearer '+bearerToken+'","style":"header"},{"type":"custom_token","name":"app_id","value":"'+current_application_id+'","style":"template"}]';
        //var bearerTokenString = encodeURIComponent(string);
        var url = 'https://apigee.com/console/usergrid?embedded=true&auth='+bearerTokenString;
        return url;
    }
    usergrid.console.getAccessTokenURL = getAccessTokenURL;
    
    function showPanelContent(panelDiv, contentDiv) {
        var cdiv = $(contentDiv);
        $(panelDiv).children(".panel-content").each(function() {
            var el = $(this);
            if (el.attr("id") == cdiv.attr("id")) {
                el.show();
            } else {
                el.hide();
            }
        });
    }

    function selectTabButton(link) {
        var tab = $(link).parent();
        tab.parent().find("li.active").removeClass('active');
        tab.addClass('active');
    }
    function selectFirstTabButton(bar){
        selectTabButton($(bar).find("li:first-child a"));
    }

    function setNavApplicationText() {
        //$('select#applicationSelect').selectmenu("value", current_application_id);
        if(!current_application_name)
            current_application_name = "Select an Application";
	    $('#selectedApp2').text(" - " + current_application_name);
	    $('#selectedApp').text(current_application_name);
    }

    function createAlphabetLinks(containerSelector, callback) {
        var li = $(containerSelector).html();
        var s = li.replace('{0}', '*');
        for (var i = 1; i <= 26; i++) {
            var char = String.fromCharCode(64 + i);
            s += li.replace('{0}', char);
        }
        $(containerSelector).html(s);
        $(containerSelector + " a").click(callback);
    }
    /*******************************************************************
     * 
     * Query Explorer
     * 
     ******************************************************************/

    $("#query-source").val("{ }");

    function pageSelectQueryExplorer() {
        showPanel("#query-panel");
        hideMoreQueryOptions();
        $("#query-path").val("");
        $("#query-source").val("{ }");
        $("#query-ql").val("");
        query_history = [];
        displayQueryResponse({});
    }
    window.usergrid.console.pageSelectQueryExplorer = pageSelectQueryExplorer;

    function pageOpenQueryExplorer(collection) {
        showPanel("#query-panel");
        hideMoreQueryOptions();
        $("#query-path").val(collection);
        $("#query-source").val("{ }");
        $("#query-ql").val("");
        //query_history = [];
        displayQueryResponse({});
        doQueryGet();
        var count = (collection.split('/').length - 1);
        if (count>1){
            $('#button-query-back').show();
        } else {
            $('#button-query-back').hide();
        }
    }
    window.usergrid.console.pageOpenQueryExplorer = pageOpenQueryExplorer;

    function pushQuery() {
        //don't let me get to deep...
        var newPath = $("#query-path").val();
        try {
            var oldPath = query_history[0].path;
            if (newPath == oldPath) {
                return;
            }
        } catch (e) {
            
        }
        query_history.unshift({
            path: $("#query-path").val(),
            query: $("#query-ql").val()
        });
        query_history.length = Math.min(5, query_history.length);
    }

    function popQuery() {
        if (query_history.length < 2) return;
        var item = null;
        query_history.shift();
        item = query_history[0];
        if (item) {
            $("#query-path").val(item.path);
            $("#query-ql").val(item.query);
            var count = (item.path.split('/').length - 1);
            if (count>1){
                $('#button-query-back').show();
            } else {
                $('#button-query-back').hide();
            }
        }
    }

    $.fn.loadEntityCollectionsListWidget = function() {
        this.each(function() {
            var entityType = $(this).dataset('entity-type');
            var entityUIPlugin = "usergrid_collections_" + entityType
            + "_list_item";
            if (!$(this)[entityUIPlugin]) {
                entityUIPlugin = "usergrid_collections_entity_list_item";
            }
            $(this)[entityUIPlugin]();
        });
    };

    $.fn.loadEntityCollectionsDetailWidget = function() {
        this.each(function() {
            var entityType = $(this).dataset('entity-type');
            var entityUIPlugin = "usergrid_collections_" + entityType
            + "_detail";
            if (!$(this)[entityUIPlugin]) {
                entityUIPlugin = "usergrid_collections_entity_detail";
            }
            $(this)[entityUIPlugin]();
        });
    };

    function getQueryResultEntity(id) {
        if (query_entities_by_id) {
            return query_entities_by_id[id];
        }
        return null;
    }
    window.usergrid.console.getQueryResultEntity = getQueryResultEntity;

    var query = null;

    function displayQueryResponse(response) {
        query_entities = null;
        query_entities_by_id = null;
        var t = "";
        if (response.entities && (response.entities.length > 0)) {
            query_entities = response.entities;
            query_entities_by_id = {};

            var path = response.path || "";
            path = "" + path.match(/[^?]*/);

            if (response.entities.length > 1) {

                for (i in query_entities) {
                    var entity = query_entities[i];
                    query_entities_by_id[entity.uuid] = entity;

                    var entity_path = (entity.metadata || {}).path;
                    if ($.isEmptyObject(entity_path)) {
                        entity_path = path + "/" + entity.uuid;
                    }

                    t += "<div class=\"query-result-row entity_list_item\" id=\"query-result-row-"
                    + i
                    + "\" data-entity-type=\""
                    + entity.type
                    + "\" data-entity-id=\"" + entity.uuid + "\" data-collection-path=\""
                    + entity_path
                    + "\"></div>";
                }

                $("#query-response-table").html(t);

                $(".entity_list_item").loadEntityCollectionsListWidget();
            }
            else {

                var entity = response.entities[0];
                query_entities_by_id[entity.uuid] = entity;

                var entity_path = (entity.metadata || {}).path;
                if ($.isEmptyObject(entity_path)) {
                    entity_path = path + "/" + entity.uuid;
                }

                t = "<div class=\"query-result-row entity_detail\" id=\"query-result-detail\" data-entity-type=\""
                + entity.type
                + "\" data-entity-id=\"" + entity.uuid + "\" data-collection-path=\""
                + entity_path
                + "\"></div>";

                $("#query-response-table").html(t);

                $("#query-result-detail").loadEntityCollectionsDetailWidget();
            }

            if (query.hasPrevious()) {
                $("#button-query-prev").show();
            }
            else {
                $("#button-query-prev").hide();
            }

            if (query.hasNext()) {
                $("#button-query-next").show();
            }
            else {
                $("#button-query-next").hide();
            }

            if (query.hasPrevious() || query.hasNext()) {
                $("#query-next-prev").show();
            }
            else {
                $("#query-next-prev").hide();
            }

        } else if (response.entities && (response.entities.length == 0) && !response.data) {
            $("#query-response-table").html(
            "<div id=\"query-response-message\">No entities in collection at path " + $("#query-path").val() + "</div>");
            $("#query-next-prev").hide();

            // This is a hack, will be fixed in API
        } else if (response.error && (
        (response.error.exception == "org.usergrid.services.exceptions.ServiceResourceNotFoundException: Service resource not found") ||
        (response.error.exception == "java.lang.IllegalArgumentException: Not a valid entity value type or null: null"))) {
            $("#query-response-table").html(
            "<div id=\"query-response-message\">No entities returned for query</div>");
            $("#query-next-prev").hide();

        } else {
            $("#query-response-table").html(
            "<pre class=\"query-response-json\">"
            + JSON.stringify(response, null, "  ") + "</pre>");
            $("#query-next-prev").hide();
        }
    }

    function doQueryPrevious() {
        query.getPrevious();
    }

    function doQueryNext() {
        query.getNext();
    }

    function showQueryStatus(s, _type) {
        //$("#statusbar-placeholder").statusbar("add", s, 7, _type);
        StatusBar.showAlert(s,_type);
    }

    function doQuerySend(method, data) {
        var qpath = $("#query-path").val();
        var ql = $("#query-ql").val();
        query = new client.Query(current_application_id, qpath, ql, {},
        function(data) {
            displayQueryResponse(data);
            var msg = "Web service completed successfully";
            if ((data || {}).duration) {
                msg += " in " + data.duration + "ms at " + new Date(data.timestamp);
            }
            showQueryStatus(msg);
        },
        function(data) {
            showQueryStatus("Web service failed: " + data.textStatus, "error");
        }
        );
        query.send(method, data);
    }

    function doQueryGet() {
        shrinkQueryInput();
        doQuerySend("GET", null);
        pushQuery();
        requestIndexes();
    }

    function doQueryBack() {
        popQuery();
        shrinkQueryInput();
        doQuerySend("GET", null);
    }

    function doQueryPost() {
        shrinkQueryInput();
        var obj = validateQuerySource();
        if (obj) {
            doQuerySend("POST", JSON.stringify(obj));
        }
        return false;
    }

    function doQueryPut() {
        shrinkQueryInput();
        var obj = validateQuerySource();
        if (obj) {
            doQuerySend("PUT", JSON.stringify(obj));
        }
        return false;
    }

    function doQueryDelete() {
        shrinkQueryInput();
        doQuerySend("DELETE", null);
        return false;
    }

    function expandQueryInput() {
        $("#query-source").height(150);
        $("#button-query-shrink").show();
        $("#button-query-expand").hide();
        return false;
    }

    function shrinkQueryInput() {
        $("#query-source").height(60);
        $("#button-query-shrink").hide();
        $("#button-query-expand").show();
        return false;
    }

    InitQueryPanel();
    function InitQueryPanel(){
        $("#query-source").focus(expandQueryInput);
        $("#button-query-shrink").click(shrinkQueryInput);
        $("#button-query-expand").click(expandQueryInput);

        $("#button-query-back").click(function() {doQueryBack();return false;});

        $("#button-query-get").click(function() {doQueryGet();return false;});
        $("#button-query-post").click(doQueryPost);
        $("#button-query-put").click(doQueryPut);
        $("#button-query-delete").click(doQueryDelete);
        $("#button-query-validate").click(function() {validateQuerySource();return false;});

        $("#button-query-prev").click(function() {doQueryPrevious();return false;});
        $("#button-query-next").click(function() {doQueryNext();return false;});
    }

    function showMoreQueryOptions() {
        $(".query-more-options").show();
        $(".query-less-options").hide();
        $("#query-ql").val("");
        $("#query-source").val("{ }");
    }

    function hideMoreQueryOptions() {
        $(".query-more-options").hide();
        $(".query-less-options").show();
        $("#query-ql").val("");
        $("#query-source").val("{ }");
    }

    function toggleMoreQueryOptions() {
        $(".query-more-options").toggle();
        $(".query-less-options").toggle();
        $("#query-ql").val("");
        $("#query-source").val("{ }");
    }

    $("#button-query-more-options").click(function() {
        toggleMoreQueryOptions();
        return false;
    });

    $("#button-query-less-options").click(function() {
        toggleMoreQueryOptions();
        return false;
    });

    $("#query-source").keypress(function(event) {
        if (event.keyCode == 13) {
            validateQuerySource();
        }
    });

    function validateQuerySource() {
        try {
            var result = jsonlint.parse($("#query-source").val());
            if (result) {
                showQueryStatus("JSON is valid!");
                $("#query-source").val(
                JSON.stringify(result, null, "  "));
                return result;
            }
        } catch(e) {
            showQueryStatus(e.toString(), "error");
        }
        return false;
    };

    $("#button-clear-query-source").click(function(event) {
        shrinkQueryInput();
        $("#query-source").val("{ }");
        return false;
    });

    $("#button-clear-path").click(function(event) {
        $("#query-path").val("");
        return false;
    });

    $("#button-clear-ql").click(function(event) {
        $("#query-ql").val("");
        return false;
    });

    window.usergrid.console.doChildClick = function(event) {
        var path = new String($("#query-path").val());
        if (!path.endsWith("/"))
        path += "/";
        path += event.target.innerText;
        $("#query-path").val(path);
    };

    var queryQl = $("#query-ql");
    queryQl.typeahead();

    function doBuildIndexMenu() {
        queryQl.data('typeahead').source = indexes;
    }

    function requestIndexes() {
        var qpath = $("#query-path").val();
        indexes = null;
        doBuildIndexMenu();
        client.requestCollectionIndexes(current_application_id, qpath,
        function(response) {
            if (response && response.data) {
                indexes = response.data;
            }
            doBuildIndexMenu();
        });
    }

    $("#delete-entity-link").click(deleteEntity);
    function deleteEntity(e) {
        e.preventDefault();

        var items = $("#query-response-table input[id^=queryResultItem]:checked");
        if(!items.length){
            alert("Please, first select the items you want to delete");
            return;
        }

        confirmDelete(function(){
            items.each(function() {
                var entityId = $(this).attr("value");
                var path = $(this).attr("name");
                client.deleteEntity(current_application_id, entityId, path, doQueryGet,
                function() {
                    alert("Unable to delete entity: " + client.getLastErrorMessage(entityId));
                });
            });
        });

    }

    /*******************************************************************
     * 
     * Organization Home
     * 
     ******************************************************************/

    function pageSelectHome() {
        setupMenu();
        Pages.SelectPanel('organization');
        requestApplications();
        requestAdmins();
        requestOrganizationCredentials();
        requestAdminFeed();
    }

	window.usergrid.console.pageSelectHome = pageSelectHome;

    function displayApplications(response) {
        var t = "";
        var m2 = "";
        applications = {};
        applications_by_id = {};
        var appMenu = $("#applications-menu ul");
        var appList = $("#organization-applications");
        appMenu.empty();
        appList.empty();

        if (response.data) {
            applications = response.data;
            var count = 0;
            var applicationNames = keys(applications).sort();
            var data = [];
            var appListTmpl = $('<div><div class="application-row"><a href="#"><span class="application-row-name">${name}</span> <span class="application-row-uuid">(${uuid})</span></a></div></div>');
            var appMenuTmpl = $('<div><li><a href="#">${name}</a></li></div>');

            for (var i in applicationNames) {
                var name = applicationNames[i];
                var uuid = applications[name];
                data.push({uuid:uuid, name:name});
                count++;
                applications_by_id[uuid] = name;
            }
            if (count) {
                appListTmpl.tmpl(data).appendTo(appList);
                appMenuTmpl.tmpl(data).appendTo(appMenu);
                appMenu.find("a").click(function selectApp(e) {
                    var link = $(this);
                    pageSelect(link.tmplItem().data.uuid);
                    Pages.SelectPanel('application');
                });
                appList.find("a").click(function selectApp(e) {
                    e.preventDefault();
                    var link = $(this);
                    pageSelect(link.tmplItem().data.uuid);
                    Pages.SelectPanel('application');
                });
                enableApplicationPanelButtons();
                selectFirstApp();
            }
        }

        if(appList.is(":empty")){
            appList.html('<div class="alert">No applications created.</div>');
            appMenu.html('<li>--No Apps--</li>');
            disableApplicationPanelButtons();
        }

    }

    function requestApplications() {
        var sectionApps = $("#organization-applications");
        sectionApps.empty().html('<div class="alert alert-info">Loading...</div>');
        client.requestApplications(displayApplications, function() {
            sectionApps.html('<div class="alert">Unable to retrieve application list.</div>');
            disableApplicationPanelButtons();
        });
    }

    function selectFirstApp() {
        if(localStorage.currentApplicationId && applications_by_id[localStorage.currentApplicationId])
            pageSelect(localStorage.currentApplicationId);
        else {
            var firstApp = null;
            for (firstApp in client.currentOrganization.applications) break;
            if(firstApp)
                pageSelect(client.currentOrganization.applications[firstApp]);
        }
    }

    function displayAdmins(response) {
        var sectionAdmins = $("#organization-admins");
        sectionAdmins.empty();
        if (response.data) {
            var admins = {};
            admins = response.data;
            var i = 0;
            admins = admins.sort();
            for (i in admins) {
                var admin = admins[i];
                var div = $('<div/>',{
                    id: 'admin-row-' + i,
                    class:'admin-row'
                });
                var link = $('<a/>',{
                    href: "mailto:" + admin.email
                    //,click: function(){usergrid.console.pageSelectAdmin(admin.uuid); return false;}
                });
                var span = $('<span/>',{
                    class: 'application-admin-name',
                    html: admin.name + " &lt;" + admin.email + "&gt;"
                });
                var img = $('<img/>',{
                    class: 'smallgravatar',
                    src:get_gravatar(admin.email, 20)
                });
                link.append(img).append(span);
                div.append(link);
                sectionAdmins.append(div);
            }
        }
        if(sectionAdmins.is(":empty"))
            sectionAdmins.html('<h2>No organization administrators.</h2>');
    }

    function requestAdmins() {
        var sectionAdmins =$("#organization-admins");
        sectionAdmins.empty().html('<div class="alert alert-info">Loading...</div>');
        client.requestAdmins(displayAdmins, function() {
            sectionAdmins.html('<div class="alert">Unable to retrieve admin list</div>');
        });
    }

    function dateToString(numberDate){
        var date = new Date(numberDate);
        //var milisecs = date.getMilliseconds()/1000; //not showing secs per ea
        return date.toString('dd MMM yyyy - h:mm tt '); //:ss' + milisecs.toFixed(3));
    }
    function get_gravatar(email, size) {
        var size = size || 50;
        return 'https://secure.gravatar.com/avatar/' + MD5(email) + '?d=identicon&s=' + size;
    }
    function displayAdminFeed(response) {
        var sectionActivities = $("#organization-activities");
        sectionActivities.empty();
        if (response.entities && (response.entities.length > 0)) {
            var activities = response.entities;
            for (var i in activities) {
                var activity = activities[i];
                var title = $("<span/>",{html: activity.title});
                var personLink = $(title).find("a");
                var mail = personLink.attr("mailto");
                var img = $('<img/>',{src:get_gravatar(mail, 20), class:"smallgravatar"});
                personLink.attr("href","mailto:" + mail).prepend(img);
                var time = $('<span/>',{
                    class:'time',
                    text: dateToString(activity.created)});
                var row = $('<div/>', {class: 'organization-activity-row'});
                row.append(time).append(title).appendTo(sectionActivities);
            }
        }
        if(sectionActivities.is(":empty"))
            sectionActivities.html('<div class="alert">No activities.</div>');
    }

    function requestAdminFeed() {
        var section =$("#organization-activities");
        section.empty().html('<div class="alert alert-info">Loading...</div>');
        client.requestAdminFeed(displayAdminFeed, function() {
            section.html('<div class="alert">Unable to retrieve feed.</div>');
        });
    }

    var organization_keys = { };
    
    function requestOrganizationCredentials() {
        $("#organization-panel-key").html("Loading...");
        $("#organization-panel-secret").html("Loading...");
        client.requestOrganizationCredentials(function(response) {
            $("#organization-panel-key").html(response.credentials.client_id);
            $("#organization-panel-secret").html(response.credentials.client_secret);
            organization_keys = {client_id : response.credentials.client_id, client_secret : response.credentials.client_secret};
        },
        function() {
            $("#organization-panel-key").html("Unable to load...");
            $("#organization-panel-secret").html("Unable to load...");
        });
    }

    function newOrganizationCredentials() {
        $("#organization-panel-key").html("Loading...");
        $("#organization-panel-secret").html("Loading...");
        client.regenerateOrganizationCredentials(function(response) {
            $("#organization-panel-key").html(response.credentials.client_id);
            $("#organization-panel-secret").html(response.credentials.client_secret);
            organization_keys = {client_id : response.credentials.client_id, client_secret : response.credentials.client_secret};
        },
        function() {
            $("#organization-panel-key").html("Unable to load...");
            $("#organization-panel-secret").html("Unable to load...");
        });
    }
    window.usergrid.console.newOrganizationCredentials = newOrganizationCredentials;

    function updateTips(t) {
        tips.text(t).addClass("ui-state-highlight");
        setTimeout(function() {
            tips.removeClass("ui-state-highlight", 1500);
        },
        500);
    }

    function checkLength(o, n, min, max) {
        if (o.val().length > max || o.val().length < min) {
            o.addClass("ui-state-error");
            updateTips("Length of " + n + " must be between " + min
            + " and " + max + ".");
            return false;
        } else {
            return true;
        }
    }

    function checkRegexp(o, regexp, n) {
        if (! (regexp.test(o.val()))) {
            o.addClass("ui-state-error");
            updateTips(n);
            return false;
        } else {
            return true;
        }
    }

    function checkTrue(o, t, n) {
        if (!t) {
            o.addClass("ui-state-error");
            updateTips(n);
        }
        return t;
    }

    var tips = $(".validateTips");

    /*******************************************************************
     *
     * Modals
     *
     ******************************************************************/

    function resetModal(){
        this.reset();
        var form = $(this);
        formClearErrors(form);
    }
    function focusModal(){
        $(this).find('input:first').focus();
    }
    function submitModal(e){
        e.preventDefault();
    }
    $('form.modal').on('hidden',resetModal).on('shown',focusModal).submit(submitModal);
    $('#dialog-form-new-application').submit(submitApplication);
    $("#dialog-form-new-admin").submit(submitNewAdmin);
    $("#dialog-form-new-organization").submit(submitNewOrg);
    $("#dialog-form-new-user").submit(submitNewUser);
    $("#dialog-form-new-role").submit(submitNewRole);
    $("#dialog-form-new-collection").submit(submitNewCollection);
    $("#dialog-form-new-group").submit(submitNewGroup);
    $("#dialog-form-add-group-to-user").submit(submitAddGroupToUser);
    $("#dialog-form-add-user-to-group").submit(submitAddUserToGroup);
    $("#dialog-form-add-user-to-role").submit(submitAddUserToRole);
    $("#dialog-form-add-role-to-user").submit(submitAddRoleToUser);

    function checkLength2(input, min, max) {
        if (input.val().length > max || input.val().length < min) {
            var tip = "Length must be between " + min + " and " + max + ".";
            validationError(input,tip);
            return false;
        }
        return true;
    }
    function checkRegexp2(input, regexp, tip) {
        if (! (regexp.test(input.val()))) {
            validationError(input,tip);
            return false;
        }
        return true;
    }
    function checkTrue2(input, exp, tip) {
        if (!exp) {
            validationError(input,tip);
            return false;
        }
        return true;
    }

    function validationError(input, tip){
        input.focus();
        input.parent().parent().addClass("error");
        input.parent().parent().find(".help-block").text(tip).addClass("alert-error").addClass("alert").show();
    }
    $.fn.serializeObject = function() {
       var o = {};
       var a = this.serializeArray();
       $.each(a, function() {
           if (o[this.name]) {
               if (!o[this.name].push) {
                   o[this.name] = [o[this.name]];
               }
               o[this.name].push(this.value || '');
           } else {
               o[this.name] = this.value || '';
           }
       });
       return o;
    };

    function formClearErrors(form){
        form.find(".ui-state-error").removeClass("ui-state-error");
        form.find(".error").removeClass("error");
        form.find(".help-block").empty().hide();
    }
    function submitApplication() {
        var form = $(this);
        formClearErrors(form);

        var new_application_name = $("#new-application-name");

        var bValid = checkLength2(new_application_name, 4, 80)
            && checkRegexp2(new_application_name, usernameRegex, usernameAllowedCharsMessage);

        if (bValid) {
            client.createApplication(form.serializeObject(), requestApplications, function() {
                alert("Unable to create application: " + client.getLastErrorMessage(name));
            });
            $(this).modal('hide');
        }
    }
    function submitNewAdmin() {
        var form = $(this);
        formClearErrors(form);

        var new_admin_email = $("#new-admin-email");
        var bValid = checkLength2(new_admin_email, 6, 80)
            && checkRegexp2(new_admin_email,emailRegex, emailAllowedCharsMessage);
        if (bValid) {
            var data = form.serializeObject();
            client.createAdmin(data, requestAdmins, function () {
                alert("Unable to create admin: " + client.getLastErrorMessage(data.email));
            });
            $(this).modal('hide');
        }
    }
    function submitNewOrg() {
        var form = $(this);
        formClearErrors(form);

        var new_organization_name = $("#new-organization-name");

        var bValid = checkLength2(new_organization_name, 4, 80)
            && checkRegexp2(new_organization_name, organizatioNameRegex, organizationNameAllowedCharsMessage);

        if (bValid) {
            var data = form.serializeObject();
            client.createOrganization(data,requestOrganizations, function() {
                alert("Unable to create organization: " + client.getLastErrorMessage(data.name));
            });
            $(this).modal('hide');
        }
    }
    function submitNewUser() {
        var form = $(this);
        formClearErrors(form);

        var new_user_username = $("#new-user-username");
        var new_user_fullname = $("#new-user-fullname");
        var new_user_email = $("#new-user-email");
        var new_user_password = $("#new-user-password");

        var bValid =
            checkLength2(new_user_fullname, 1, 80)
            && checkRegexp2(new_user_fullname, nameRegex, nameAllowedCharsMessage)
            && checkRegexp2(new_user_username, usernameRegex, usernameAllowedCharsMessage)
            && checkLength2(new_user_email, 6, 80)
            && checkRegexp2(new_user_email,emailRegex, emailAllowedCharsMessage)
            && checkLength2(new_user_password, 5, 16)
            && checkRegexp2(new_user_password,passwordRegex, passwordAllowedCharsMessage);

        if (bValid) {
            var data = form.serializeObject();
            client.createUser(current_application_id, data, requestUsers, function() {
                alert("Unable to create user: " + client.getLastErrorMessage('An internal error occured.'));
            });

            $(this).modal('hide');
        }
    }
    function submitNewRole() {
        var form = $(this);
        formClearErrors(form);

        var new_role_name = $("#new-role-name");
        var new_role_title = $("#new-role-title");

        var bValid = checkLength2(new_role_name, 1, 80)
            && checkRegexp2(new_role_name, usernameRegex, usernameAllowedCharsMessage)
            && checkLength2(new_role_title, 1, 80)
            && checkRegexp2(new_role_title,titleRegex, titleAllowedCharsMessage);

        if (bValid) {
            var data = form.serializeObject();
            client.createRole(current_application_id, data, requestRoles, function() {
                alert("Unable to create role: " + client.getLastErrorMessage(data.name));
            });
            $(this).modal('hide');
        }
    }
    function submitNewCollection() {
        var form = $(this);
        formClearErrors(form);

        var new_collection_name = $("#new-collection-name");

        var bValid = checkLength2(new_collection_name, 4, 80)
            && checkRegexp2(new_collection_name, alphaNumRegex, alphaNumAllowedCharsMessage);

        if (bValid) {
            var data = form.serializeObject();
            client.createCollection(current_application_id, data, requestCollections, function() {
                alert("Unable to create collection: " + client.getLastErrorMessage(data.name));
            });
            $(this).modal('hide');
        }
    }
    function submitNewGroup() {
        var form = $(this);
        formClearErrors(form);

        var new_group_title = $("#new-group-title");
        var new_group_path = $("#new-group-path");

        var bValid = checkLength2(new_group_title, 1, 80)
            && checkRegexp2(new_group_title, nameRegex, nameAllowedCharsMessage)
            && checkLength2(new_group_path, 1, 80)
            && checkRegexp2(new_group_path, pathRegex, pathAllowedCharsMessage);

        if (bValid) {
            var data = form.serializeObject();
            client.createGroup(current_application_id, data, requestGroups, function() {
                alert("Unable to create group: " + client.getLastErrorMessage(data.path));
            });
            $(this).modal('hide');
        }
    }
    function submitAddGroupToUser() {
        var form = $(this);
        formClearErrors(form);
        var add_group_groupname = $("#search-group-name-input");
        var bValid = checkLength2(add_group_groupname, 1, 80)
            && checkRegexp2(add_group_groupname, usernameRegex, usernameAllowedCharsMessage);

        if (bValid) {
            group = $('#search-group-name-input').val();
            userId = $('#search-group-userid').val();
            client.addUserToGroup(current_application_id, group, userId,
                function() {requestUser(userId);},
                function() {
                    alert("Unable to add group to user: " + client.getLastErrorMessage('An internal error occured.'));
                }
            );

            $(this).modal('hide');
        }
    }
    function submitAddUserToGroup() {
        var form = $(this);
        formClearErrors(form);
        var add_user_username = $("#search-user-name-input");
        var bValid = checkLength2(add_user_username, 1, 80)
            && checkRegexp2(add_user_username, usernameRegex, usernameAllowedCharsMessage);

        if (bValid) {
            username = $('#search-user-name-input').val();
            groupId = $('#search-user-groupid').val();
            client.addUserToGroup(current_application_id, groupId, username,
                function() {requestGroup(groupId);},
                function() {
                    alert("Unable to add user to group: " + client.getLastErrorMessage('An internal error occured.'));
                }
            );
            $(this).modal('hide');
        }
    }

    function submitAddRoleToUser() {
        var form = $(this);
        formClearErrors(form);

        var roleIdField = $('#search-roles-user-name-input');

        var bValid = checkLength2(roleIdField, 1, 80)
            && checkRegexp2(roleIdField, usernameRegex, usernameAllowedCharsMessage)

        var username = $('#search-roles-user-name-input').val();
        if (bValid) {
            client.addUserToRole(current_application_id, current_role_id, username,
                 function() {pageSelectRoleUsers(current_role_id, current_role_name);},
                function() {
                    alert("Unable to add user to role: " + client.getLastErrorMessage('An internal error occured.'));
                }
            );
            $(this).modal('hide');
        }
    }

    function submitAddUserToRole() {
        var form = $(this);
        formClearErrors(form);

        var roleIdField = $('#search-role-name-input');

        var bValid = checkLength2(roleIdField, 1, 80)
            && checkRegexp2(roleIdField, pathRegex, roleAllowedCharsMessage)

        var username = $('#role-form-username').val();
        var roleId = $('#search-role-name-input').val();
        //role may have a preceding or trailing slash, remove it
        roleId = roleId.replace('/','');
        if (bValid) {
            client.addUserToRole(current_application_id, roleId, username,
                 function() {pageSelectUserPermissions(username);},
                function() {
                    alert("Unable to add user to role: " + client.getLastErrorMessage('An internal error occured.'));
                }
            );
            $(this).modal('hide');
        }
    }

    function deleteUsersFromRoles(username) {
        var items = $("#users-permissions-response-table input[id^=userRoleItem]:checked");
        if(!items.length){
            alert("Please, first select the items you want to delete");
            return;
        }

        confirmDelete(function(){
            items.each(function() {
                var roleId = $(this).attr("value");
                client.removeUserFromRole(current_application_id, username, roleId, function() {pageSelectUserPermissions (username);}, function() {
                    alert("Unable to remove user from role: " + client.getLastErrorMessage('An internal error occured'));
                });
            });
        });
    }
    window.usergrid.console.deleteUsersFromRoles = deleteUsersFromRoles;


    function deleteRoleFromUser(roleId, rolename) {
        var items = $("#role-users input[id^=userRoleItem]:checked");
        if(!items.length){
            alert("Please, first select the items you want to delete");
            return;
        }

        confirmDelete(function(){
            items.each(function() {
                var username = $(this).attr("value");
                client.removeUserFromRole(current_application_id, username, roleId, function() {pageSelectRoleUsers (roleId, rolename);}, function() {
                    alert("Unable to remove user from role: " + client.getLastErrorMessage('An internal error occured'));
                });
            });
        });
    }
    window.usergrid.console.deleteRoleFromUser = deleteRoleFromUser;

    function removeUserFromGroup(username) {
        var items = $("#user-panel-memberships input[id^=userGroupItem]:checked");
        if(!items.length){
            alert("Please, first select the items you want to delete");
            return;
        }

        confirmDelete(function(){
            items.each(function() {
                var groupId = $(this).attr("value");
                client.removeUserFromGroup(current_application_id, groupId, username, function() {pageSelectUserGroups (username);}, function() {
                    alert("Unable to remove user from role: " + client.getLastErrorMessage('An internal error occured'));
                });
            });
        });
    }
    window.usergrid.console.removeUserFromGroup = removeUserFromGroup;

    function removeGroupFromUser(groupId) {
        var items = $("#group-panel-memberships input[id^=userGroupItem]:checked");
        if(!items.length){
            alert("Please, first select the items you want to delete");
            return;
        }

        confirmDelete(function(){
            items.each(function() {
                var username = $(this).attr("value");
                client.removeUserFromGroup(current_application_id, groupId, username, function() {pageSelectGroupMemberships(groupId);}, function() {
                    alert("Unable to remove user from role: " + client.getLastErrorMessage('An internal error occured'));
                });
            });
        });
    }
    window.usergrid.console.removeGroupFromUser = removeGroupFromUser;

    /*******************************************************************
     *
     * Generic page select
     *
     ******************************************************************/
    function pageSelect(uuid) {
        if (uuid) {
            current_application_id = uuid;
            current_application_name = applications_by_id[uuid];
            localStorage.currentApplicationId = current_application_id;
        }
        setNavApplicationText();
        requestCollections();
        query_history = [];
    }
    window.usergrid.console.pageSelect = pageSelect;


    /*******************************************************************
     * 
     * Application
     * 
     ******************************************************************/

    function pageSelectApplication() {
        pageSelect();
        requestApplicationCredentials();
        requestApplicationUsage();
        //showPanel("#application-panel");
        //Pages.SelectPanel('application');
    }
    window.usergrid.console.pageSelectApplication = pageSelectApplication;

    function updateApplicationDashboard() {
        var data = new google.visualization.DataTable();
        data.addColumn('string', 'Entity');
        data.addColumn('number', 'Count');
        var rows = [];
        var t = '<table class="table table-bordered" id="application-panel-entity-counts">';
        var collectionNames = keys(applicationData.Collections).sort();

        var entity_count = 0;
        for (var i in collectionNames) {
            var collectionName = collectionNames[i];
            var collection = applicationData.Collections[collectionName];
            var row = [collectionName, {v: collection.count}];
            rows.push(row);
            t += "<tr class=\"zebraRows\"><td>" + collection.count + "</td><td>" + collectionName + "</td></tr>";
            entity_count += collection.count;
        }
        t += "<tr id=\"application-panel-entity-total\"><th>" + entity_count + "</th><th>entities total</th></tr>";
        t += "</table>";
        data.addRows(rows);

        new google.visualization.PieChart(
        document.getElementById('application-panel-entity-graph')).
        draw(data, {
            is3D: true,
            backgroundColor: backgroundGraphColor
        });

        $('#application-panel #application-panel-text').html(t);
    }

    function requestApplicationUsage() {
        $("#application-entities-timeline").html("");
        $("#application-cpu-time").html("");
        $("#application-data-uploaded").html("");
        $("#application-data-downloaded").html("");
        start_timestamp = Math.floor(new Date().getTime() / 1209600000) * 1209600000;
        end_timestamp = start_timestamp + 1209600000;
        resolution = "day";
        var counter_names = ["application.entities", "application.request.download", "application.request.time", "application.request.upload"];
        client.requestApplicationCounters(current_application_id, start_timestamp, end_timestamp, resolution, counter_names, function(response) {
            var usage_counters = response.counters;
            if (!usage_counters) {
                $("#application-entities-timeline").html("");
                $("#application-cpu-time").html("");
                $("#application-data-uploaded").html("");
                $("#application-data-downloaded").html("");
                return;
            }
            var graph_width = 400;
            var graph_height = 100;
            var data = new google.visualization.DataTable();
            data.addColumn('date', 'Time');
            data.addColumn('number', "Entities");
            data.addRows(15);
            for (var i in usage_counters[0].values) {
                data.setCell(parseInt(i), 0, new Date(usage_counters[0].values[i].timestamp));
                data.setCell(parseInt(i), 1, usage_counters[0].values[i].value);
            }
            new google.visualization.LineChart(
                document.getElementById('application-entities-timeline')).
                draw(data, {
                    title: "Entities",
                    titlePosition: "in",
                    titleTextStyle: {color: 'black', fontName: 'Arial', fontSize: 18},
                    width: graph_width,
                    height: graph_height,
                    backgroundColor: backgroundGraphColor,
                    legend: "none",
                    hAxis: {textStyle: {color:"transparent", fontSize: 1}},
                    vAxis: {textStyle: {color:"transparent", fontSize: 1}}});

            data = new google.visualization.DataTable();
            data.addColumn('date', 'Time');
            data.addColumn('number', "CPU");
            data.addRows(15);
            for (var i in usage_counters[2].values) {
                data.setCell(parseInt(i), 0, new Date(usage_counters[2].values[i].timestamp));
                data.setCell(parseInt(i), 1, usage_counters[2].values[i].value);
            }
            new google.visualization.LineChart(
                document.getElementById('application-cpu-time')).
                draw(data, {
                    title: "CPU Time Used",
                    titlePosition: "in",
                    titleTextStyle: {color: 'black', fontName: 'Arial', fontSize: 18},
                    width: graph_width,
                    height: graph_height,
                    backgroundColor: backgroundGraphColor,
                    legend: "none",
                    hAxis: {textStyle: {color:"transparent", fontSize: 1}},
                    vAxis: {textStyle: {color:"transparent", fontSize: 1}}});

            data = new google.visualization.DataTable();
            data.addColumn('date', 'Time');
            data.addColumn('number', "Uploaded");
            data.addRows(15);
            for (var i in usage_counters[3].values) {
                data.setCell(parseInt(i), 0, new Date(usage_counters[3].values[i].timestamp));
                data.setCell(parseInt(i), 1, usage_counters[3].values[i].value);
            }
            new google.visualization.LineChart(
                document.getElementById('application-data-uploaded')).
                draw(data, {
                    title: "Bytes Uploaded",
                    titlePosition: "in",
                    titleTextStyle: {color: 'black', fontName: 'Arial', fontSize: 18},
                    width: graph_width,
                    height: graph_height,
                    backgroundColor: backgroundGraphColor,
                    legend: "none",
                    hAxis: {textStyle: {color:"transparent", fontSize: 1}},
                    vAxis: {textStyle: {color:"transparent", fontSize: 1}}});
 
            data = new google.visualization.DataTable();
            data.addColumn('date', 'Time');
            data.addColumn('number', "Downloaded");
            data.addRows(15);
            for (var i in usage_counters[1].values) {
                data.setCell(parseInt(i), 0, new Date(usage_counters[1].values[i].timestamp));
                data.setCell(parseInt(i), 1, usage_counters[1].values[i].value);
            }
            new google.visualization.LineChart(
                document.getElementById('application-data-downloaded')).
                draw(data, {
                    title: "Bytes Downloaded",
                    titlePosition: "in",
                    titleTextStyle: {color: 'black', fontName: 'Arial', fontSize: 18},
                    width: graph_width,
                    height: graph_height,
                    backgroundColor: backgroundGraphColor,
                    legend: "none",
                    hAxis: {textStyle: {color:"transparent", fontSize: 1}},
                    vAxis: {textStyle: {color:"transparent", fontSize: 1}}});
        },
        function() {
            $("#application-entities-timeline").html("");
            $("#application-cpu-time").html("");
            $("#application-data-uploaded").html("");
            $("#application-data-downloaded").html("");
        });
    }
   
    /*******************************************************************
     * 
     * Users
     * 
     ******************************************************************/

    var userLetter = "*";
    var userSortBy = "username";
    function pageSelectUsers(uuid) {
        requestUsers();
        selectFirstTabButton('#users-panel-tab-bar');
        showPanelList('users');
        $('#search-user-username').val(''); //reset the search box
    }
    window.usergrid.console.pageSelectUsers = pageSelectUsers;

    usergrid.console.ui.loadTemplate("usergrid.ui.panels.user.list.html");

    var usersResults = null;
    function displayUsers(response) {
        console.log(response);
        usersResults = usergrid.console.ui.displayEntityListResponse({query: users_query}, {
            "listItemTemplate" : "usergrid.ui.panels.user.list.html",
            "getListItemTemplateOptions" : function(entity, path) {
                var name = entity.uuid + " : " + entity.type;
                var username = entity.username;
                if (entity.username) {
                    name = entity.username;
                }
                if (entity.name) {
                    name = name + " : " + entity.name;
                }           
                var collections = !$.isEmptyObject((entity.metadata || { }).collections || (entity.metadata || { }).connections);
                var uri = (entity.metadata || { }).uri;
                var id = 'userListItem';
                var picture = entity.picture;
<<<<<<< HEAD
                picture = picture.replace('http://www.gravatar.com/','https://secure.gravatar.com/');
=======
                if (picture) { picture = picture.replace('http://www.gravatar.com/','https://secure.gravatar.com/'); }
>>>>>>> cd45af20
                return {
                    entity : entity,
                    picture : picture,
                    name : name,
                    id: id,
                    path : path,
                    username : username,
                    fblink : entity.fblink,
                    collections : collections,
                    uri : uri
                };
            },
            "onRender" : function() {
                //$("#users-by-alphabetical").show();
            },
            "onNoEntities" : function() {
                if (userLetter != "*") return "No users with usernames starting with " +  userLetter;
                return null;
            },
            "output" : "#users-response-table",
            "nextPrevDiv" : "#users-next-prev",
            "prevButton" : "#button-users-prev",
            "nextButton" : "#button-users-next",
            "noEntitiesMsg" : "No users found"
        }, response);
    }

    function showUsersForLetter(c) {
        userLetter = $(this).text();
        requestUsers();
    }
    usergrid.console.showUsersForLetter = showUsersForLetter;

    function showUsersForSearch(search){
        selectFirstTabButton('#users-panel-tab-bar');
        $('#users-panel-search').hide();
        selectTabButton("#button-users-list");
        $('#users-panel-list').show();
        userLetter = search;
        requestUsers();
    }    
    usergrid.console.showUsersForSearch = showUsersForSearch;

    function searchUsers(){
        var search = $('#search-user-username').val();
        var searchType = ($('#search-user-type').val())?$('#search-user-type').val():userSortBy;
        //make sure the input is valid:
        if (searchType == 'name') {searchType = 'name';}
        else if (searchType == 'username') {searchType = 'username';}
        requestUsers(search, searchType);
    }
    usergrid.console.searchUsers = searchUsers;

    function selectAllUsers(){
        $('[id=userListItem]').attr('checked', true);
	$('#deselectAllUsers').show();
	$('#selectAllUsers').hide();
    }
    window.usergrid.console.selectAllUsers = selectAllUsers;

    function deselectAllUsers(){
        $('[id=userListItem]').attr('checked', false);
	$('#selectAllUsers').show();
	$('#deselectAllUsers').hide();
    }
    window.usergrid.console.deselectAllUsers = deselectAllUsers;

    var users_query = null;
    function requestUsers(search, searchType) {
        var query = {"ql" : "order by " + userSortBy}; //default to built in search
        if (typeof search == 'string') {
            if (search.length > 0) {
                query = {"ql" : searchType + "='" + search + "*'"};
            }
        } else if (userLetter != "*") {
            query = {"ql" : searchType + "='" + userLetter + "*'"};
        }
        client.applicationId = current_application_id;
        users_query = client.queryUsers(displayUsers, query);
        return false;
    }
    usergrid.console.requestUsers = requestUsers;

    function confirmDelete(callback){
        var form = $("#confirmDialog");
        if(form.submit)
            form.unbind('submit');

        form.submit(function(e){
            e.preventDefault();
            form.modal("hide");
        }).submit(callback);

        form.modal("show");
    }

    function alertDialog(message){
        var form = $("#alertDialog");
        $('#alert-message').html(message);
        form.modal("show");
    }

    $("#delete-users-link").click(deleteUsers);
    function deleteUsers(e) {
        e.preventDefault();

        var items = $("#users-response-table input[id^=userListItem]:checked");
        if(!items.length){
            alert("Please, first select the items you want to delete");
            return;
        }

        confirmDelete(function(){
            items.each(function() {
                var userId = $(this).attr("value");
                client.deleteUser(current_application_id, userId, requestUsers, function() {
                    alert("Unable to delete user: " + client.getLastErrorMessage(userId));
                });
            });
        });
    }

    /*******************************************************************
     * 
     * User
     * 
     ******************************************************************/

    function pageOpenUserProfile(userId) {
        Pages.SelectPanel('user');
        requestUser(userId);
        selectTabButton("#button-user-profile");
        showPanelContent("#user-panel", "#user-panel-profile");        
    }
    window.usergrid.console.pageOpenUserProfile = pageOpenUserProfile;

    function pageOpenUserActivities(userId) {
        Pages.SelectPanel('user');
        requestUser(userId);
        selectTabButton("#button-user-activities");
        showPanelContent("#user-panel", "#user-panel-activities");        
    }
    window.usergrid.console.pageOpenUserActivities = pageOpenUserActivities;

    function pageSelectUserPermissions(userId) {
        Pages.SelectPanel('user');
        requestUser(userId);
        selectTabButton("#button-user-permissions");
        showPanelContent("#user-panel", "#user-panel-permissions");
    }
    window.usergrid.console.pageSelectUserPermissions = pageSelectUserPermissions;

    function pageSelectUserGroups(userId) {
        Pages.SelectPanel('user');
        requestUser(userId);
        selectTabButton("#button-user-memberships");
        showPanelContent("#user-panel", "#user-panel-memberships");
    }
    window.usergrid.console.pageSelectUserGroups = pageSelectUserGroups;

    usergrid.console.ui.loadTemplate("usergrid.ui.panels.user.profile.html");
    usergrid.console.ui.loadTemplate("usergrid.ui.panels.user.memberships.html");
    usergrid.console.ui.loadTemplate("usergrid.ui.panels.user.activities.html");
    usergrid.console.ui.loadTemplate("usergrid.ui.panels.user.graph.html");
    usergrid.console.ui.loadTemplate("usergrid.ui.panels.user.permissions.html");

    function saveUserProfile(uuid){
        var payload = usergrid.console.ui.jsonSchemaToPayload(usergrid.console.ui.collections.vcard_schema);
        client.saveUserProfile(current_application_id, uuid, payload, completeSaveProfile,
        function() {
            alert("Unable to update User: " + client.getLastErrorMessage('An internal error occured.'));
        });
    }
    window.usergrid.console.saveUserProfile = saveUserProfile;

    function saveGroupProfile(uuid){
        var payload = usergrid.console.ui.jsonSchemaToPayload(usergrid.console.ui.collections.group_schema);
        client.saveUserProfile(current_application_id, uuid, payload, completeSaveProfile,
        function() {
            alert("Unable to update Group: " + client.getLastErrorMessage('An internal error occured.'));
        });
    }
    window.usergrid.console.saveGroupProfile = saveGroupProfile;

    function completeSaveProfile(){
        $("#information-saved").text("Information Saved.").show();
    }

    function redrawUserPanel() {
        $("#user-panel-profile").html("");
        $("#user-panel-memberships").html("");
        $("#user-panel-activities").html("");
        $("#user-panel-graph").html("");
        $("#user-panel-permissions").html("");
        if (user_data) {
            var options = {
                makeObjectTable : usergrid.console.ui.makeObjectTable,
                tableOpts : usergrid.console.ui.standardTableOpts,
                metadataTableOpts : usergrid.console.ui.metadataTableOpts
            };

            var details = $.tmpl("usergrid.ui.panels.user.profile.html", user_data, options);

            var formDiv = details.find(".query-result-form");
            $(formDiv).buildForm(usergrid.console.ui.jsonSchemaToDForm(usergrid.console.ui.collections.vcard_schema, user_data.entity));

            details.appendTo("#user-panel-profile");

            details.find(".button").button();

            $.tmpl("usergrid.ui.panels.user.memberships.html", user_data, options).appendTo("#user-panel-memberships");
            updateGroupsAutocomplete();
            
            $.tmpl("usergrid.ui.panels.user.activities.html", user_data, options).appendTo("#user-panel-activities");
            
            $.tmpl("usergrid.ui.panels.user.graph.html", user_data, options).appendTo("#user-panel-graph");
            
            $.tmpl("usergrid.ui.panels.user.permissions.html", user_data, options).appendTo("#user-panel-permissions");
            updateRolesAutocomplete();
            updateQueryAutocompleteCollectionsUsers();
        }
    }

    function saveUserData(){
        usergrid.console.ui.jsonSchemaToPayload(schema, obj);
    }

    var user_data = null;
    
    function handleUserResponse(response) {
        if (response.entities && (response.entities.length > 0)) {
            var entity = response.entities[0];
            var path = response.path || "";
            path = "" + path.match(/[^?]*/);
            var username = entity.username;
            var name = entity.uuid + " : "
                    + entity.type;
            if (entity.username) {
                name = entity.username;
            }
            if (entity.name) {
                name = name + " : " + entity.name;
            }
            
            var collections = $.extend({ }, (entity.metadata || { }).collections, (entity.metadata || { }).connections);
            if ($.isEmptyObject(collections)) collections = null;
            
            var entity_contents = $.extend( false, { }, entity);
            delete entity_contents['metadata'];
            
            entity_contents.created = dateToString(entity_contents.created);
            entity_contents.modified = dateToString(entity_contents.modified);

            var metadata = entity.metadata;
            if ($.isEmptyObject(metadata)) metadata = null;
            
            var entity_path = (entity.metadata || {}).path;
            if ($.isEmptyObject(entity_path)) {
                entity_path = path + "/" + entity.uuid;
            }

            user_data = {
                entity : entity_contents,
                picture : entity.picture,
                name : name,
                username : username,
                path : entity_path,
                collections : collections,
                metadata : metadata,
                uri : (entity.metadata || { }).uri
            };

            redrawUserPanel();
            
            client.queryUserMemberships(current_application_id, entity.uuid, function(response) {
                if (user_data && response.entities && (response.entities.length > 0)) {
                    user_data.memberships = response.entities;
                    redrawUserPanel();
                }
            })

            client.queryUserActivities(current_application_id, entity.uuid, function(response) {
                if (user_data && response.entities && (response.entities.length > 0)) {
                    user_data.activities = response.entities;

                    redrawUserPanel();
                    $('span[id^=activities-date-field]').each( function() {
                        var created = dateToString(parseInt($(this).html()))
                        $(this).html(created);
                    });

                    
                }
            })

            client.queryUserRoles(current_application_id, entity.uuid, function(response) {
                if (user_data && response.entities && (response.entities.length > 0)) {
                    user_data.roles = response.entities;
                    redrawUserPanel();
                } else {
                    user_data.roles = null;
                }
            })

            client.queryUserPermissions(current_application_id, entity.uuid, function(response) {
                var permissions = {};
                if (user_data && response.data && (response.data.length > 0)) {
                    
                     if (response.data) {
                        var perms = response.data;
                        var count = 0;
                        for (var i in perms) {
                            count++;
                            var perm = perms[i];
                            var parts = perm.split(':');
                            var ops_part = "";
                            var path_part = parts[0];
                            if (parts.length > 1) {
                                ops_part = parts[0];
                                path_part = parts[1];
                            }
                            ops_part.replace("*", "get,post,put,delete")
                            var ops = ops_part.split(',');
                            permissions[perm] = {ops : {}, path : path_part, perm : perm};
                            for (var j in ops) {
                                permissions[perm].ops[ops[j]] = true;
                            }
                        }
                        if (count == 0) {
                            permissions = null;
                        }
                        user_data.permissions = permissions;
                        redrawUserPanel();
                     }
                }
            })

            client.queryUserFollowing(current_application_id, entity.uuid, function(response) {
                if (user_data && response.entities && (response.entities.length > 0)) {
                    user_data.following = response.entities;
                    redrawUserPanel();
                }
            })

            client.queryUserFollowers(current_application_id, entity.uuid, function(response) {
                if (user_data && response.entities && (response.entities.length > 0)) {
                    user_data.followers = response.entities;
                    redrawUserPanel();
                }
            })
        }
    }
    
    function requestUser(userId) {
        $("#user-profile-area").html(
        "<h2>Loading...</h2>");
        client.getUser(current_application_id, userId, handleUserResponse,
        function() {
            $("#user-profile-area").html("<h2>Unable to retrieve user profile.</h2>");
        });
    }
  
    /*******************************************************************
     * 
     * Groups
     * 
     ******************************************************************/
    var groupLetter = "*";
    var groupSortBy = "path";
    function pageSelectGroups(uuid) {
        requestGroups();
        selectFirstTabButton('#groups-panel-tab-bar');
        showPanelList('groups');
        $('#search-user-groupname').val(''); //reset the search box
    }
    window.usergrid.console.pageSelectGroups = pageSelectGroups;

    usergrid.console.ui.loadTemplate("usergrid.ui.panels.group.list.html");

    var groupsResults = null;
    function displayGroups(response) {
        groupsResults = usergrid.console.ui.displayEntityListResponse({query: groups_query}, {
            "listItemTemplate" : "usergrid.ui.panels.group.list.html",
            "getListItemTemplateOptions" : function(entity, path) {
                var name = entity.uuid + " : " + entity.type;
                if (entity.path) {
                    name = entity.path;
                }
                if (entity.name) {
                    name = name + " : " + entity.name;
                }
                var collections = !$.isEmptyObject((entity.metadata || { }).collections || (entity.metadata || { }).connections);
                var uri = (entity.metadata || { }).uri;
                var id = 'groupListItem'; 
                var title = entity.title;
                return {
                    entity : entity,
                    picture : entity.picture,
                    name : name,
                    id: id,
                    title: title,
                    path : path,
                    fblink : entity.fblink,
                    collections : collections,
                    uri : uri
                };
            },
            "onRender" : function() {
                //$("#groups-by-alphabetical").show();
            },
            "onNoEntities" : function() {
                if (groupLetter != "*") return "No groups with paths starting with " +  groupLetter;
                return null;
            },
            "output" : "#groups-response-table",
            "nextPrevDiv" : "#groups-next-prev",
            "prevButton" : "#button-groups-prev",
            "nextButton" : "#button-groups-next",
            "noEntitiesMsg" : "No groups found"
        }, response);
    }

    function showGroupsForLetter(c) {
        groupLetter = c;
        requestGroups();
    }
    usergrid.console.showGroupsForLetter = showGroupsForLetter;

    function showGroupsForSearch(search){
        selectFirstTabButton('#groups-panel-tab-bar');
        $('#groups-panel-search').hide();
        selectTabButton("#button-groups-list");
        $('#groups-panel-list').show();
        groupLetter = search;
        requestGroups();
    }    
    usergrid.console.showUsersForSearch = showUsersForSearch;

    function searchGroups(){
        var search = $('#search-user-groupname').val();
        var searchType = ($('#search-group-type').val())?$('#search-group-type').val():groupSortBy;
        //make sure the input is valid:
        if (searchType == 'name') {searchType = 'name';}
        else if (searchType == 'title') {searchType = 'title';}
        else if (searchType == 'path') {searchType = 'path';}
        requestGroups(search, searchType);
    }
    usergrid.console.searchGroups = searchGroups;

    function selectAllGroups(){
        $('[id=groupListItem]').attr('checked', true);
	$('#deselectAllGroups').show();
	$('#selectAllGroups').hide();
    }
    window.usergrid.console.selectAllGroups = selectAllGroups;

    function deselectAllGroups(){
        $('[id=groupListItem]').attr('checked', false);
	$('#selectAllGroups').show();
	$('#deselectAllGroups').hide();
    }
    window.usergrid.console.deselectAllGroups = deselectAllGroups;

    var groups_query = null;
    function requestGroups(search, searchType) {
        var query = {"ql" : "order by " + groupSortBy};
        if (typeof search == 'string') {
            if (search.length > 0) {
                query = {"ql" : searchType + "='" + search + "*'"};
            }
        } else if (groupLetter != "*") {
            query = {"ql" : searchType + "='" + groupLetter + "*'"};
        }
        client.applicationId = current_application_id;
        groups_query = client.queryGroups(displayGroups, query);
        return false;
    }
    usergrid.console.requestGroups = requestGroups;

    $("#delete-groups-link").click(deleteGroups);
    function deleteGroups(e) {
        e.preventDefault();

        var items = $("#groups-response-table input[id^=groupListItem]:checked");
        if(!items.length){
            alert("Please, first select the items you want to delete");
            return;
        }

        confirmDelete(function(){
            items.each(function() {
                var groupId = $(this).attr("value");
                client.deleteGroup(current_application_id, groupId, requestGroups,
                function() {
                    alert("Unable to delete group: " + client.getLastErrorMessage(groupId));
                });
            });
        });
    }

    /*******************************************************************
     * 
     * Group
     * 
     ******************************************************************/

    function pageOpenGroupProfile(groupId) {
        Pages.SelectPanel('group');
        requestGroup(groupId);
        selectTabButton("#button-group-details");
        showPanelContent("#group-panel", "#group-panel-details");
    }
    window.usergrid.console.pageOpenGroupProfile = pageOpenGroupProfile;

    function pageSelectGroupMemberships(groupId) {
        Pages.SelectPanel('group');
        requestGroup(groupId);
        selectTabButton("#button-group-memberships");
        showPanelContent("#group-panel", "#group-panel-memberships");
    }
    window.usergrid.console.pageSelectGroupMemberships = pageSelectGroupMemberships;

    usergrid.console.ui.loadTemplate("usergrid.ui.panels.group.details.html");
    usergrid.console.ui.loadTemplate("usergrid.ui.panels.group.memberships.html");
    usergrid.console.ui.loadTemplate("usergrid.ui.panels.group.activities.html");
    usergrid.console.ui.loadTemplate("usergrid.ui.panels.group.permissions.html");

    function redrawGroupPanel() {
        $("#group-panel-details").html("");
        $("#group-panel-memberships").html("");
        $("#group-panel-activities").html("");
        $("#group-panel-permissions").html("");
        if (group_data) {
            var options = {
                makeObjectTable : usergrid.console.ui.makeObjectTable,
                tableOpts : usergrid.console.ui.standardTableOpts,
                metadataTableOpts : usergrid.console.ui.metadataTableOpts
            };

            var details = $.tmpl("usergrid.ui.panels.group.details.html", group_data, options);

            var formDiv = details.find(".query-result-form");
            $(formDiv).buildForm(usergrid.console.ui.jsonSchemaToDForm(usergrid.console.ui.collections.group_schema, group_data.entity));

            details.appendTo("#group-panel-details");

            details.find(".button").button();

            $.tmpl("usergrid.ui.panels.group.memberships.html", group_data, options).appendTo("#group-panel-memberships");
            updateUsersAutocomplete();
            
            $.tmpl("usergrid.ui.panels.group.activities.html", group_data, options).appendTo("#group-panel-activities");

            $.tmpl("usergrid.ui.panels.group.graph.html", group_data, options).appendTo("#group-panel-graph");

            $.tmpl("usergrid.ui.panels.group.permissions.html", group_data, options).appendTo("#group-panel-permissions");
        }
    }

    function selectAllGroupMemberships(){
        $('[id=userGroupItem]').attr('checked', true);
	$('#deselectAllGroupMemberships').show();
	$('#selectAllGroupMemberships').hide();
    }
    usergrid.console.selectAllGroupMemberships = selectAllGroupMemberships;

    function deselectAllGroupMemberships(){
        $('[id=userGroupItem]').attr('checked', false);
	$('#deselectAllGroupMemberships').hide();
	$('#selectAllGroupMemberships').show();
    }
    usergrid.console.deselectAllGroupMemberships = deselectAllGroupMemberships;

    var group_data = null;

    function handleGroupResponse(response) {
        if (response.entities && (response.entities.length > 0)) {
            var entity = response.entities[0];
            var path = response.path || "";
            path = "" + path.match(/[^?]*/);
            var uuid = entity.uuid;
            var name = entity.uuid + " : "
                    + entity.type;
            if (entity.path) {
                name = entity.path;
            }
            if (entity.name) {
                name = name + " : " + entity.name;
            }

            var collections = $.extend({ }, (entity.metadata || { }).collections, (entity.metadata || { }).connections);
            if ($.isEmptyObject(collections)) collections = null;

            var entity_contents = $.extend( false, { }, entity);
            delete entity_contents['metadata'];

            var metadata = entity.metadata;
            if ($.isEmptyObject(metadata)) metadata = null;

            var entity_path = (entity.metadata || {}).path;
            if ($.isEmptyObject(entity_path)) {
                entity_path = path + "/" + entity.uuid;
            }

            entity_contents.created = dateToString(entity_contents.created);
            entity_contents.modified = dateToString(entity_contents.modified);

            group_data = {
                entity : entity_contents,
                picture : entity.picture,
                name : name,
                uuid : uuid,
                path : entity_path,
                collections : collections,
                metadata : metadata,
                uri : (entity.metadata || { }).uri
            };

            redrawGroupPanel();

            client.queryGroupMemberships(current_application_id, entity.uuid, function(response) {
                if (group_data && response.entities && (response.entities.length > 0)) {
                    group_data.memberships = response.entities;
                    redrawGroupPanel();
                }
            })

            client.queryGroupActivities(current_application_id, entity.uuid, function(response) {
                if (group_data && response.entities && (response.entities.length > 0)) {
                    group_data.activities = response.entities;
                    redrawGroupPanel();
                }
            })

            client.requestGroupRoles(current_application_id, entity.uuid, function(response) {
                if (group_data && response.data) {
                    group_data.roles = response.data;
                    redrawGroupPanel();
                }
            })
        }
    }

    function requestGroup(groupId) {
        $("#group-details-area").html(
        "<h2>Loading...</h2>");
        client.getGroup(current_application_id, groupId, handleGroupResponse,
        function() {
            $("#group-details-area").html("<h2>Unable to retrieve group details.</h2>");
        });
    }
  
    /*******************************************************************
     * 
     * Roles
     * 
     ******************************************************************/

    usergrid.console.ui.loadTemplate("usergrid.ui.panels.roles.list.html");

    function pageSelectRoles(uuid) {
        requestRoles();
        selectFirstTabButton('#roles-panel-tab-bar');
        showPanelList('roles');
        $('#role-panel-users').hide();
    }
    window.usergrid.console.pageSelectRoles = pageSelectRoles;

    var rolesResults = null;
    var roles_query = null;
    var roleLetter = '*';
    var roleSortBy = 'title';
    function requestRoles() {
        client.applicationId = current_application_id;
        var query = {"ql" : "order by " + roleSortBy};
        if (roleLetter != "*") query = {"ql" : roleSortBy + "='" + groupLetter + "*'"};
        roles_query = client.queryRoles(displayRoles, null);
        return false;
    }


    function displayRoles(response) {
        roles = {};
        if (response.data) {
            roles = response.data;
        }
        rolesResults = usergrid.console.ui.displayEntityListResponse({query: roles_query}, {
            "listItemTemplate" : "usergrid.ui.panels.roles.list.html",
            "getListItemTemplateOptions" : function(entity, path) {
                var name = entity.name;
                var title = entity.title;
                var collections = !$.isEmptyObject((entity.metadata || { }).collections || (entity.metadata || { }).connections);
                var uri = (entity.metadata || { }).uri;
                var id = 'roleListItem';
                return {
                    entity : entity,                    
                    name : name,
                    title: title,
                    id: id,
                    collections : collections,
                    uri : uri
                };
            },
            "onRender" : function() {
                //$("#users-by-alphabetical").show();
            },
            "onNoEntities" : function() {
                if (userLetter != "*") return "No roles found";
                return null;
            },
            "output" : "#roles-response-table",
            "nextPrevDiv" : "#roles-next-prev",
            "prevButton" : "#button-roles-prev",
            "nextButton" : "#button-roles-next",
            "noEntitiesMsg" : "No roles found"
        }, response);
    }

    $("#delete-roles-link").click(deleteRoles);
    function deleteRoles(e) {
        e.preventDefault();

        var items = $("#roles-response-table input[id^=roleListItem]:checked");
        if(!items.length){
            alert("Please, first select the items you want to delete");
            return;
        }

        confirmDelete(function(){
            items.each(function() {
                var roleId = $(this).attr("value");
                client.deleteEntity(current_application_id, roleId, 'role', requestRoles,
                function() {
                    alert("Unable to delete role: " + client.getLastErrorMessage(roleId));
                });
            });
        });
    }

    /*******************************************************************
     * 
     * Role
     * 
     ******************************************************************/

    var current_role_name = "";
    var current_role_id = "";

    function pageOpenRole(roleName, roleId) {
        current_role_name = roleName;
        current_role_id = roleId;
        requestRole();
        showPanel("#role-panel");
        $('#role-panel-list').hide();
        //show the search tab
        selectTabButton('#button-role-settings');
        //populate the panel content
        $('#role-panel-settings').show();
    }
    window.usergrid.console.pageOpenRole = pageOpenRole;

    function pageSelectRoleUsers (roleName, roleId){
        current_role_name = roleName;
        current_role_id = roleId;
        requestRole();
        showPanel("#role-panel");
        $('#role-panel-list').hide();
        //show the search tab
        selectTabButton('#button-role-users');
        //populate the panel content
        $('#role-panel-users').show();
    }
    window.usergrid.console.pageSelectRoleUsers = pageSelectRoleUsers;

    usergrid.console.ui.loadTemplate("usergrid.ui.panels.role.permissions.html");
    var permissions = {};
    function displayPermissions(response) {
        var section = $("#role-permissions");
        section.empty();

        var t = "";
        var m = "";
        permissions = {};
        if (response.data) {
            var perms = response.data;
            var count = 0;
            for (var i in perms) {
                count++;
                var perm = perms[i];
                var parts = perm.split(':');
                var ops_part = "";
                var path_part = parts[0];
                if (parts.length > 1) {
                    ops_part = parts[0];
                    path_part = parts[1];
                }
                ops_part.replace("*", "get,post,put,delete")
                var ops = ops_part.split(',');
                permissions[perm] = {ops : {}, path : path_part, perm : perm};
                for (var j in ops) {
                    permissions[perm].ops[ops[j]] = true;
                }
            }
            if (count == 0) {
                permissions = null;
            }
            $.tmpl("usergrid.ui.panels.role.permissions.html", {"role" : current_role_name, "permissions" : permissions}, {}).appendTo("#role-permissions");
            updatePermissionAutocompleteCollections();
        } else {
            section.html("<h2>No permission information retrieved.</h2>");
        }
    }

    usergrid.console.ui.loadTemplate("usergrid.ui.panels.role.users.html");
    var rolesUsersResults = ''
    function displayRolesUsers(response) {
        $("#role-users").html('');
        data = {};
        data.roleId = current_role_id;
        data.rolename = current_role_name;
        if (response.entities) {
            data.users = response.entities;
        }
        $.tmpl("usergrid.ui.panels.role.users.html", {"data" : data}, {}).appendTo("#role-users");
        updateUsersForRolesAutocomplete();
    }

    function selectAllRolesUsers(){
        $('[id=userRoleItem]').attr('checked', true);
	$('#deselectAllRolesUsers').show();
	$('#selectAllRolesUsers').hide();
    }
    window.usergrid.console.selectAllRolesUsers = selectAllRolesUsers;

    function deselectAllRolesUsers(){
        $('[id=userRoleItem]').attr('checked', false);
	$('#selectAllRolesUsers').show();
	$('#deselectAllRolesUsers').hide();
    }
    window.usergrid.console.deselectAllRolesUsers = deselectAllRolesUsers;

    function requestRole() {
        $("#role-section-title").html("");
        $("#role-permissions").html("");
        $("#role-users").html("");
        client.requestApplicationRoles(current_application_id, function(response) {
            displayRoles(response);
            $("#role-section-title").html(roles[current_role_name] + " Role");
            $("#role-permissions").html(
            "<h2>Loading " + roles[current_role_name] + " permissions...</h2>");
            client.requestApplicationRolePermissions(current_application_id, current_role_name, function(response) {
                displayPermissions(response);
            },
            function() {
                $("#application-roles").html("<h2>Unable to retrieve " + roles[current_role_name] + " role permissions.</h2>");
            });
            client.requestApplicationRoleUsers(current_application_id, current_role_id,
                function(response) {
                    displayRolesUsers(response);
                },
                function() {
                    $("#application-roles").html("<h2>Unable to retrieve " + roles[current_role_name] + " role permissions.</h2>");
                }
            );

        },
        function() {
            $("#application-roles").html("<h2>Unable to retrieve roles list.</h2>");
        });
    }

    function deleteRolePermission(roleName, permission) {
        console.log("delete " + roleName + " - " + permission);
        confirmDelete(function(){
            client.deleteApplicationRolePermission(current_application_id, roleName, permission, requestRole, requestRole);
        });
    }
    window.usergrid.console.deleteRolePermission = deleteRolePermission;

    function addRolePermission(roleName) {
        var path = $('#role-permission-path-entry-input').val();
        var ops = "";
        var s = "";
        if ($('#role-permission-op-get-checkbox').prop("checked")) {
            ops = "get";
            s = ",";
        }
        if ($('#role-permission-op-post-checkbox').prop("checked")) {
            ops = ops + s + "post";
            s = ",";
        }
        if ($('#role-permission-op-put-checkbox').prop("checked")) {
            ops =  ops + s + "put";
            s = ",";
        }
        if ($('#role-permission-op-delete-checkbox').prop("checked")) {
            ops =  ops + s + "delete";
            s = ",";
        }
        var permission = ops + ":" + path;
        console.log("add " + roleName + " - " + permission);
        if (ops) {
            client.addApplicationRolePermission(current_application_id, roleName, permission, requestRole, requestRole);
        } else {
           alertDialog('Please select a verb');
        }
    }
    window.usergrid.console.addRolePermission = addRolePermission;

    function deleteUserPermission(userName, permission) {
        console.log("delete " + userName + " - " + permission);
        confirmDelete(function(){
            client.deleteApplicationUserPermission(current_application_id, userName, permission,
                function() {
                    pageSelectUserPermissions (userName);
                },
                function() {
                    alert("Unable to delete permission: " + client.getLastErrorMessage('An internal error occured'));
                });
        });
    }
    window.usergrid.console.deleteUserPermission = deleteUserPermission;

    function addUserPermission(userName) {
        var path = $('#user-permission-path-entry-input').val();
        var ops = "";
        var s = "";
        if ($('#user-permission-op-get-checkbox').prop("checked")) {
            ops = "get";
            s = ",";
        }
        if ($('#user-permission-op-post-checkbox').prop("checked")) {
            ops = ops + s + "post";
            s = ",";
        }
        if ($('#user-permission-op-put-checkbox').prop("checked")) {
            ops =  ops + s + "put";
            s = ",";
        }
        if ($('#user-permission-op-delete-checkbox').prop("checked")) {
            ops =  ops + s + "delete";
            s = ",";
        }
        var permission = ops + ":" + path;
        console.log("add " + userName + " - " + permission);
        if (ops) {
            client.addApplicationUserPermission(current_application_id, userName, permission, 
                function() {                    
                    pageSelectUserPermissions (userName);
                },
                function() {
                    alert("Unable to add permission: " + client.getLastErrorMessage('An internal error occured'));
                });
        } else {
           alertDialog('Please select a verb');
        }
    }
    window.usergrid.console.addUserPermission = addUserPermission;

    /*******************************************************************
     * 
     * Activities
     * 
     ******************************************************************/

    usergrid.console.ui.loadTemplate("usergrid.ui.panels.activities.list.html");
    function pageSelectActivities(uuid) {
        requestActivities();
       // selectFirstTabButton('#activities-panel-tab-bar');
        showPanelList('activities');
    }
    window.usergrid.console.pageSelectActivities = pageSelectActivities;

    var activitiesResults = null;
    var activities_query = null;
    var activitiesLetter = '*';
    var activitiesSortBy = 'created';

    var activities_query = null;
    function requestActivities(search, searchType) {
        var query = {"ql" : "order by " + activitiesSortBy}; //default to built in search
        if (typeof search == 'string') {
            if (search.length > 0) {
                query = {"ql" : searchType + "='" + search + "*'"};
            }
        } 
        client.applicationId = current_application_id;
        activities_query = client.queryActivities(displayActivities, query);
        return false;
    }
    usergrid.console.requestActivities = requestActivities;


    function displayActivities(response) {
        Activities = {};
        if (response.data) {
            activities = response.data;
        }
        activitiesResults = usergrid.console.ui.displayEntityListResponse({query: activities_query}, {
            "listItemTemplate" : "usergrid.ui.panels.activities.list.html",
            "getListItemTemplateOptions" : function(entity, path) {
                var id = 'activitiesListItem';
                var created = dateToString(entity.created);
                var uri = entity.uri;
                if(entity && entity.actor && entity.actor.email)
                    entity.actor.gravatar = get_gravatar(entity.actor.email,20);
                return {
                    entity : entity,
                    created : created,
                    id: id,
                    uri : uri
                };
            },
            "onRender" : function() {
                //$("#users-by-alphabetical").show();
            },
            "onNoEntities" : function() {
                if (activitiesLetter != "*") return "No activities found";
                return null;
            },
            "output" : "#activities-response-table",
            "nextPrevDiv" : "#activities-next-prev",
            "prevButton" : "#button-activities-prev",
            "nextButton" : "#button-activities-next",
            "noEntitiesMsg" : "No activities found"
        }, response);
    }

    function searchActivities(){
        var search = $('#search-activities').val();
        var searchType = ($('#search-activities-type').val())?$('#search-activities-type').val():activitiesSortBy;
        //make sure the input is valid:
        if (searchType == 'actor') {searchType = 'actor.displayName';}
        else if (searchType == 'content') {searchType = 'content';}
        requestActivities(search, searchType);
    }
    usergrid.console.searchActivities = searchActivities;

    /*******************************************************************
     * 
     * Analytics
     * 
     ******************************************************************/

    function pageSelectAnalytics(uuid) {
        requestApplicationCounterNames();
    }
    window.usergrid.console.pageSelectAnalytics = pageSelectAnalytics;

    var application_counters_names = [];

    function requestApplicationCounterNames() {
        $("#analytics-counter-names").html("Loading...");
        client.requestApplicationCounterNames(current_application_id, function(response) {
            application_counters_names = response.data;
            var html = usergrid.console.ui.makeTableFromList(application_counters_names, 1, {
                tableId : "analytics-counter-names-table",
                getListItem : function(i, col, row) {
                    var counter_name = application_counters_names[i];
                    var checked = !counter_name.startsWith("application.");
                    return "<div class='analytics-counter'><input class='analytics-counter-checkbox' type='checkbox' name='counter' " +
                        "value='" + counter_name + "'" + (checked ? " checked='true'" : "") + " />" + counter_name + "</div>";
                }
            });
            $("#analytics-counter-names").html(html);
            requestApplicationCounters();
        },
        function() {
            $("#analytics-counter-names").html("Unable to load...");
        });
    }

    var application_counters = [];
    var start_timestamp = 1;
    var end_timestamp = 1;
    var resolution = "all";
    var show_application_counters = true;

    function requestApplicationCounters() {
        var counters_checked = $('.analytics-counter-checkbox:checked').serializeArray();
        var counter_names = new Array();
        for (var i in counters_checked) {
            counter_names.push(counters_checked[i].value);
        }
        $("#analytics-graph").html("Loading...");
        start_timestamp = $("#start-date").datepicker("getDate").at($('#start-time').timepicker("getTime")).getTime();
        end_timestamp = $("#end-date").datepicker("getDate").at($('#end-time').timepicker("getTime")).getTime();
        resolution = $('select#resolutionSelect').val();
        client.requestApplicationCounters(current_application_id, start_timestamp, end_timestamp, resolution, counter_names, function(response) {
            application_counters = response.counters;
            if (!application_counters) {
                $("#analytics-graph").html("No counter data");
                return;
            }
            var data = new google.visualization.DataTable();
            if (resolution == "all") {
                data.addColumn('string', 'Time');
            }
            else if ((resolution == "day") || (resolution == "week") || (resolution == "month")) {
                data.addColumn('date', 'Time');
            }
            else {
                data.addColumn('datetime', 'Time');
            }
            var column_count = 0;
            for (var i in application_counters) {
                var count = application_counters[i];
                if (show_application_counters || !count.name.startsWith("application.")) {
                    data.addColumn('number', count.name);
                    column_count++;
                }
            }
            if (!column_count) {
                $("#analytics-graph").html("No counter data");
                return;
            }
            var html = "<table id=\"analytics-graph-table\"><thead><tr><td></td>";
            if (application_counters.length > 0) {
                data.addRows(application_counters[0].values.length);
                for (var j in application_counters[0].values) {
                    var timestamp = application_counters[0].values[j].timestamp;
                    if ((timestamp <= 1) || (resolution == "all")) {
                        timestamp = "All";
                    }
                    else if ((resolution == "day") || (resolution == "week") || (resolution == "month")) {
                        timestamp = (new Date(timestamp)).toString("M/d");
                    }
                    else {
                        timestamp = (new Date(timestamp)).toString("M/d h:mmtt");
                    }
                    html += "<th>" + timestamp + "</th>";
                    if (resolution == "all") {
                        data.setValue(parseInt(j), 0, "All");
                    }
                    else {
                        data.setValue(parseInt(j), 0, new Date(application_counters[0].values[j].timestamp));
                    }
                }
            }
            html += "</tr></thead><tbody>";
            for (var i in application_counters) {
                var count = application_counters[i];
                if (show_application_counters || !count.name.startsWith("application.")) {
                    html += "<tr><th scope=\"row\">" + count.name + "</th>";
                    for (var j in count.values) {
                        html += "<td>" + count.values[j].value + "</td>";
                        data.setValue(parseInt(j), parseInt(i) + 1, count.values[j].value);
                    }
                    html += "</tr>";
                }
            }
            html += "</tbody></table>";
            $("#analytics-graph").html(html);
            
            if (resolution == "all") {
                new google.visualization.ColumnChart(
                    document.getElementById('analytics-graph-area')).
                    draw(data, {width: 950, height: 500, backgroundColor: backgroundGraphColor});
            }
            else {
                new google.visualization.LineChart(
                    document.getElementById('analytics-graph-area')).
                    draw(data, {width: 950, height: 500, backgroundColor: backgroundGraphColor});
            }
            //$("#analytics-graph-table").visualize({type: 'line', width: '950px', height: '500px'});
        },
        function() {
            $("#analytics-graph").html("Unable to load...");
        });
    }

   /*******************************************************************
     * 
     * Settings
     * 
     ******************************************************************/

    function pageSelectSettings(uuid) {
        requestApplicationCredentials();
        requestOrganizations();
    }
    window.usergrid.console.pageSelectSettings = pageSelectSettings;

    var application_keys = {};

    function requestApplicationCredentials() {
        $("#application-panel-key").html("Loading...");
        $("#application-panel-secret").html("Loading...");
        client.requestApplicationCredentials(current_application_id, function(response) {
            $("#application-panel-key").html(response.credentials.client_id);
            $("#application-panel-secret").html(response.credentials.client_secret);
            application_keys[current_application_id] = {client_id : response.credentials.client_id, client_secret : response.credentials.client_secret};
        },
        function() {
            $("#application-panel-key").html("Unable to load...");
            $("#application-panel-secret").html("Unable to load...");
        });
    }

    function newApplicationCredentials() {
        $("#application-panel-key").html("Loading...");
        $("#application-panel-secret").html("Loading...");
        client.regenerateApplicationCredentials(current_application_id, function(response) {
            $("#application-panel-key").html(response.credentials.client_id);
            $("#application-panel-secret").html(response.credentials.client_secret);
            application_keys[current_application_id] = {client_id : response.credentials.client_id, client_secret : response.credentials.client_secret};
        },
        function() {
            $("#application-panel-key").html("Unable to load...");
            $("#application-panel-secret").html("Unable to load...");
        });
    }
    window.usergrid.console.newApplicationCredentials = newApplicationCredentials;

    /*******************************************************************
     * 
     * Shell
     * 
     ******************************************************************/

    function pageSelectShell(uuid) {
        requestApplicationCredentials();
        $("#shell-input").focus();
    }
    window.usergrid.console.pageSelectShell = pageSelectShell;

    var history_i = 0;
    var history = new Array();

    function scrollToInput() {
        // Do it manually because JQuery seems to not get it right
        var console_panels = document.getElementById('console-panels');
        var shell_content = document.getElementById('shell-content');
        var scrollOffset = Math.max(shell_content.clientHeight - console_panels.clientHeight, 0);
        console_panels.scrollTop = scrollOffset;
    }
    
    function echoInputToShell(s) {
        if (!s) s = "&nbsp;";
        var html = "<div class=\"shell-output-line\"><span class=\"shell-prompt\">&gt; </span><span class=\"shell-output-line-content\">" + s + "</span></div>";
        $('#shell-output').append(html);
        scrollToInput();
    }
    
    function printLnToShell(s) {
        if (!s) s = "&nbsp;";
        var html = "<div class=\"shell-output-line\"><div class=\"shell-output-line-content\">" + s + "</div></div>";
        $('#shell-output').append(html);
        scrollToInput();
    }

    function displayShellResponse(response) {
        printLnToShell(JSON.stringify(response, null, "  "));
    }

    function handleShellCommand(s) {
        if (s) {
            history.push(s);
            history_i - history.length - 1;
        }
        if (s.startsWith("/")) {
            var path = client.encodePathString(s);
            printLnToShell(path);
            client.apiGetRequest("/" + current_application_id + path, null, displayShellResponse, null);
        }
        else if (s.startsWith("get /")) {
            var path = client.encodePathString(s.substring(4));
            printLnToShell(path);
            client.apiGetRequest("/" + current_application_id + path, null, displayShellResponse, null);
        }
        else if (s.startsWith("put /")) {
            var params = client.encodePathString(s.substring(4), true);
            printLnToShell(params.path);
            client.apiRequest("PUT", "/" + current_application_id + params.path, null, JSON.stringify(params.payload), displayShellResponse, null);
        }
        else if (s.startsWith("post /")) {
            var params = client.encodePathString(s.substring(5), true);
            printLnToShell(params.path);
            client.apiRequest("POST", "/" + current_application_id + params.path, null, JSON.stringify(params.payload), displayShellResponse, null);
        }
        else if (s.startsWith("delete /")) {
            var path = client.encodePathString(s.substring(7));
            printLnToShell(path);
            client.apiRequest("DELETE", "/" + current_application_id + path, null, null, displayShellResponse, null);
        }
        else if ((s == "clear") || (s == "cls"))  {
            $('#shell-output').html("<div class=\"shell-output-line\">Usergrid Interactive Shell</div>");
            echoInputToShell(s);
        }
        else if (s == "help") {
            printLnToShell("/&lt;path&gt; - API get request");
            printLnToShell("get /&lt;path&gt; - API get request");
            printLnToShell("put /&lt;path&gt; {&lt;json&gt;} - API put request");
            printLnToShell("post /&lt;path&gt; {&lt;json&gt;} - API post request");
            printLnToShell("delete /&lt;path&gt; - API delete request");
            printLnToShell("cls - clear screen");
            printLnToShell("clear - clear screen");
            printLnToShell("help - show this help");
        }
        else if (s == "") {
            printLnToShell("ok");
        }
        else {
            printLnToShell("syntax error");
        }
    }
    
    $('#shell-input').keydown(function(event) {
        var shell_input = $("#shell-input");
        if (!event.shiftKey && (event.keyCode == '13')) {
            event.preventDefault();
            var s = $('#shell-input').val().trim();
            echoInputToShell(s);
            shell_input.val("");
            handleShellCommand(s);
        }
        else if (event.keyCode == '38') {
            event.preventDefault();
            history_i--;
            if (history_i < 0) {
                history_i = Math.max(history.length - 1, 0);
            }
            if (history.length > 0) {
                shell_input.val(history[history_i]);
            }
            else {
                shell_input.val("");
            }
        }
        else if (event.keyCode == '40') {
            event.preventDefault();
            history_i++;
            if (history_i >= history.length) {
                history_i = 0;
            }
            if (history.length > 0) {
                shell_input.val(history[history_i]);
            }
            else {
                shell_input.val("");
            }
        }
    });

    $('#shell-input').keyup(function() {
        var shell_input = $("#shell-input");
        shell_input.css("height", shell_input.attr("scrollHeight"));
    });

    /*******************************************************************
     * 
     * Collections
     * 
     ******************************************************************/

    usergrid.console.ui.loadTemplate("usergrid.ui.panels.collections.list.html");

    function pageSelectCollections(uuid) {
        requestCollections();
    }
    window.usergrid.console.pageSelectCollections = pageSelectCollections;

    var collectionsResults = null;
    var collections_query = null;
    var collectionsLetter = '*';
    var collectionsSortBy = 'title';

    function requestCollections() {
        var section =$("#application-collections");
        section.empty().html("<h2>Loading...</h2>");
        client.requestCollections(current_application_id, displayCollections, function() {
            section.html("<h2>Unable to retrieve collections list.</h2>");
        });
    }
    
    function displayCollections(response) {
        roles = {};

        if (response.data) {
            roles = response.data;
        }

        if (response.entities && response.entities[0] && response.entities[0].metadata && response.entities[0].metadata.collections) {
            applicationData.Collections = response.entities[0].metadata.collections;
            updateApplicationDashboard();
            updateQueryAutocompleteCollections();
        }

        collectionsResults = usergrid.console.ui.displayEntityListResponse({query: roles_query}, {
            "listItemTemplate" : "usergrid.ui.panels.collections.list.html",
            "getListItemTemplateOptions" : function(entity, path) {
                var name = entity.name;
                var title = entity.title;
                var collections = !$.isEmptyObject((entity.metadata || { }).collections || (entity.metadata || { }).connections);
                var uri = (entity.metadata || { }).uri;
                var id = 'collectionListItem';
                var type = entity.type;
                var count = entity.count;
                return {
                    entity : entity,
                    name : name,
                    title: title,
                    id: id,
                    type: type,
                    count: count,
                    collections : collections,
                    uri : uri
                };
            },
            "onRender" : function() {},
            "onNoEntities" : function() {
                if (userLetter != "*") return "No collections found";
                return null;
            },
            "output" : "#collections-response-table",
            "nextPrevDiv" : "#collections-next-prev",
            "prevButton" : "#button-collections-prev",
            "nextButton" : "#button-collections-next",
            "noEntitiesMsg" : "No collections found"
        }, response);
    }

     /*******************************************************************
     *
     * Autocomplete
     *
     ******************************************************************/
    function updateUsersAutocomplete(){
        client.requestUsers(current_application_id, updateUsersAutocompleteCallback, null);
        return false;
    }    

    function updateUsersAutocompleteCallback(response) {
        users = {};
        if (response.entities) {
            users = response.entities;
        }
        var pathInput = $("#search-user-name-input");
        var list = [];
        for (var i in users)
            list.push(users[i].username);
        pathInput.typeahead({source:list});
        pathInput.data('typeahead').source = list;
    }
    window.usergrid.console.updateUsersAutocompleteCallback = updateUsersAutocompleteCallback;

    function updateUsersForRolesAutocomplete(){
        client.requestUsers(current_application_id, updateUsersForRolesAutocompleteCallback, null);
        return false;
    }
    
    function updateUsersForRolesAutocompleteCallback(response) {
        users = {};
        if (response.entities) {
            users = response.entities;
        }
        var pathInput = $("#search-roles-user-name-input");
        var list = [];
        for (var i in users)
            list.push(users[i].username);
        pathInput.typeahead({source:list});
        pathInput.data('typeahead').source = list;
    }
    window.usergrid.console.updateUsersForRolesAutocompleteCallback = updateUsersForRolesAutocompleteCallback;

    function updateGroupsAutocomplete(){
        client.requestGroups(current_application_id, updateGroupsAutocompleteCallback, null);
        return false;
    }

    function updateGroupsAutocompleteCallback(response) {
        groups = {};
        if (response.entities) {
            groups = response.entities;
        }
        var pathInput = $("#search-group-name-input");
        var list = [];
        for (var i in groups)
            list.push(groups[i].path);
        pathInput.typeahead({source:list});
        pathInput.data('typeahead').source = list;
    }
    window.usergrid.console.updateGroupsAutocompleteCallback = updateGroupsAutocompleteCallback;

    function updatePermissionAutocompleteCollections(){
        var pathInput = $("#role-permission-path-entry-input");
        var list = [];
        for (var i in applicationData.Collections)
            list.push('/' + applicationData.Collections[i].name + '/*');
        pathInput.typeahead({source:list});
    }

    function updateQueryAutocompleteCollectionsUsers(){
        var pathInput = $("#user-permission-path-entry-input");
        var list = [];
        for (var i in applicationData.Collections)
            list.push('/' + applicationData.Collections[i].name + '/');
        pathInput.typeahead({source:list});
        pathInput.data('typeahead').source = list;
    }

    function updateQueryAutocompleteCollections(){
        var pathInput = $("#query-path");
        var list = [];
        for (var i in applicationData.Collections)
            list.push('/' + applicationData.Collections[i].name + '/');
        pathInput.typeahead({source:list});
        pathInput.data('typeahead').source = list;
    }

    function updateRolesAutocomplete(){
        client.requestRoles(current_application_id, updateRolesAutocompleteCallback, null);
        return false;
    }

    function updateRolesAutocompleteCallback(response) {
        roles = {};
        if (response.data) {
            roles = response.data;
        }
        var pathInput = $("#search-role-name-input");
        var list = [];
        for (var i in roles)
            list.push(i);

        pathInput.typeahead({source:list});
        pathInput.data('typeahead').source = list;
    }
    window.usergrid.console.updateRolesAutocompleteCallback = updateRolesAutocompleteCallback;

    /*******************************************************************
     * 
     * Login
     * 
     ******************************************************************/

    $("#login-organization").focus();

    function clearLoginForm() {
        $("#login-email").val("");
        $("#login-password").val("");
    }

    function displayLoginError() {
	      $("#login-area .box").effect("shake", {times: 2},100);
        $("#login-message").show();
    }

    function clearLoginError() {
        $("#login-message").hide();
    }

   function setupMenu() {
      var userNameBox = $("#userEmail");
      if (client && client.loggedInUser)
          userNameBox.html(client.loggedInUser.email);
      else
          userNameBox.html("No Logged In User");
      setupOrganizationsMenu();
   }

    function setupOrganizationsMenu() {
        if (!client || !client.loggedInUser || !client.loggedInUser.organizations) {
            return;
        }
        var orgName = client.currentOrganization.name;
        $("#organizations-menu > a span").text(orgName);
        $("#selectedOrg").text(orgName);

        var organizations = client.loggedInUser.organizations;
        var orgMenu = $('#organizations-menu ul');
        var orgTmpl = $('<li><a href="#">${name}</a></li>');
        var data = [];
        for (var name in organizations) {
            data.push({uuid:organizations[name].uuid, name:name});
        }
        orgMenu.empty();
        //$.tmpl('<li><a href="#">${name}</a></li>',data).appendTo(orgMenu);
        orgTmpl.tmpl(data).appendTo(orgMenu);
        orgMenu.find("a").click(selectOrganization);
    }

    function selectOrganization(e) {
        if(!client)
            return;

        var link = $(this);
        var orgName = link.text();
        client.setCurrentOrganization(orgName);
        disableApplicationPanelButtons();
        Pages.ShowPage('console');
    }

    function login() {
        var email = $("#login-email").val();
        var password = $("#login-password").val();
        client.loginAdmin(email, password,loginOk,
            function() {
                displayLoginError();
            }
        );
    }

    function logout() {
        client.logout();
        initOrganizationVars();
        Pages.ShowPage("login");
        return false;
    }
    usergrid.console.logout = logout;

    $("#login-form").submit(function () {
        login();
        return false;
    });


    /*******************************************************************
     * 
     * Signup
     * 
     ******************************************************************/

    $("#signup-cancel").click(function() {
        Pages.ShowPage("login");
        clearSignupError();
        clearSignupForm();
        return false;
    });

    function displaySignupError(msg) {
        $("#signup-area .box").effect("shake", {times: 2},100);
        $("#signup-message").html('<strong>ERROR</strong>: ' + msg + '<br />').show();
    }

    function clearSignupForm() {
        $("#signup-organization-name").val("");
        $("#signup-username").val("");
        $("#signup-name").val("");
        $("#signup-email").val("");
        $("#signup-password").val("");
        $("#signup-password-confirm").val("");
    }

    function clearSignupError() {
        $("#signup-message").hide();
    }

    function signup() {
        var organization_name = $("#signup-organization-name").val();
        if (!(organizatioNameRegex.test(organization_name))) {
            displaySignupError("Invalid organization name: " + organizationNameAllowedCharsMessage);
            return;
        }
        var username = $("#signup-username").val();
        if (!(usernameRegex.test(username))) {
            displaySignupError("Invalid username: " + usernameAllowedCharsMessage);
            return;
        }
        var name = $("#signup-name").val();
        if (!$.trim(name).length) {
            displaySignupError("Name cannot be blank.");
            return;
        }
        var email = $("#signup-email").val();
        if (!(emailRegex.test(email))) {
            displaySignupError("Invalid email: " + emailAllowedCharsMessage);
            return;
        }
        var password = $("#signup-password").val();
        if (!(passwordRegex.test(password))) {
            displaySignupError(passwordAllowedCharsMessage);
            return;
        }
        if (password != $("#signup-password-confirm").val()) {
            displaySignupError("Passwords must match.");
            return;
        }
        client.signup(organization_name, username, name, email, password,
        function(response) {
            clearSignupError();
            clearSignupForm();
            Pages.ShowPage('post-signup');
        },
        function(response) {
            displaySignupError(client.getLastErrorMessage("Unable to create new organization at this time"));
        }
        );
    }

    $("#button-signup").click(function() {
        signup();
        return false;
    });

    /*******************************************************************
     * 
     * Account Settings
     * 
     ******************************************************************/

    function displayAccountSettings(response) {
        if (response.data) {
            $("#update-account-username").val(response.data.username);
            $("#update-account-name").val(response.data.name);
            $("#update-account-email").val(response.data.email);

            var t = "";
            var organizations = response.data.organizations;
            var organizationNames = keys(organizations).sort();
            for (var i in organizationNames) {
                var organizationName = organizationNames[i];
                var organization = organizations[organizationName];
                var uuid = organization.uuid;
                t +=
                "<div class='row' id='organization-row-" + uuid + "'>" +
                    "<div class='organization-row-link span'>" +
                        "<a href='#" + uuid + "' >" +
                            "<span>" + organizationName + "</span>" +
                            "<span> (" + uuid + ")</span>" +
                        "</a>" +
                    "</div>" +
                    "<div class='organization-row-buttons span pull-right'>" +
                        "<a onclick=\"usergrid.console.leaveOrganization('" + organizationName + "')\" href='#" + uuid + "' class='btn btn-danger' >Leave</a>" +
                    "</div>" +
                "</div>";
            }
            $("#organizations").html(t);
            $("#organizations a").click( function(e){
               e.preventDefault();
               var uuid = $(this).attr("href").substring(1);
               //usergrid.console.pageSelectOrganization(uuid); //TODO:david this function does not exist
            });
        } else {
        }
    }

    $("#button-update-account").click(function() {
        var userData = {
            username : $("#update-account-username").val(),
            name : $("#update-account-name").val(),
            email : $("#update-account-email").val()
        };
        var old_pass = $("#old-account-password").val();
        var new_pass = $("#update-account-password").val();
        var new_pass2 = $("#update-account-password-repeat").val();
        if (old_pass && new_pass) {
            if (new_pass != new_pass2) {
                $.jAlert(client.getLastErrorMessage("New passwords don't match"), 'error', function(result) {
                     requestAccountSettings();
                 });
                return;
            }
            if (!(passwordRegex.test(new_pass))) {
                $.jAlert(client.getLastErrorMessage(passwordAllowedCharsMessage), 'error', function(result) {
                     requestAccountSettings();
                 });
                return;
            }
            userData.newpassword = new_pass;
            userData.oldpassword = old_pass;
        }
        client.updateAdminUser(userData,
            function(response) {
                $.jAlert("Account settings update", '');
                if ((old_pass && new_pass) && (old_pass != new_pass)) {
                	logout();
                	return;
                }
                requestAccountSettings();
            },
            function(response) {
                $.jAlert(client.getLastErrorMessage("Unable to update account settings"), 'error', function(result) {
                    requestAccountSettings();
                });
            }
        );
        return false;
    });

    function requestAccountSettings() {
        $("#update-account-id").val(client.loggedInUser.uuid);
        $("#update-account-name").val("");
        $("#update-account-email").val("");
        $("#old-account-password").val("");
        $("#update-account-password").val("");
        $("#update-account-password-repeat").val("");
        client.requestAdminUser(displayAccountSettings,
        function() {
        });
    }
    usergrid.console.requestAccountSettings = requestAccountSettings;

    function displayOrganizations(response) {       
        var t = "";
        var m = "";
        organizations = {};
        orgainzations_by_id = {};
        if (response.data) {
            organizations = response.data;
            var count = 0;
            var organizationNames = keys(organizations).sort();
            for (var i in organizationNames) {
                var organization = organizationNames[i];
                var uuid = organizations[organization];
                t += "<div class=\"organization-row\" id=\"organization-row-"
                + uuid
                + "\"><a href=\"#\" onclick=\"usergrid.console.pageSelectOrganization('"
                + uuid
                + "'); return false;\"><span class=\"organization-row-name\">"
                + organization
                + "</span> <span class=\"organization-row-uuid\">("
                + uuid + ")</span>" + "</a></div>";
                count++;
                orgainzations_by_id[uuid] = organization;
                /*
                if ($.isEmptyObject(current_organization_id)) {
                    current_organization_id = uuid;
                    current_organization_name = organization;
                }
                m += "<option value=\"" + uuid + "\"" + ((uuid == current_organization_id) ? " selected=\"selected\"": "") + ">" + organization + "</option>";
                */
            }
            if (count) {
                $("#organizations").html(t);                
            }
            else {
                $("#organizations").html(
                "<h2>No organizations created.</h2>"); 
            }
        } else {
            $("#organizations").html(
            "<h2>No organizations created.</h2>");
            
        }
       
    }
       
    function requestOrganizations() {
        $("#organizations").html("<h2>Loading...</h2>");
        client.requestOrganizations(displayOrganizations, function() {
            $("#organizations").html("<h2>Unable to retrieve organizations list.</h2>");
        });
    }


   function leaveOrganization(name) {
        if (confirm('Are you sure you want to leave this Organization?')) {
            client.leaveOrganization(name,requestOrganizations,
            function() {
                alert("Unable to leave organization: " + client.getLastErrorMessage('There was an error processing your request'));
            });
        }
    }
    window.usergrid.console.leaveOrganization = leaveOrganization;
    
    /*******************************************************************
     * 
     * Startup
     * 
     ******************************************************************/

    function showPanelList(type){
        //hide the other panels
        $('#' + type + '-panel-search').hide();
        //show the list tab
        selectTabButton('#button-'+type+'-list');
        //populate the panel content
        $('#' + type + '-panel-list').show();
    }

    $("#button-users-list").click(function() {
        showPanelList('users');
        return false;
    });

    $("#user-panel-tab-bar a").click(function() {
        selectTabButton(this);
        if ($(this).attr("id") == "button-user-list") {
            //at this point we might be on another panel, so switch back to users and reset the search
            userLetter = '*';
            Pages.SelectPanel('users');
            showPanelList('users');
        }
        else {
            showPanelContent("#user-panel", "#user-panel-" + $(this).attr("id").substring(12));
        }
        return false;
    });

    //createAlphabetLinks("#users-by-alphabetical",usergrid.console.showUsersForLetter);
    //createAlphabetLinks("#groups-by-alphabetical", usergrid.console.showGroupsForLetter);

    $("#button-groups-list").click(function() {
        showPanelList('groups');
        return false;
    });

    $("#group-panel-tab-bar a").click(function() {
        selectTabButton(this);
        if ($(this).attr("id") == "button-group-list") {
            //at this point we might be on another panel, so switch back to groups and reset the search
            groupLetter = '*';
            Pages.SelectPanel('groups');
            showPanelList('groups');
        } else {
            showPanelContent("#group-panel", "#group-panel-" + $(this).attr("id").substring(13));
        }
        return false;
    });

    $("#roles-panel-tab-bar a").click(function() {
        if ($(this).attr("id") == "button-roles-list") {
            Pages.SelectPanel('roles');
            showPanelList('roles');
        }
        else if ($(this).attr("id") == "button-roles-search") {
            //show the search tab
            selectTabButton('#button-roles-search');
            //populate the panel content
            $('#roles-panel-list').hide();
            $('#role-panel-users').hide();
            $('#roles-panel-search').show();
        } else {
            Pages.SelectPanel('roles');
        }
        return false;
    });

    $("#role-panel-tab-bar a").click(function() {
        if ($(this).attr("id") == "button-role-list") {
            Pages.SelectPanel('roles');
            showPanelList('roles');
        }
        else if ($(this).attr("id") == "button-role-settings") {
            //show the search tab
            selectTabButton('#button-role-settings');
            //populate the panel content
            $('#roles-panel-list').hide();
            $('#role-panel-users').hide();
            $('#role-panel-settings').show();
        }
        else if ($(this).attr("id") == "button-role-users") {
            //show the users tab
            selectTabButton('#button-role-users');
            //populate the panel content
            $('#roles-panel-list').hide();
            $('#role-panel-settings').hide();
            $('#role-panel-users').show();
        } else {
            Pages.SelectPanel('roles');
        }
        return false;
    });

    $("button, input:submit, input:button").button();

    $('select#indexSelect').change( function(e){
	    $("#query-ql").val($(this).val() || "");
    });

    doBuildIndexMenu();

    function enableApplicationPanelButtons() {
        $("#application-panel-buttons").show();
    }

    function disableApplicationPanelButtons() {
        $("#application-panel-buttons").hide();
    }

    $('#system-panel-button-home').addClass('ui-selected');
    $('#application-panel-buttons .ui-selected').removeClass('ui-selected');
    
    $("#start-date").datepicker();
    $("#start-date").datepicker("setDate", Date.last().sunday());
    $('#start-time').val("12:00 AM");
    $('#start-time').timepicker({
        showPeriod: true,
        showLeadingZero: false
    });

    $("#end-date").datepicker();
    $("#end-date").datepicker("setDate", Date.next().sunday());
    $('#end-time').val("12:00 AM");
    $('#end-time').timepicker({
        showPeriod: true,
        showLeadingZero: false
    });
    
    //$('select#resolutionSelect').selectmenu();
    
    $('#button-analytics-generate').click(function() {
        requestApplicationCounters();
        return false;
    });
    
    $('#link-signup-login').click(function() {
        Pages.ShowPage('login');        
        return false;
    });
    

    //$("#console-panel-nav-bar").usergrid_console_navbar({crumbs : [{title : "Hello"}, {title : "Goodbye"}], tabs : [{title : "Hello"}, {title : "Goodbye"}]});


    if (OFFLINE) {
        Pages.ShowPage(OFFLINE_PAGE)
      return;
    }

    function loginOk(){
        clearLoginError();
        clearLoginForm();
        if (client.loggedIn())
            Pages.ShowPage('console');
    }
    usergrid.console.loginOk = loginOk;
    client.onAutoLogin = loginOk;
}<|MERGE_RESOLUTION|>--- conflicted
+++ resolved
@@ -1418,11 +1418,7 @@
                 var uri = (entity.metadata || { }).uri;
                 var id = 'userListItem';
                 var picture = entity.picture;
-<<<<<<< HEAD
-                picture = picture.replace('http://www.gravatar.com/','https://secure.gravatar.com/');
-=======
                 if (picture) { picture = picture.replace('http://www.gravatar.com/','https://secure.gravatar.com/'); }
->>>>>>> cd45af20
                 return {
                     entity : entity,
                     picture : picture,
