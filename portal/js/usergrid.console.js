--- conflicted
+++ resolved
@@ -621,8 +621,6 @@
 
 	window.usergrid.console.pageSelectHome = pageSelectHome;
 
-  usergrid.console.ui.loadTemplate("usergrid.ui.applications.table_rows.html");
-
     function displayApplications(response) {
         var t = "";
         var m2 = "";
@@ -693,9 +691,6 @@
                 pageSelect(client.currentOrganization.applications[firstApp]);
         }
     }
-
-
-  usergrid.console.ui.loadTemplate("usergrid.ui.admins.table_rows.html");
 
     function displayAdmins(response) {
       var sectionAdmins = $("#organization-admins-table");
@@ -749,8 +744,6 @@
         var size = size || 50;
         return 'https://secure.gravatar.com/avatar/' + MD5(email) + '?d=identicon&s=' + size;
     }
-
-  usergrid.console.ui.loadTemplate("usergrid.ui.feed.table_rows.html");
     function displayAdminFeed(response) {
 
       var sectionActivities = $("#organization-feed-table");
@@ -1211,25 +1204,9 @@
     }
 
     function deleteUsersFromRoles(username) {
-<<<<<<< HEAD
-        var items = $("#users-permissions-response-table input[id^=userRoleItem]:checked");
-        if(!items.length){
-            oopsModal("Error","Please, first select the roles you want to delete for this user.")
-            // alert("Please, first select the items you want to delete deleteUsersFromRoles");
-            return;
-        }
-
-        confirmDelete(function(){
-            items.each(function() {
-                var roleId = $(this).attr("value");
-                client.removeUserFromRole(current_application_id, username, roleId, function() {pageSelectUserPermissions (username);}, function() {
-                    alert("Unable to remove user from role: " + client.getLastErrorMessage('An internal error occured'));
-                });
-            });
-=======
       var items = $("input[class^=userRoleItem]:checked");
       if(!items.length){
-        alert("Please, first select the items you want to delete");
+        oopsModal("Error","Please, first select the roles you want to delete for this user.");
         return;
       }
 
@@ -1237,9 +1214,8 @@
         items.each(function() {
           var roleId = $(this).attr("value");
           client.removeUserFromRole(current_application_id, username, roleId, function() {pageSelectUserPermissions (username);}, function() {
-            alert("Unable to remove user from role: " + client.getLastErrorMessage('An internal error occured'));
+            oopsModal("Unable to remove user from role: " + client.getLastErrorMessage('An internal error occured'));
           });
->>>>>>> 6ebd4e79
         });
       });
     }
@@ -1495,13 +1471,7 @@
     }
     window.usergrid.console.pageSelectUsers = pageSelectUsers;
 
-<<<<<<< HEAD
-=======
-    usergrid.console.ui.loadTemplate("usergrid.ui.users.table_rows.html");
-
->>>>>>> 6ebd4e79
     var usersResults = null;
-
     function displayUsers(response) {
       var data = response.entities;
       var output = $('#users-table');
@@ -1687,7 +1657,6 @@
     }
 
     function redrawUserPanel() {
-        
         $("#user-panel-profile").html("");
         $("#user-panel-memberships").html("");
         $("#user-panel-activities").html("");
@@ -1878,13 +1847,7 @@
     }
     window.usergrid.console.pageSelectGroups = pageSelectGroups;
 
-<<<<<<< HEAD
-=======
-    usergrid.console.ui.loadTemplate("usergrid.ui.groups.table_rows.html");
-
->>>>>>> 6ebd4e79
     var groupsResults = null;
-
     function displayGroups(response) {
       var data = response.entities;
       var output = $('#groups-table');
@@ -2008,7 +1971,7 @@
     }
     window.usergrid.console.pageOpenGroupProfile = pageOpenGroupProfile;
 
-    function pageSelectGroupMemberships(groupId) {        
+    function pageSelectGroupMemberships(groupId) {
         Pages.SelectPanel('group');
         requestGroup(groupId);
         selectTabButton("#button-group-memberships");
@@ -2161,10 +2124,6 @@
      * 
      ******************************************************************/
 
-<<<<<<< HEAD
-=======
-    usergrid.console.ui.loadTemplate("usergrid.ui.roles.table_rows.html");
->>>>>>> 6ebd4e79
 
     function pageSelectRoles(uuid) {
         requestRoles();
@@ -2185,6 +2144,7 @@
         roles_query = client.queryRoles(displayRoles, null);
         return false;
     }
+
 
     function displayRoles(response) {
       roles = {};
@@ -2461,11 +2421,6 @@
      * 
      ******************************************************************/
 
-<<<<<<< HEAD
-=======
-    usergrid.console.ui.loadTemplate('usergrid.ui.activities.table_rows.html');
-
->>>>>>> 6ebd4e79
     function pageSelectActivities(uuid) {
         requestActivities();
        // selectFirstTabButton('#activities-panel-tab-bar');
@@ -2838,10 +2793,6 @@
      * 
      ******************************************************************/
 
-<<<<<<< HEAD
-=======
-    usergrid.console.ui.loadTemplate("usergrid.ui.collections.table_rows.html");
->>>>>>> 6ebd4e79
 
     function pageSelectCollections(uuid) {
         requestCollections();
@@ -3211,7 +3162,6 @@
         var new_pass2 = $("#update-account-password-repeat").val();
         if (old_pass && new_pass) {
             if (new_pass != new_pass2) {
-<<<<<<< HEAD
                 alertDialog(client.getLastErrorMessage("New passwords don't match"), 'ok');
                 requestAccountSettings();
                 return;
@@ -3219,13 +3169,6 @@
             if (!(passwordRegex.test(new_pass))) {
                 alertDialog(client.getLastErrorMessage(passwordAllowedCharsMessage), 'ok');
                 requestAccountSettings();
-=======
-                alertDialog(client.getLastErrorMessage("New passwords don't match"));
-                return;
-            }
-            if (!(passwordRegex.test(new_pass))) {
-                alertDialog(client.getLastErrorMessage(passwordAllowedCharsMessage));
->>>>>>> 6ebd4e79
                 return;
             }
             userData.newpassword = new_pass;
@@ -3241,12 +3184,8 @@
                 requestAccountSettings();
             },
             function(response) {
-<<<<<<< HEAD
                 alertDialog(client.getLastErrorMessage("Unable to update account settings"), 'ok');
                 requestAccountSettings();
-=======
-                alertDialog(client.getLastErrorMessage("Unable to update account settings"));
->>>>>>> 6ebd4e79
             }
         );
         return false;
