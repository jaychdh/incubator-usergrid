--- conflicted
+++ resolved
@@ -26,6 +26,7 @@
 import java.util.Map;
 import java.util.Set;
 
+import org.junit.Assert;
 import org.slf4j.Logger;
 import org.slf4j.LoggerFactory;
 
@@ -36,7 +37,6 @@
  * Represents the setup state of a stack
  */
 public enum SetupStackState {
-<<<<<<< HEAD
     // After tests finishes, it will automatically switch to SetUp state
     // Running ==> (Stop signal) ==> Stopped
     Running( 7, new SetupStackSignal[] { SetupStackSignal.STOP }, new Integer[] { 6 },
@@ -72,7 +72,7 @@
 
     // SetupFailed ==> (setup deploy) ==> NotSetUp
     // SetupFailed ==> (setup signal) ==> SettingUp
-    SetupFailed( 2, new SetupStackSignal[] { SetupStackSignal.SETUP, SetupStackSignal.DEPLOY }, new Integer[] { 1 },
+    SetupFailed( 2, new SetupStackSignal[] { SetupStackSignal.SETUP, SetupStackSignal.DEPLOY }, new Integer[] { 1, 3 },
             "Stack was registered, however its setup failed. Call setup again to restart.",
             "%s signal rejected. When SetupFailed only a SETUP and DEPLOY signal(s) which cause to transition into " +
                     "SettingUp and NotSetUp state(s) respectively" ),
@@ -100,14 +100,13 @@
     private final String rejectedMessage;
 
 
-
     private SetupStackState( int stateID, SetupStackSignal[] signals, Integer[] states, String stackStateMessage, String rejectedMessage ) {
+        Assert.assertTrue( states.length == signals.length );
         this.stackStateMessage = stackStateMessage;
         this.stateID = stateID;
         this.rejectedMessage = rejectedMessage;
         correspondingStateIDs = getCorrespondingStateIDs( signals, states );
-        acceptedStates = new HashSet<SetupStackSignal>( signals.length );
-        Collections.addAll( acceptedStates, signals );
+        acceptedStates = getAcceptedStates( signals );
     }
 
 
@@ -124,16 +123,6 @@
 
         return formatter.format( rejectedMessage, signal ).toString();
     }
-=======
-    SetUp ( "Already set up" ),
-    SettingUp ( "Already being set up" ),
-    SetupFailed ( "Stack was registered, however its setup failed. Call setup again to restart." ),
-    NotSetUp ( "Jar is deployed already but no stack set up with it" ),
-    Destroying ( "Currently being destroyed. Wait until it is finished to set up again..." ),
-    JarNotFound( "No runner jars found with given parameters, deploy first" );
-    private final String message;
->>>>>>> 1998d850
-
 
     public int getStateID() {
         return stateID;
@@ -148,7 +137,8 @@
      * @return true if the signal will be accepted, false otherwise
      */
     public boolean accepts( SetupStackSignal signal ) {
-        Preconditions.checkNotNull( signal, "Signal parameter cannot be null: state = {}", toString() );
+        if ( signal == null || acceptedStates == null)
+            return false;
         return acceptedStates.contains( signal );
     }
 
@@ -167,7 +157,9 @@
         if ( signal == null || next == null ) {
             return false;
         }
-
+        if ( acceptedStates == null ) {
+            return false;
+        }
         if ( ! acceptedStates.contains( signal ) ) {
             return false;
         }
@@ -214,8 +206,15 @@
 
 
     public SetupStackState next( SetupStackSignal signal ) {
-        Preconditions.checkNotNull( signal, "The signal cannot be null: state = {}", toString() );
+        if ( signal == null ) {
+            return null;
+        }
+
         Integer stateID = correspondingStateIDs.get( signal );
+
+        if ( stateID == null ) {
+            return null;
+        }
 
         LOG.info( "Got signal {} in {} state: stateID = " + stateID, signal, toString() );
 
@@ -225,6 +224,10 @@
 
     private static Map<SetupStackSignal, Integer> getCorrespondingStateIDs( SetupStackSignal[] signals,
                                                                             Integer[] states ) {
+        Assert.assertTrue( signals.length == states.length );
+        if ( signals.length == 0 ) {
+            return null;
+        }
         Map<SetupStackSignal, Integer> correspondingStateIDs = new HashMap<SetupStackSignal, Integer>( signals.length );
 
         for ( int ii = 0; ii < signals.length; ii++ ) {
@@ -233,4 +236,14 @@
 
         return Collections.unmodifiableMap( correspondingStateIDs );
     }
+
+
+    public Set<SetupStackSignal> getAcceptedStates( SetupStackSignal[] signals ) {
+        if ( signals.length == 0 ) {
+            return null;
+        }
+        Set<SetupStackSignal> acceptedStates = new HashSet<SetupStackSignal>( signals.length );
+        Collections.addAll( acceptedStates, signals );
+        return acceptedStates;
+    }
 }